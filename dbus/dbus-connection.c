--- conflicted
+++ resolved
@@ -3416,18 +3416,13 @@
                                      dbus_bool_t     dispatch)
 {
   DBusDispatchStatus dstatus;
-  dbus_bool_t no_progress_possible;
-<<<<<<< HEAD
+  dbus_bool_t progress_possible;
 
   /* Need to grab a ref here in case we're a private connection and
    * the user drops the last ref in a handler we call; see bug 
    * https://bugs.freedesktop.org/show_bug.cgi?id=15635
    */
   dbus_connection_ref (connection);
-=======
-  dbus_bool_t progress_possible;
->>>>>>> d7bb3cf8
-  
   dstatus = dbus_connection_get_dispatch_status (connection);
 
   if (dispatch && dstatus == DBUS_DISPATCH_DATA_REMAINS)
@@ -3465,20 +3460,13 @@
     progress_possible = connection->n_incoming != 0 ||
       connection->disconnect_message_link != NULL;
   else
-<<<<<<< HEAD
-    no_progress_possible = _dbus_connection_get_is_connected_unlocked (connection);
+    progress_possible = _dbus_connection_get_is_connected_unlocked (connection);
 
   CONNECTION_UNLOCK (connection);
 
   dbus_connection_unref (connection);
 
-  return !no_progress_possible; /* TRUE if we can make more progress */
-=======
-    progress_possible = _dbus_connection_get_is_connected_unlocked (connection);
-
-  CONNECTION_UNLOCK (connection);
   return progress_possible; /* TRUE if we can make more progress */
->>>>>>> d7bb3cf8
 }
 
 
