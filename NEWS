--- conflicted
+++ resolved
@@ -1,17 +1,7 @@
 D-Bus 1.7.0 (UNRELEASED)
 ==
 
-<<<<<<< HEAD
 Build-time configuration changes:
-=======
-• In the activation helper, when compiled for tests, do not reset the system
-  bus address, fixing the regression tests. (fd.o #52202, Simon)
-
-• Fix building with Valgrind 3.8, at the cost of causing harmless warnings
-  with Valgrind 3.6 on some compilers (fd.o #55932, Arun Raghavan)
-
-• Don't leak temporary fds pointing to /dev/null (fd.o #56927, Michel HERMIER)
->>>>>>> 9b04b927
 
 • The --with-dbus-session-bus-default-address configure option is no longer
   supported. Use the new --with-dbus-session-bus-connect-address and
@@ -30,6 +20,33 @@
     implements o.fd.DBus (fd.o #51865, Colin Walters)
   · various reorganisation for better clarity (fd.o #38252, Simon McVittie)
   · stop claiming that all basic types work just like INT32 (strings don't!)
+
+Fixes:
+
+• In the activation helper, when compiled for tests, do not reset the system
+  bus address, fixing the regression tests. (fd.o #52202, Simon)
+
+• Fix building with Valgrind 3.8, at the cost of causing harmless warnings
+  with Valgrind 3.6 on some compilers (fd.o #55932, Arun Raghavan)
+
+• Don't leak temporary fds pointing to /dev/null (fd.o #56927, Michel HERMIER)
+
+D-Bus 1.6.8 (2012-09-28)
+==
+
+The "Fix one thing, break another" release.
+
+• Follow up to CVE-2012-3524: The additional hardening
+  work to use __secure_getenv() as a followup to bug #52202
+  broke certain configurations of gnome-keyring.  Given
+  the difficulty of making this work without extensive
+  changes to gnome-keyring, use of __secure_getenv() is
+  deferred.
+
+D-Bus 1.6.6 (2012-09-28)
+==
+
+The "Clear the environment in your setuid binaries, please" release.
 
 Fixes:
 
