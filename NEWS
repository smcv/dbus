D-Bus 1.11.4 (UNRELEASED)
==

Enhancements:

• D-Bus Specification version 0.28
  · Clarify some details of serialization (fd.o #93382, Philip Withnall)

• Increase listen() backlog of AF_UNIX sockets to the maximum possible,
  minimizing failed connections under heavy load
  (fd.o #95264, Lennart Poettering)

• Add a new dbus-launch --exit-with-x11 option (fd.o #39197, Simon McVittie)

• Use the same regression tests for subprocess starting on Unix and Windows
  (fd.o #95191, Ralf Habacker)

• Print timestamps and thread IDs in verbose messages
  (fd.o #95191, Ralf Habacker)

• On Unix, unify the various places that reopen stdin, stdout and/or stderr
  pointing to /dev/null (fd.o #97008, Simon McVittie)

Fixes:

• On Windows, fix a memory leak in replacing the installation prefix
  (fd.o #95191, Ralf Habacker)

• On Linux, when dbus-daemon is run with reduced susceptibility to the
  OOM killer (typically via systemd), do not let child processes inherit
  that setting (fd.o #32851; Kimmo Hämäläinen, WaLyong Cho)

• On Unix, make dbus-launch and dbus-daemon --fork work as intended
  even if a parent process incorrectly starts them with stdin, stdout
  and/or stderr closed (fd.o #97008, Simon McVittie)

• Output valid shell syntax in ~/.dbus/session-bus/ if the bus address
  contains a semicolon (fd.o #94746, Thiago Macieira)

• Fix memory leaks and thread safety in subprocess starting on Windows
  (fd.o #95191, Ralf Habacker)

• Stop test-dbus-daemon incorrectly failing on platforms that cannot
  discover the process ID of clients (fd.o #96653, Руслан Ижбулатов)

• In tests that exercise correct handling of crashing D-Bus services,
  suppress Windows crash handler (fd.o #95155; Yiyang Fei, Ralf Habacker)

<<<<<<< HEAD
• In tests, add an invalid DBusAuthState to avoid undefined behaviour
  in some test cases (fd.o #93909, Nick Lewycky)

• Add assertions to reassure a static analysis tool
  (fd.o #93210, Deepika Aggarwal)

• Be explicit about enum comparison when loading XML
  (fd.o #93205, Deepika Aggarwal)

D-Bus 1.11.2 (2016-03-07)
=======
• Explicitly check for stdint.h (Ioan-Adrian Ratiu)

• Merge dbus-1.10-ci branch, containing backports from 1.11.0 in build/test
  code to support continuous integration (fd.o #93194, Simon McVittie)

  · Avoid -Wunused-label when compiling with libselinux but no libaudit
  · In development builds, allow OOM tests to be disabled as documented
  · Accept and ignore the --tap argument in all "embedded tests", and run
    all automated tests with that argument for better diagnostics
  · Fix the systemd activation test under CMake by installing the required
    files
  · In Automake, fix shell syntax for installcheck-local with no DESTDIR
  · In Automake, don't try to run manual tests in installcheck
  · In CMake, don't run manual-tcp test as an automated test
  · Add travis-ci.org build machinery

D-Bus 1.10.8 (2016-03-07)
>>>>>>> 9e79a8ff
==

The “pneumatic drill vs. Iron Maiden” release.

Fixes:

• Enable "large file support" on systems where it exists: dbus-daemon
  is not expected to open large files, but it might need to stat files
  that happen to have large inode numbers (fd.o #93545, Hongxu Jia)

• Eliminate padding inside DBusMessageIter on 64-bit platforms,
  which might result in a pedantic C compiler not copying the entire contents
  of a DBusMessageIter; statically assert that this is not an ABI change
  in practice (fd.o #94136, Simon McVittie)

• Document dbus-test-tool echo --sleep-ms=N instead of incorrect --sleep=N
  (fd.o #94244, Dmitri Iouchtchenko)

• Correctly report test failures in C tests from run-test.sh
  (fd.o #93379; amit tewari, Simon McVittie)

• When tests are enabled, run all the marshal-validate tests, not just
  the even-numbered ones (fd.o #93908, Nick Lewycky)

• Correct the expected error from one marshal-validate test, which was
  previously not run due to the above bug (fd.o #93908, Simon McVittie)

• Fix compilation under CMake when embedded tests are disabled
  (fd.o #94094, eric.hyer)

Internal changes:

• Fix all -Wpointer-sign (signed/unsigned mismatch) warnings, and enable the
  warning (fd.o #93069; Ralf Habacker, Simon McVittie)

• When building with CMake, use the same gcc/clang warnings as under Autotools,
  or MSVC warnings that are broadly similar (fd.o #93069, Ralf Habacker)

• test/name-test: make C tests produce TAP output and run them directly, not
  via run-test.sh (fd.o #92899, Simon McVittie)

• Under CMake when cross-compiling for Windows on Unix, run the tests
  under Wine even if binfmt_misc support is not available
  (fd.o #88966, Ralf Habacker)

• The DBUS_USE_TEST_BINARY environment variable is no longer used by builds with
  embedded tests; DBUS_TEST_DBUS_LAUNCH replaces it (fd.o #92899, Simon McVittie)

• Factor out some functions that will be needed in future for a Windows
  implementation of dbus-run-session (fd.o #92899, Ralf Habacker)

D-Bus 1.11.0 (2015-12-02)
==

The “peppermint deer” release.

Dependencies:

• On non-Windows platforms, dbus now requires an <inttypes.h> that defines
  C99 constants such as PRId64 and PRIu64.

Enhancements:

• D-Bus Specification version 0.27
  · Specify that services should not reply if NO_REPLY_EXPECTED was used
    (fd.o #75749, Lars Uebernickel)

• Add a script to do continuous-integration builds, and metadata to run it
  on travis-ci.org. To use this, clone the dbus git repository on GitHub
  and set it up with travis-ci.org; the only special setting needed is
  "only build branches with a .travis.yml". (fd.o #93194, Simon McVittie)

• If dbus-daemon is run with --systemd-activation, do not require
  org.freedesktop.systemd1.service to exist (fd.o #93194, Simon McVittie)

Fixes:

• Re-order dbus-daemon startup so that on SELinux systems, the thread
  that reads AVC notifications retains the ability to write to the
  audit log (fd.o #92832, Laurent Bigonville)

• Print 64-bit integers on non-GNU Unix platforms (fd.o #92043, Natanael Copa)

• When using the Monitoring interface, match messages' destinations
  (fd.o #92074, Simon McVittie)

• On Linux with systemd, stop installing a reference to the obsolete
  dbus.target, and enable dbus.socket statically (fd.o #78412, #92402;
  Simon McVittie)

• On Windows, when including configuration files with <include> or
  <includedir>, apply the same relocation as for the Exec paths
  in .service files (fd.o #92028, Simon McVittie)

• Add support for backtraces on Windows (fd.o #92721, Ralf Habacker)

• Fix many -Wpointer-sign warnings (fd.o #93069, Ralf Habacker)

D-Bus 1.10.6 (2015-12-01)
==

The “marzipan beetles” release.

Fixes:

• On Unix when running tests as root, don't assert that root and
  the dbus-daemon user can still call UpdateActivationEnvironment;
  assert that those privileged users can call BecomeMonitor instead
  (fd.o #93036, Simon McVittie)

• On Windows, fix a memory leak in the autolaunch transport (fd.o #92899,
  Simon McVittie)

• On Windows Autotools builds, don't run tests that rely on
  dbus-run-session and other Unix-specifics (fd.o #92899, Simon McVittie)

D-Bus 1.10.4 (2015-11-17)
==

The “Frostburn Canyon” release.

Enhancements:

• GetConnectionCredentials, GetConnectionUnixUser and
  GetConnectionUnixProcessID with argument "org.freedesktop.DBus"
  will now return details of the dbus-daemon itself. This is required
  to be able to call SetEnvironment on systemd.
  (fd.o #92857, Jan Alexander Steffens)

Fixes:

• Make UpdateActivationEnvironment always fail with AccessDenied on the
  system bus. Previously, it was possible to configure it so root could
  call it, but the environment variables were not actually used,
  because the launch helper would discard them.
  (fd.o #92857, Jan Alexander Steffens)

• On Unix with --systemd-activation on a user bus, make
  UpdateActivationEnvironment pass on its arguments to systemd's
  SetEnvironment method, solving inconsistency between the environments
  used for traditional activation and systemd user-service activation.
  (fd.o #92857, Jan Alexander Steffens)

• On Windows, don't crash if <syslog/> or --syslog is used
  (fd.o #92538, Ralf Habacker)

• On Windows, fix a memory leak when setting a DBusError from a Windows
  error (fd.o #92721, Ralf Habacker)

• On Windows, don't go into infinite recursion if we abort the process
  with backtraces enabled (fd.o #92721, Ralf Habacker)

• Fix various failing tests, variously on Windows and cross-platform:
  · don't test system.conf features (users, groups) that only make sense
    on the system bus, which is not supported on Windows
  · don't call _dbus_warn() when we skip a test, since it is fatal
  · fix computation of expected <standard_session_servicedirs/>
  · when running TAP tests, translate newlines to Unix format, fixing
    cross-compiled tests under Wine on Linux
  · don't stress-test refcounting under Wine, where it's really slow
  · stop assuming that a message looped-back to the test will be received
    immediately
  · skip some system bus tests on Windows since they make no sense there
  (fd.o #92538, fd.o #92721; Ralf Habacker, Simon McVittie)

D-Bus 1.10.2 (2015-10-26)
==

The “worst pies in London” release.

Fixes:

• Correct error handling for activation: if there are multiple attempts
  to activate the same service and it fails immediately, the first attempt
  would get the correct reply, but the rest would time out. We now send
  the same error reply to each attempt. (fd.o #92200, Simon McVittie)

• If BecomeMonitor is called with a syntactically invalid match rule,
  don't crash with an assertion failure, fixing a regression in 1.9.10.
  This was not exploitable as a denial of service, because the check
  for a privileged user is done first. (fd.o #92298, Simon McVittie)

• On Linux with --enable-user-session, add the bus address to the
  environment of systemd services for better backwards compatibility
  (fd.o #92612, Jan Alexander Steffens)

• On Windows, fix the logic for replacing the installation prefix
  in service files' Exec lines (fd.o #83539; Milan Crha, Simon McVittie)

• On Windows, if installed in the conventional layout with ${prefix}/etc
  and ${prefix}/share, use relative paths between bus configuration files
  to allow the tree to be relocated (fd.o #92028, Simon McVittie)

• Make more of the regression tests pass in Windows builds (fd.o #92538,
  Simon McVittie)

D-Bus 1.10.0 (2015-08-25)
==

The “0x20” release.

This is a new stable branch, recommended for use in OS distributions.

Fixes since 1.9.20:

• distribute test/tap-test.sh.in, even if the tarball was built without
  tests enabled (fd.o #91684, Simon McVittie)
• work around a fd leak in libcap-ng < 0.7.7 (fd.o #91684, Simon McVittie)

Summary of major changes since 1.8.0:

• The basic setup for the well-known system and session buses is
  now done in read-only files in ${datadir} (normally /usr/share).
  See the NEWS entry for 1.9.18 for details.

• AppArmor integration has been merged, with features similar to the
  pre-existing SELinux integration. It is mostly compatible with the
  patches previously shipped by Ubuntu, with one significant change:
  Ubuntu's GetConnectionAppArmorSecurityContext method has been superseded
  by GetConnectionCredentials and was not included.

• The --enable-user-session configure option can be enabled
  by OS integrators intending to use systemd to provide a session bus
  per user (in effect, treating all concurrent graphical and non-graphical
  login sessions as one large session).

• The new listenable address mode "unix:runtime=yes" listens on
  $XDG_RUNTIME_DIR/bus, the same AF_UNIX socket used by the systemd
  user session. libdbus and "dbus-launch --autolaunch" will connect to
  this address by default. GLib ≥ 2.45.3 and sd-bus ≥ 209 have a
  matching default.

• All executables are now dynamically linked to libdbus-1.
  Previously, some executables, most notably dbus-daemon, were statically
  linked to a specially-compiled variant of libdbus. This results in
  various private functions in the _dbus namespace being exposed by the
  shared library. These are not API, and must not be used outside
  the dbus source tree.

• On platforms with ELF symbol versioning, all public symbols
  are versioned LIBDBUS_1_3.

New bus APIs:

• org.freedesktop.DBus.GetConnectionCredentials returns
  LinuxSecurityLabel where supported
• org.freedesktop.DBus.Monitoring interface (privileged)
  · BecomeMonitor method supersedes match rules with eavesdrop=true,
    which are now deprecated
• org.freedesktop.DBus.Stats interface (semi-privileged)
  · now enabled by default
  · new GetAllMatchRules method
• org.freedesktop.DBus.Verbose interface (not normally compiled)
  · toggles the effect of DBUS_VERBOSE

New executables:

• dbus-test-tool
• dbus-update-activation-environment

New optional dependencies:

• The systemd: pseudo-transport requires libsystemd or libsd-daemon
• Complete documentation requires Ducktype and yelp-tools
• Full test coverage requires GLib 2.36 and PyGI
• AppArmor integration requires libapparmor and optionally libaudit

Dependencies removed:

• dbus-glib

D-Bus 1.9.20 (2015-08-06)
==

The “Remember Tomorrow” release.

This is a release-candidate for D-Bus 1.10.0. OS distribution vendors
should test it.

Fixes:

• Don't second-guess what the ABI of poll() is, allowing it to be used
  on Integrity RTOS and other unusual platforms (fd.o #90314;
  Rolland Dudemaine, Simon McVittie)

• Don't duplicate audit subsystem integration if AppArmor and SELinux are
  both enabled (fd.o #89225, Simon McVittie)

• Log audit events for AppArmor/SELinux policy violations whenever
  we have CAP_AUDIT_WRITE, even if not the system bus
  (fd.o #83856, Laurent Bigonville)

D-Bus 1.9.18 (2015-07-21)
==

The “Pirate Elite” release.

Configuration changes:

• The basic setup for the well-known system and session buses is now done
  in read-only files in ${datadir}, moving a step closer to systems
  that can operate with an empty /etc directory. In increasing order
  of precedence:

  · ${datadir}/dbus-1/s*.conf now perform the basic setup such as setting
    the default message policies.
  · ${sysconfdir}/dbus-1/s*.conf are now optional. By default
    dbus still installs a trivial version of each, for documentation
    purposes; putting configuration directives in these files is deprecated.
  · ${datadir}/dbus-1/s*.d/ are now available for third-party software
    to install "drop-in" configuration snippets (any packages
    using those directories should explicitly depend on at least this
    version of dbus).
  · ${sysconfdir}/dbus-1/s*.d/ are also still available for sysadmins
    or third-party software to install "drop-in" configuration snippets
  · ${sysconfdir}/dbus-1/s*-local.conf are still available for sysadmins'
    overrides

  ${datadir} is normally /usr/share, ${sysconfdir} is normally /etc,
  and "s*" refers to either system or session as appropriate.

  (fd.o #89280, Dimitri John Ledkov)

Fixes:

• Fix a memory leak when GetConnectionCredentials() succeeds
  (fd.o #91008, Jacek Bukarewicz)

• Ensure that dbus-monitor does not reply to messages intended for others,
  resulting in its own disconnection (fd.o #90952, Simon McVittie)

D-Bus 1.9.16 (2015-05-14)
==

The “titanium barns” release.

Dependencies:

• Automake 1.13 is now required when compiling from git or modifying
  the build system.

Security hardening:

• On Unix platforms, change the default configuration for the session bus
  to only allow EXTERNAL authentication (secure kernel-mediated
  credentials-passing), as was already done for the system bus.

  This avoids falling back to DBUS_COOKIE_SHA1, which relies on strongly
  unpredictable pseudo-random numbers.

  If you are using D-Bus over the (unencrypted!) tcp: or nonce-tcp: transport,
  in conjunction with DBUS_COOKIE_SHA1 and a shared home directory using
  NFS or similar, you will need to reconfigure the session bus to accept
  DBUS_COOKIE_SHA1 by commenting out the <auth> element. This configuration
  is not recommended.

  (fd.o #90414, Simon McVittie)

• When asked for random numbers for DBUS_COOKIE_SHA1, the nonce-tcp:
  transport, UUIDs or any other reason, fail if we cannot obtain entropy
  (from /dev/urandom or CryptGenRandom()) or an out-of-memory condition
  occurs, instead of silently falling back to low-entropy pseudorandom
  numbers from rand(). (fd.o #90414; Simon McVittie, Ralf Habacker)

Enhancements:

• Add dbus_message_iter_get_element_count()
  (fd.o #30350; Christian Dywan, Simon McVittie)

• Introduce new internal DBusSocket and DBusPollable types so we can
  stop treating the Windows SOCKET type as if it was int. DBusSocket
  is specifically a socket, cross-platform. DBusPollable is whatever
  _dbus_poll() can act on, i.e. a fd on Unix or a SOCKET on Windows.
  (fd.o #89444; Ralf Habacker, Simon McVittie)

• All regression tests now output TAP <https://testanything.org/>
  (fd.o #89846, Simon McVittie)

• Internal APIs consistently use signed values for timestamps
  (fd.o #18494, Peter McCurdy)

• Improve diagnostics when UpdateActivationEnvironment calls are rejected
  (fd.o #88812, Simon McVittie)

• Clean up a lot of compiler warnings
  (fd.o #17289, fd.o #89284; Ralf Habacker, Simon McVittie)

Fixes:

• Add locking to DBusCounter's reference count and notify function
  (fd.o #89297, Adrian Szyndela)

• Ensure that DBusTransport's reference count is protected by the
  corresponding DBusConnection's lock (fd.o #90312, Adrian Szyndela)

• Correctly release DBusServer mutex before early-return if we run out
  of memory while copying authentication mechanisms (fd.o #90021,
  Ralf Habacker)

• Make dbus-test-tool and dbus-update-activation-environment portable
  to Windows (fd.o #90089, Ralf Habacker)

• Correctly initialize all fields of DBusTypeReader (fd.o #90021;
  Ralf Habacker, Simon McVittie)

• Fix some missing \n in verbose (debug log) messages (fd.o #90004,
  Ralf Habacker)

• Clean up some memory and fd leaks in test code and tools
  (fd.o #90021, Ralf Habacker)

• Fix a NULL dereference if the dbus-daemon cannot read a configuration
  directory for a reason that is not ENOENT (fd.o #90021, Ralf Habacker)

• CMake generates a versioned shared library even if the revision is 0,
  as it usually is on the development branch. (fd.o #89450, Ralf Habacker)

D-Bus 1.9.14 (2015-03-02)
==

The “don't stand in the poison cloud” release.

Dependencies:

• dbus-daemon and dbus-daemon-launch-helper now require libdbus. They
  were previously linked to a static version of libdbus.

• The tests no longer require dbus-glib in order to exercise the libdbus
  shared library; they are always linked to libdbus now.

Build-time configuration:

• The new --enable-user-session option, off by default, can be enabled
  by OS integrators intending to use systemd to provide a session bus
  per user (in effect, treating all concurrent graphical and non-graphical
  login sessions as one large session)

Enhancements:

• All executables are now linked dynamically to libdbus.
  (fd.o #83115; Bertrand SIMONNET, Simon McVittie, Ralf Habacker)

• On platforms that support them (GNU libc and possibly others),
  libdbus now has versioned symbols for its public API.
  All public symbols (visible in the header files) are currently
  versioned as LIBDBUS_1_3; private symbols starting with _dbus or
  dbus_internal have a version that changes with each release, and
  must not be used by applications. (also fd.o #83115)

• New listenable address mode "unix:runtime=yes" which listens on
  a real filesystem (non-abstract) socket $XDG_RUNTIME_DIR/bus
  (fd.o #61303; Colin Walters, Alexander Larsson, Simon McVittie)

• Add optional systemd units for a per-user bus listening on
  $XDG_RUNTIME_DIR/bus (fd.o #61301; Simon McVittie, Colin Walters)

• On Unix platforms, both libdbus and "dbus-launch --autolaunch"
  default to connecting to $XDG_RUNTIME_DIR/bus if it is a socket
  (also fd.o #61301)

• New dbus-update-activation-environment tool uploads environment
  variables to "dbus-daemon --session" and optionally "systemd --user",
  primarily as a way to keep the per-user bus compatible with
  distributions' existing X11 login scripts (also fd.o #61301)

• <includedir/> elements in dbus-daemon configuration are now silently
  ignored if the directory does not exist. (fd.o #89280, Dimitri John Ledkov)

• Add microsecond-resolution timestamps to the default output of
  dbus-monitor and dbus-send (fd.o #88896; Ralf Habacker, Simon McVittie)

Fixes:

• Fix a race condition in the 'monitor' test introduced in 1.9.10
  (fd.o #89222, Simon McVittie)

D-Bus 1.9.12 (2015-02-19)
==

The “monster lasagna” release.

Dependencies:

• Ducktype and yelp-tools are now required to build complete documentation
  (they are optional for normal builds).

Enhancements:

• D-Bus Specification version 0.26
  · GetConnectionCredentials can return LinuxSecurityLabel or WindowsSID
  · document the BecomeMonitor method

• On Linux, add LinuxSecurityLabel to GetConnectionCredentials
  (fd.o #89041; Tyler Hicks, Simon McVittie)

• On Linux, add support for AppArmor mediation of message sending and
  receiving and name ownership (paralleling existing SELinux mediation
  support), and eavesdropping (a new check, currently AppArmor-specific)
  (fd.o #75113; John Johansen, Tyler Hicks, Simon McVittie)

• In dbus-send and dbus-monitor, pretty-print \0-terminated bytestrings
  that have printable ASCII contents; we previously only did this for
  unterminated bytestrings (fd.o #89109, Simon McVittie)

• Add a guide to designing good D-Bus APIs (fd.o #88994, Philip Withnall)

• On Windows, add WindowsSID to GetConnectionCredentials
  (fd.o #54445, Ralf Habacker)

• Improve clarity of dbus-monitor --profile output and add more columns
  (fd.o #89165, Ralf Habacker)

• Add a man page for dbus-test-tool, and build it under CMake as well
  as Autotools (fd.o#89086, Simon McVittie)

• If dbus-daemon was compiled with --enable-verbose, add a D-Bus API
  to control it at runtime, overriding the DBUS_VERBOSE environment variable
  (fd.o #88896, Ralf Habacker)

Fixes:

• Reduce the number of file descriptors used in the fd-passing test,
  avoiding failure under the default Linux fd limit, and automatically
  skip it if the rlimit is too small (fd.o #88998, Simon McVittie)

D-Bus 1.9.10 (2015-02-09)
==

The “sad cyborgs” release.

Security fixes merged from 1.8.16:

• Do not allow non-uid-0 processes to send forged ActivationFailure
  messages. On Linux systems with systemd activation, this would
  allow a local denial of service: unprivileged processes could
  flood the bus with these forged messages, winning the race with
  the actual service activation and causing an error reply
  to be sent back when service auto-activation was requested.
  This does not prevent the real service from being started,
  so the attack only works while the real service is not running.
  (CVE-2015-0245, fd.o #88811; Simon McVittie)

Enhancements:

• The new Monitoring interface in the dbus-daemon lets dbus-monitor and
  similar tools receive messages without altering the security properties
  of the system bus, by calling the new BecomeMonitor method on a
  private connection. This bypasses the normal <allow> and <deny> rules
  entirely, so to preserve normal message-privacy assumptions, only root
  is allowed to do this on the system bus. Restricted environments,
  such as Linux with LSMs, should lock down access to the Monitoring
  interface. (fd.o #46787, Simon McVittie)

• dbus-monitor uses BecomeMonitor to capture more traffic, if the
  dbus-daemon supports it and access permissions allow it.
  It still supports the previous approach ("eavesdropping" match rules)
  for compatibility with older bus daemons. (fd.o #46787, Simon)

• dbus-monitor can now log the message stream as binary data for later
  analysis, with either no extra framing beyond the normal D-Bus headers,
  or libpcap-compatible framing treating each D-Bus message
  as a captured packet. (fd.o #46787, Simon)

Other fixes:

• Fix some CMake build regressions (fd.o #88964, Ralf Habacker)

• On Unix, forcibly terminate regression tests after 60 seconds to
  prevent them from blocking continuous integration frameworks
  (fd.o #46787, Simon)

D-Bus 1.9.8 (2015-02-03)
==

The “all the types of precipitation” release.

Dependencies:

• full test coverage now requires GLib 2.36
• full test coverage now requires PyGI (PyGObject 3,
  "import gi.repository.GObject") instead of the
  obsolete PyGObject 2 ("import gobject")

Enhancements:

• add GLib-style "installed tests" (fd.o #88810, Simon McVittie)

• better regression test coverage, including systemd activation
  (fd.o #57952, #88810; Simon McVittie)

Fixes:

• fatal errors correctly make the dbus-daemon exit even if <syslog/> is
  turned off (fd.o #88808, Simon McVittie)

• TCP sockets on Windows no longer fail to listen approximately 1 time
  in 256, caused by a logic error that should have always made it fail but
  was mitigated by incorrect endianness for the port number
  (fd.o #87999, Ralf Habacker)

• fix some Windows build failures (fd.o #88009, #88010; Ralf Habacker)

• on Windows, allow up to 8K connections to the dbus-daemon instead of the
  previous 64, completing a previous fix which only worked under
  Autotools (fd.o #71297, Ralf Habacker)

• on Windows, if the IP family is unspecified only use IPv4,
  to mitigate IPv6 not working correctly (fd.o #87999, Ralf Habacker)

• fix some unlikely memory leaks on OOM (fd.o #88087, Simon McVittie)

• lcov code coverage analysis works again (fd.o #88808, Simon McVittie)

• fix an unused function error with --disable-embedded-tests (fd.o #87837,
  Thiago Macieira)

D-Bus 1.9.6 (2015-01-05)
==

The “I do have a bread knife” release.

Security hardening:

• Do not allow calls to UpdateActivationEnvironment from uids other than
  the uid of the dbus-daemon. If a system service installs unsafe
  security policy rules that allow arbitrary method calls
  (such as CVE-2014-8148) then this prevents memory consumption and
  possible privilege escalation via UpdateActivationEnvironment.

  We believe that in practice, privilege escalation here is avoided
  by dbus-daemon-launch-helper sanitizing its environment; but
  it seems better to be safe.

• Do not allow calls to UpdateActivationEnvironment or the Stats interface
  on object paths other than /org/freedesktop/DBus. Some system services
  install unsafe security policy rules that allow arbitrary method calls
  to any destination, method and interface with a specified object path;
  while less bad than allowing arbitrary method calls, these security
  policies are still harmful, since dbus-daemon normally offers the
  same API on all object paths and other system services might behave
  similarly.

Other fixes:

• Add missing initialization so GetExtendedTcpTable doesn't crash on
  Windows Vista SP0 (fd.o #77008, Илья А. Ткаченко)

D-Bus 1.9.4 (2014-11-24)
==

The “extra-sturdy caramel” release.

Fixes:

• Partially revert the CVE-2014-3639 patch by increasing the default
  authentication timeout on the system bus from 5 seconds back to 30
  seconds, since this has been reported to cause boot regressions for
  some users, mostly with parallel boot (systemd) on slower hardware.

  On fast systems where local users are considered particularly hostile,
  administrators can return to the 5 second timeout (or any other value
  in milliseconds) by saving this as /etc/dbus-1/system-local.conf:

  <busconfig>
    <limit name="auth_timeout">5000</limit>
  </busconfig>

  (fd.o #86431, Simon McVittie)

• Add a message in syslog/the Journal when the auth_timeout is exceeded
  (fd.o #86431, Simon McVittie)

• Send back an AccessDenied error if the addressed recipient is not allowed
  to receive a message (and in builds with assertions enabled, don't
  assert under the same conditions). (fd.o #86194, Jacek Bukarewicz)

D-Bus 1.9.2 (2014-11-10)
==

The “structurally unsound flapjack” release.

Security fixes:

• Increase dbus-daemon's RLIMIT_NOFILE rlimit to 65536
  so that CVE-2014-3636 part A cannot exhaust the system bus'
  file descriptors, completing the incomplete fix in 1.8.8.
  (CVE-2014-7824, fd.o #85105; Simon McVittie, Alban Crequy)

Enhancements:

• D-Bus Specification version 0.25
  · new value 'const' for EmitsChangedSignal annotation
    (fd.o #72958, Lennart Poettering)
  · new ALLOW_INTERACTIVE_AUTHORIZATION flag, for PolicyKit and similar
    (fd.o #83449; Lennart Poettering, Simon McVittie)
  · annotate table of types with reserved/basic/container, and for
    basic types, fixed/string-like
  · clarify arbitrary limits by quoting them in mebibytes

• New API: add accessors for the ALLOW_INTERACTIVE_AUTHORIZATION flag
  (fd.o #83449, Simon McVittie)

• Add dbus-test-tool, a D-Bus swiss army knife with multiple subcommands,
  useful for debugging and performance testing:
  · dbus-test-tool spam: send repeated messages
  · dbus-test-tool echo: send an empty reply for all method calls
  · dbus-test-tool black-hole: do not reply to method calls
  (fd.o #34140; Alban Crequy, Simon McVittie, Will Thompson)

• Add support for process ID in credentials-passing on NetBSD
  (fd.o #69702, Patrick Welche)

• Add an example script to find potentially undesired match rules
  (fd.o #84598, Alban Crequy)

• Document the central assumption that makes our use of credentials-passing
  secure (fd.o #83499, Simon McVittie)

• Replace the dbus-glib section of the tutorial with a GDBus recommendation,
  and add some links to GDBus and QtDBus documentation (fd.o #25140,
  Simon McVittie)

Fixes:

• Use a less confusing NoReply message when disconnected with a reply pending
  (fd.o #76112, Simon McVittie)

• Make the .pc file relocatable by letting pkg-config do all variable
  expansion itself (fd.o #75858, Руслан Ижбулатов)

• Fix a build failure on platforms with kqueue, which regressed in 1.9.0
  (fd.o #85563, Patrick Welche)

• Consistently save errno after socket calls (fd.o #83625, Simon McVittie)

• In dbus-spawn, when the grandchild process exits due to a failed exec(),
  do not lose the exec() errno (fd.o #24821, Simon McVittie)

• Do not fail the tests if a parent process has leaked non-close-on-exec
  file descriptors to us (fd.o #73689, fd.o #83899; Simon McVittie)

• Do not fail the tests on Unix platforms with incomplete
  credentials-passing support, but do fail if we can't pass credentials
  on a platform where it is known to work: Linux, FreeBSD, OpenBSD, NetBSD
  (fd.o #69702, Simon McVittie)

• Detect accept4, dirfd, inotify_init1, pipe2, and Unix fd passing
  when building with cmake, and expand test coverage there
  (fd.o #73689; Ralf Habacker, Simon McVittie)

D-Bus 1.9.0 (2014-10-01)
==

The “tiered cheeses” release.

Requirements:

• Support for the systemd: (LISTEN_FDS) pseudo-transport on Linux now
  requires either the libsystemd or libsd-daemon shared library, dropping the
  embedded convenience copy of sd-daemon (fd.o #71818, Simon)

Build-time configuration changes:

• The Stats interface is now enabled by default, and locked-down to
  root-only on the system bus. Configure with --disable-stats
  to disable it altogether on memory- or disk-constrained systems,
  or see ${docdir}/examples/ to open it up to non-root users on the
  system bus or restrict access on the session bus.
  (fd.o #80759; Simon McVittie, Alban Crequy)

• The CMake build system now builds the same shared library name as Autotools
  on at least Linux and Windows:
  - on Linux (and perhaps other Unix platforms), it previously built
    libdbus-1.so, but now builds libdbus-1.so.3.* with development
    symlink libdbus-1.so and SONAME/symlink libdbus-1.so.3
  - on Windows, it previously built either libdbus-1.dll (release) or
    libdbus-1d.dll (debug), but now builds libdbus-1-3.dll, copied to
    libdbus-1.dll for compatibility with older applications.
  (fd.o #74117, Ralf Habacker)

Enhancements:

• D-Bus Specification version 0.24
  · document how to quote match rules (fd.o #24307, Simon McVittie)
  · explicitly say that most message types never expect a reply
    regardles of whether they have NO_REPLY_EXPECTED
    (fd.o #75749, Simon McVittie)

• on Unix platforms, disable Nagle's algorithm on TCP connections to improve
  initial latency (fd.o #75544, Matt Hoosier)

• use backtrace() if it is in -lexecinfo instead of libc, as on NetBSD
  (fd.o #69702, Patrick Welche)

• in dbus-monitor, print more information about file descriptors
  (fd.o #80603, Alban Crequy)

• do not install system bus configuration if built for Windows
  (fd.o #83583; Ralf Habacker, Simon McVittie)

• Add GetAllMatchRules to the Stats interface (fd.o #24307, Alban Crequy)

• Add a regression test for file descriptor passing (fd.o #83622,
  Simon McVittie)

Fixes:

• fix an incorrect error message if a Unix socket path is too long
  (fd.o #73887, Antoine Jacoutot)

• in an MSYS/Cygwin environment, pass Unix-style filenames to xmlto,
  fixing documentation generation (fd.o #75860, Руслан Ижбулатов)

• in Unix with X11, avoid giving dbus-launch a misleading argv[0]
  in ps(1) (fd.o #69716, Chengwei Yang)

• avoid calling poll() with timeout < -1, which is considered invalid
  on FreeBSD and NetBSD (fd.o #78480, Jaap Boender)

• be portable to BSD-derived platforms where O_CLOEXEC is unavailable in libc
  (like Mac OS X 10.6), or available in libc but unsupported by the kernel
  (fd.o #77032; rmvsxop, OBATA Akio, Patrick Welche)

• Fix include path for test/internal/*.c with cmake (Ralf Habacker)

• Documentation improvements
  (fd.o #80795, #84313; Thomas Haller, Sebastian Rasmussen)

• in dbus-monitor, do not leak file descriptors that we have monitored
  (fd.o #80603, Alban Crequy)

• Set the close-on-exec flag for the inotify file descriptor, even
  if built with CMake or older libc (fd.o #73689, Simon McVittie)

• Remove some LGPL code from the Windows dbus-daemon
  (fd.o #57272, Ralf Habacker)

D-Bus 1.8.8 (2014-09-16)
==

The "smashy smashy egg man" release.

Security fixes:

• Do not accept an extra fd in the padding of a cmsg message, which
  could lead to a 4-byte heap buffer overrun.
  (CVE-2014-3635, fd.o #83622; Simon McVittie)

• Reduce default for maximum Unix file descriptors passed per message
  from 1024 to 16, preventing a uid with the default maximum number of
  connections from exhausting the system bus' file descriptors under
  Linux's default rlimit. Distributors or system administrators with a
  more restrictive fd limit may wish to reduce these limits further.

  Additionally, on Linux this prevents a second denial of service
  in which the dbus-daemon can be made to exceed the maximum number
  of fds per sendmsg() and disconnect the process that would have
  received them.
  (CVE-2014-3636, fd.o #82820; Alban Crequy)

• Disconnect connections that still have a fd pending unmarshalling after
  a new configurable limit, pending_fd_timeout (defaulting to 150 seconds),
  removing the possibility of creating an abusive connection that cannot be
  disconnected by setting up a circular reference to a connection's
  file descriptor.
  (CVE-2014-3637, fd.o #80559; Alban Crequy)

• Reduce default for maximum pending replies per connection from 8192 to 128,
  mitigating an algorithmic complexity denial-of-service attack
  (CVE-2014-3638, fd.o #81053; Alban Crequy)

• Reduce default for authentication timeout on the system bus from
  30 seconds to 5 seconds, avoiding denial of service by using up
  all unauthenticated connection slots; and when all unauthenticated
  connection slots are used up, make new connection attempts block
  instead of disconnecting them.
  (CVE-2014-3639, fd.o #80919; Alban Crequy)

Other fixes:

• Check for libsystemd from systemd >= 209, falling back to
  the older separate libraries if not found (Umut Tezduyar Lindskog,
  Simon McVittie)

• On Linux, use prctl() to disable core dumps from a test executable
  that deliberately raises SIGSEGV to test dbus-daemon's handling
  of that condition (fd.o #83772, Simon McVittie)

• Fix compilation with --enable-stats (fd.o #81043, Gentoo #507232;
  Alban Crequy)

• Improve documentation for running tests on Windows (fd.o #41252,
  Ralf Habacker)

D-Bus 1.8.6 (2014-06-02)
==

Security fixes:

• On Linux ≥ 2.6.37-rc4, if sendmsg() fails with ETOOMANYREFS, silently drop
  the message. This prevents an attack in which a malicious client can
  make dbus-daemon disconnect a system service, which is a local
  denial of service.
  (fd.o #80163, CVE-2014-3532; Alban Crequy)

• Track remaining Unix file descriptors correctly when more than one
  message in quick succession contains fds. This prevents another attack
  in which a malicious client can make dbus-daemon disconnect a system
  service.
  (fd.o #79694, fd.o #80469, CVE-2014-3533; Alejandro Martínez Suárez,
  Simon McVittie, Alban Crequy)

Other fixes:

• When dbus-launch --exit-with-session starts a dbus-daemon but then cannot
  attach to a session, kill the dbus-daemon as intended
  (fd.o #74698, Роман Донченко)

D-Bus 1.8.4 (2014-06-10)
==

Security fix:

• Alban Crequy at Collabora Ltd. discovered and fixed a denial-of-service
  flaw in dbus-daemon, part of the reference implementation of D-Bus.
  Additionally, in highly unusual environments the same flaw could lead to
  a side channel between processes that should not be able to communicate.
  (CVE-2014-3477, fd.o #78979)

D-Bus 1.8.2 (2014-04-30)
==

The “nobody wants red” release.

Enhancements:

• in the CMake build system, add some hints for Linux users cross-compiling
  Windows D-Bus binaries to be able to run tests under Wine
  (fd.o #41252, Ralf Habacker)

• add Documentation key to dbus.service (fd.o #77447, Cameron Norman)

Fixes:

• in "dbus-uuidgen --ensure", try to copy systemd's /etc/machine-id
  to /var/lib/dbus/machine-id instead of generating an entirely new ID
  (fd.o #77941, Simon McVittie)

• if dbus-launch receives an X error very quickly, do not kill
  unrelated processes (fd.o #74698, Роман Донченко)

• on Windows, allow up to 8K connections to the dbus-daemon, instead of the
  previous 64 (fd.o #71297; Cristian Onet, Ralf Habacker)

• cope with \r\n newlines in regression tests, since on Windows,
  dbus-daemon.exe uses text mode (fd.o #75863, Руслан Ижбулатов)

D-Bus 1.8.0 (2014-01-20)
==

The “Wolverine distrusts my printer” release.

This starts a new stable branch. The 1.6.x branch is now considered to be
outdated, and will only receive fixes for serious bugs such as security
flaws. The 1.4.x and 1.2.x branches no longer have upstream support and
are unlikely to get any more releases, but if distributors still need to
support them, please share security patches via upstream.

Summary of changes since 1.6.x:

• libdbus always behaves as if dbus_threads_init_default() had been called
  (thread-safety by default)
• new dbus-run-session tool, replacing certain misuses of dbus-launch
• dbus-monitor can talk to outdated versions of dbus-daemon again
• new org.freedesktop.DBus.GetConnectionCredentials method
• GetConnectionUnixProcessID also works correctly on Windows, returning
  the Windows process ID
• GetConnectionWindowsSID returns the correct SID on Windows
• expat is required, libxml2 can no longer be used as a substitute
• the userDB cache is required, and cannot be disabled
• a 64-bit integer type (either int, long, long long or _int64) is required
• better systemd-journald integration on Linux
• fixed long-standing fd and array leaks when failing to parse a message
• fixed referenced-but-never-freed parent nodes (effectively memory leaks)
  when using certain object-path allocation patterns, notably in Avahi
• better defaults for Windows support
• better CMake support
• better portability to mingw32, FreeBSD, NetBSD, QNX and Hurd
• the source language for the man pages is now Docbook XML

Enhancements since 1.7.10:

• Enhance the CMake build system to check for GLib and compile/run
  a subset of the regression tests (fd.o #41252, #73495; Ralf Habacker)

Fixes since 1.7.10:

• don't rely on va_copy(), use DBUS_VA_COPY() wrapper (fd.o #72840,
  Ralf Habacker)

• fix compilation of systemd journal support on older systemd versions where
  sd-journal.h doesn't include syslog.h (fd.o #73455, Ralf Habacker)

• fix compilation on older MSVC versions by including stdlib.h
  (fd.o #73455, Ralf Habacker)

• Allow <allow_anonymous/> to appear in an included configuration file
  (fd.o #73475, Matt Hoosier)

Test behaviour changes since 1.7.10:

• If the tests crash with an assertion failure, they no longer default to
  blocking for a debugger to be attached. Set DBUS_BLOCK_ON_ABORT in the
  environment if you want the old behaviour.

• To improve debuggability, the dbus-daemon and dbus-daemon-eavesdrop tests
  can be run with an external dbus-daemon by setting
  DBUS_TEST_DAEMON_ADDRESS in the environment. Test-cases that require
  an unusually-configured dbus-daemon are skipped.

D-Bus 1.7.10 (2014-01-06)
==

The “weighted companion cube” release.

This is a release candidate for D-Bus 1.8.

D-Bus Specification 0.23:

• don't require messages with no INTERFACE to be dispatched
  (fd.o #68597, Simon McVittie)

• document "tcp:bind=..." and "nonce-tcp:bind=..." (fd.o #72301,
  Chengwei Yang)

• define "listenable" and "connectable" addresses, and discuss
  the difference (fd.o #61303, Simon McVittie)

Enhancements:

• support printing Unix file descriptors in dbus-send, dbus-monitor
  (fd.o #70592, Robert Ancell)

• don't install systemd units if --disable-systemd is given
  (fd.o #71818, Chengwei Yang)

Fixes:

• don't leak memory on out-of-memory while listing activatable or
  active services (fd.o #71526, Radoslaw Pajak)

• fix undefined behaviour in a regression test (fd.o #69924, DreamNik)

• escape Unix socket addresses correctly (fd.o #46013, Chengwei Yang)

• on SELinux systems, don't assume that SECCLASS_DBUS, DBUS__ACQUIRE_SVC
  and DBUS__SEND_MSG are numerically equal to their values in the
  reference policy (fd.o #88719, osmond sun)

• define PROCESS_QUERY_LIMITED_INFORMATION if missing from MinGW < 4 headers
  (fd.o #71366, Matt Fischer)

• define WIN32_LEAN_AND_MEAN to avoid conflicts between winsock.h and
  winsock2.h (fd.o #71405, Matt Fischer)

• do not return failure from _dbus_read_nonce() with no error set,
  preventing a potential crash (fd.o #72298, Chengwei Yang)

• on BSD systems, avoid some O(1)-per-process memory and fd leaks in kqueue,
  preventing test failures (fd.o #69332, fd.o #72213; Chengwei Yang)

• fix warning spam on Hurd by not trying to set SO_REUSEADDR on Unix sockets,
  which doesn't do anything anyway on at least Linux and FreeBSD
  (fd.o #69492, Simon McVittie)

• fix use of TCP sockets on FreeBSD and Hurd by tolerating EINVAL from
  sendmsg() with SCM_CREDS (retrying with plain send()), and looking
  for credentials more correctly (fd.o #69492, Simon McVittie)

• ensure that tests run with a temporary XDG_RUNTIME_DIR to avoid
  getting mixed up in XDG/systemd "user sessions" (fd.o #61301,
  Simon McVittie)

• refresh cached policy rules for existing connections when bus
  configuration changes (fd.o #39463, Chengwei Yang)

D-Bus 1.7.8 (2013-11-01)
==

The “extreme hills” release.

Dependencies:

• If systemd support is enabled, libsystemd-journal is now required.

Enhancements:

• When activating a non-systemd service under systemd, annotate its
  stdout/stderr with its bus name in the Journal. Known limitation:
  because the socket is opened before forking, the process will still be
  logged as if it had dbus-daemon's process ID and user ID.
  (fd.o #68559, Chengwei Yang)

• Document more configuration elements in dbus-daemon(1)
  (fd.o #69125, Chengwei Yang)

Fixes:

• Don't leak string arrays or fds if dbus_message_iter_get_args_valist()
  unpacks them and then encounters an error (fd.o #21259, Chengwei Yang)

• If compiled with libaudit, retain CAP_AUDIT_WRITE so we can write
  disallowed method calls to the audit log, fixing a regression in 1.7.6
  (fd.o #49062, Colin Walters)

• path_namespace='/' in match rules incorrectly matched nothing; it
  now matches everything. (fd.o #70799, Simon McVittie)

D-Bus 1.7.6 (2013-10-09)
==

The “CSI Shrewsbury” release.

Build-time configuration changes:

• Directory change notification via dnotify on Linux is no longer
  supported; it hadn't compiled successfully since 2010 in any case.
  If you don't have inotify (Linux) or kqueue (*BSD), you will need
  to send SIGHUP to the dbus-daemon when its configuration changes.
  (fd.o #33001, Chengwei Yang)

• Compiling with --disable-userdb-cache is no longer supported;
  it didn't work since at least 2008, and would lead to an extremely
  slow dbus-daemon even it worked. (fd.o #15589, #17133, #66947;
  Chengwei Yang)

• The DBUS_DISABLE_ASSERTS CMake option didn't actually disable most
  assertions. It has been renamed to DBUS_DISABLE_ASSERT to be consistent
  with the Autotools build system. (fd.o #66142, Chengwei Yang)

• --with-valgrind=auto enables Valgrind instrumentation if and only if
  valgrind headers are available. The default is still --with-valgrind=no.
  (fd.o #56925, Simon McVittie)

Dependencies:

• Platforms with no 64-bit integer type are no longer supported.
  (fd.o #65429, Simon McVittie)

• GNU make is now (documented to be) required. (fd.o #48277, Simon McVittie)

• Full test coverage no longer requires dbus-glib, although the tests do not
  exercise the shared library (only a static copy) if dbus-glib is missing.
  (fd.o #68852, Simon McVittie)

Enhancements:

• D-Bus Specification 0.22
  · Document GetAdtAuditSessionData() and
    GetConnectionSELinuxSecurityContext() (fd.o #54445, Simon)
  · Fix example .service file (fd.o #66481, Chengwei Yang)
  · Don't claim D-Bus is "low-latency" (lower than what?), just
    give factual statements about it supporting async use
    (fd.o #65141, Justin Lee)
  · Document the contents of .service files, and the fact that
    system services' filenames are constrained
    (fd.o #66608; Simon McVittie, Chengwei Yang)

• Be thread-safe by default on all platforms, even if
  dbus_threads_init_default() has not been called. For compatibility with
  older libdbus, library users should continue to call
  dbus_threads_init_default(): it is harmless to do so.
  (fd.o #54972, Simon McVittie)

• Add GetConnectionCredentials() method (fd.o #54445, Simon)

• New API: dbus_setenv(), a simple wrapper around setenv().
  Note that this is not thread-safe. (fd.o #39196, Simon)

• Add dbus-send --peer=ADDRESS (connect to a given peer-to-peer connection,
  like --address=ADDRESS in previous versions) and dbus-send --bus=ADDRESS
  (connect to a given bus, like dbus-monitor --address=ADDRESS).
  dbus-send --address still exists for backwards compatibility,
  but is no longer documented. (fd.o #48816, Andrey Mazo)

• Windows-specific:
  · "dbus-daemon --nofork" is allowed on Windows again. (fd.o #68852,
    Simon McVittie)

Fixes:

• Avoid an infinite busy-loop if a signal interrupts waitpid()
  (fd.o #68945, Simon McVittie)

• Clean up memory for parent nodes when objects are unexported
  (fd.o #60176, Thomas Fitzsimmons)

• Make dbus_connection_set_route_peer_messages(x, FALSE) behave as
  documented. Previously, it assumed its second parameter was TRUE.
  (fd.o #69165, Chengwei Yang)

• Escape addresses containing non-ASCII characters correctly
  (fd.o #53499, Chengwei Yang)

• Document <servicedir> search order correctly (fd.o #66994, Chengwei Yang)

• Don't crash on "dbus-send --session / x.y.z" which regressed in 1.7.4.
  (fd.o #65923, Chengwei Yang)

• If malloc() returns NULL in _dbus_string_init() or similar, don't free
  an invalid pointer if the string is later freed (fd.o #65959, Chengwei Yang)

• If malloc() returns NULL in dbus_set_error(), don't va_end() a va_list
  that was never va_start()ed (fd.o #66300, Chengwei Yang)

• fix build failure with --enable-stats (fd.o #66004, Chengwei Yang)

• fix a regression test on platforms with strict alignment (fd.o #67279,
  Colin Walters)

• Avoid calling function parameters "interface" since certain Windows headers
  have a namespace-polluting macro of that name (fd.o #66493, Ivan Romanov)

• Assorted Doxygen fixes (fd.o #65755, Chengwei Yang)

• Various thread-safety improvements to static variables (fd.o #68610,
  Simon McVittie)

• Make "make -j check" work (fd.o #68852, Simon McVittie)

• Fix a NULL pointer dereference on an unlikely error path
  (fd.o #69327, Sviatoslav Chagaev)

• Improve valgrind memory pool tracking (fd.o #69326,
  Sviatoslav Chagaev)

• Don't over-allocate memory in dbus-monitor (fd.o #69329,
  Sviatoslav Chagaev)

• dbus-monitor can monitor dbus-daemon < 1.5.6 again
  (fd.o #66107, Chengwei Yang)

• Unix-specific:
  · If accept4() fails with EINVAL, as it can on older Linux kernels
    with newer glibc, try accept() instead of going into a busy-loop.
    (fd.o #69026, Chengwei Yang)
  · If socket() or socketpair() fails with EINVAL or EPROTOTYPE,
    for instance on Hurd or older Linux with a new glibc, try without
    SOCK_CLOEXEC. (fd.o #69073; Pino Toscano, Chengwei Yang)
  · Fix a file descriptor leak on an error code path.
    (fd.o #69182, Sviatoslav Chagaev)
  · dbus-run-session: clear some unwanted environment variables
    (fd.o #39196, Simon)
  · dbus-run-session: compile on FreeBSD (fd.o #66197, Chengwei Yang)
  · Don't fail the autolaunch test if there is no DISPLAY (fd.o #40352, Simon)
  · Use dbus-launch from the builddir for testing, not the installed copy
    (fd.o #37849, Chengwei Yang)
  · Fix compilation if writev() is unavailable (fd.o #69409,
    Vasiliy Balyasnyy)
  · Remove broken support for LOCAL_CREDS credentials passing, and
    document where each credential-passing scheme is used (fd.o #60340,
    Simon McVittie)
  · Make autogen.sh work on *BSD by not assuming GNU coreutils functionality
    (fd.o #35881, #69787; Chengwei Yang)
  · dbus-monitor: be portable to NetBSD (fd.o #69842, Chengwei Yang)
  · dbus-launch: stop using non-portable asprintf (fd.o #37849, Simon)
  · Improve error reporting from the setuid activation helper (fd.o #66728,
    Chengwei Yang)

• Windows-specific:
  · Remove unavailable command-line options from 'dbus-daemon --help'
    (fd.o #42441, Ralf Habacker)
  · Add support for looking up local TCPv4 clients' credentials on
    Windows XP via the undocumented AllocateAndGetTcpExTableFromStack
    function (fd.o #66060, Ralf Habacker)
  · Fix insufficient dependency-tracking (fd.o #68505, Simon McVittie)
  · Don't include wspiapi.h, fixing a compiler warning (fd.o #68852,
    Simon McVittie)

• Internal changes:
  · add DBUS_ENABLE_ASSERT, DBUS_ENABLE_CHECKS for less confusing
    conditionals (fd.o #66142, Chengwei Yang)
  · improve verbose-mode output (fd.o #63047, Colin Walters)
  · consolidate Autotools and CMake build (fd.o #64875, Ralf Habacker)
  · fix various unused variables, unusual build configurations
    etc. (fd.o #65712, #65990, #66005, #66257, #69165, #69410, #70218;
    Chengwei Yang, Vasiliy Balyasnyy)

D-Bus 1.7.4 (2013-06-13)
==

The “but is your thread-safety thread-safe?” release.

Security fixes:

• CVE-2013-2168: Fix misuse of va_list that could be used as a denial
  of service for system services. Vulnerability reported by Alexandru Cornea.
  (Simon)

Dependencies:

• The Windows version of libdbus now contains a C++ source file, used
  to provide global initialization when the library is loaded.
  gcc (mingw*) users should ensure that g++ is also installed.

• The libxml2-based configuration reader (which hasn't worked for 2.5 years,
  and was never the recommended option) has been removed. Expat is now a
  hard dependency.

Enhancements:

• It should now be safe to call dbus_threads_init_default() from any thread,
  at any time. Authors of loadable modules and plugins that use libdbus
  should consider doing so during initialization.
  (fd.o #54972, Simon McVittie)

• Improve dbus-send documentation and command-line parsing (fd.o #65424,
  Chengwei Yang)

Unix-specific:
  · dbus-run-session: experimental new tool to start a temporary D-Bus
    session, e.g. for regression tests or a text console, replacing
    certain uses of dbus-launch which weren't really correct
    (fd.o #39196, Simon)

Other fixes:

• In dbus-daemon, don't crash if a .service file starts with key=value
  (fd.o #60853, Chengwei Yang)

• Unix-specific:
  · Fix a crash similar to CVE-2013-2168 the first time we try to use syslog
    on a platform not defining LOG_PERROR, such as Solaris or QNX.
    This regressed in 1.7.0. (Simon)
  · Fix an assertion failure if we try to activate systemd services before
    systemd connects to the bus (fd.o #50199, Chengwei Yang)
  · Avoid compiler warnings for ignoring the return from write()
    (Chengwei Yang)

• Windows-specific:
  · Under cmake, install runtime libraries (DLLs) into bin/ instead of lib/
    so that Windows finds them (fd.o #59733, Ralf Habacker)

D-Bus 1.7.2 (2013-04-25)
==

The “only partially opaque” release.

Configuration changes:

• On non-QNX Unix platforms, the default limit on fds per message in the
  session bus configuration has reduced from 4096 to 1024. The default
  limit used on the system bus was already 1024. On QNX, both limits are
  reduced further, to 128.

Enhancements:

• D-Bus Specification 0.21
  · Following Unicode Corrigendum #9, the noncharacters U+nFFFE, U+nFFFF,
    U+FDD0..U+FDEF are allowed in UTF-8 strings again. (fd.o #63072,
    Simon McVittie)

Fixes:

• Diagnose incorrect use of dbus_connection_get_data() with negative slot
  (i.e. before allocating the slot) rather than returning junk
  (fd.o #63127, Dan Williams)

• Fix a cmake build regression since 1.7.0 (fd.o #63682; Ralf Habacker,
  Simon McVittie)

• Unix-specific:
  · On Linux, link successfully with glibc 2.17 (fd.o #63166, Simon McVittie)
  · Under systemd, log to syslog only, not stderr, avoiding duplication
    (fd.o #61399, #39987; Colin Walters, Dagobert Michelsen)
  · Under systemd, remove unnecessary dependency on syslog.socket
    (fd.o #63531, Cristian Rodríguez)
  · Include alloca.h for alloca() if available, fixing compilation on
    Solaris 10 (fd.o #63071, Dagobert Michelsen)
  · Allow use of systemd-logind without the rest of systemd
    (fd.o #62585, Martin Pitt)
  · When built with CMake, link to librt and use the right path for
    meinproc's XSLT stylesheets (fd.o #61637, Ralf Habacker)
  · Reduce the default limit on number of fds per message to 128 under
    QNX, working around an arbitrary OS limit (fd.o #61176, Matt Fischer)

• Windows-specific:
  · Do not claim that all bus clients have the dbus-daemon's credentials;
    pick up local TCPv4 clients' credentials (process ID and security
    identifier, i.e. user) using GetExtendedTcpTable() (fd.o #61787,
    Ralf Habacker)

D-Bus 1.7.0 (2013-02-22)
==

The "Disingenuous Assertions" release.

This is a new development release, starting the 1.7.x branch. D-Bus 1.6
remains the recommended version for long-term-supported distributions
or the upcoming GNOME 3.8 release.

Build-time configuration changes:

• The --with-dbus-session-bus-default-address configure option is no longer
  supported. Use the new --with-dbus-session-bus-connect-address and
  --with-dbus-session-bus-listen-address options instead. On Windows, you
  usually want them to have the same argument; on Unix, the defaults are
  usually correct.

• Similarly, the DBUS_SESSION_BUS_DEFAULT_ADDRESS CMake variable is no longer
  supported; use the new DBUS_SESSION_BUS_LISTEN_ADDRESS and
  DBUS_SESSION_BUS_CONNECT_ADDRESS variables instead.

• cmake/cross-compile.sh has been removed. Instead, please use a
  cross-toolchain file (-DCMAKE_TOOLCHAIN_FILE) as documented at
  <http://www.vtk.org/Wiki/CMake_Cross_Compiling>; or use Autotools
  as documented in "info automake Cross-Compilation", and set
  PKG_CONFIG_PATH appropriately.

Requirements:

• Man pages now require xmlto (or either xmlto or meinproc, if using CMake).
• man2html is no longer used.

Enhancements:

• D-Bus Specification 0.20
  · actually say that /org/freedesktop/DBus is the object that
    implements o.fd.DBus (fd.o #51865, Colin Walters)
  · various reorganisation for better clarity (fd.o #38252, Simon McVittie)
  · stop claiming that all basic types work just like INT32 (strings don't!)

• The "source code" for the man pages is now Docbook XML, eliminating
  the outdated duplicate copies used when building with CMake.
  (fd.o #59805; Ralf Habacker, Simon McVittie)

Fixes:

• In the activation helper, when compiled for tests, do not reset the system
  bus address, fixing the regression tests. (fd.o #52202, Simon)

• Fix building with Valgrind 3.8, at the cost of causing harmless warnings
  with Valgrind 3.6 on some compilers (fd.o #55932, Arun Raghavan)

• Merge <servicehelper> from system-local.conf if necessary (fd.o #51560,
  Krzysztof Konopko)

• Under CMake, prefer xmlto over meinproc (fd.o #59733, Ralf Habacker)

• Stop duplicating CMake's own logic to find libexpat
  (fd.o #59733, Ralf Habacker)

• Don't assume CMake host and build system are the same (fd.o #59733,
  Ralf Habacker)

• Avoid deprecation warnings for GLib 2.35 (fd.o #59971, Simon McVittie)

• Unix-specific:
  · Check for functions in libpthread correctly, fixing compilation on
    (at least) OpenBSD (fd.o #47239, Simon)
  · Don't leak temporary fds pointing to /dev/null (fd.o #56927,
    Michel HERMIER)
  · Update sd-daemon.[ch] from systemd (fd.o #60681)
  · Add partial support for QNX (fd.o #60339, fd.o #61176; Matt Fischer)

• Windows-specific:
  · The default session bus listening and connecting address is now
    "autolaunch:", which makes D-Bus on Windows interoperate with itself
    and GDBus "out of the box". Use the configure options and cmake variables
    described above if you require a different autolaunch scope.
    (fd.o #38201, Simon McVittie)
  · Avoid a CMake warning under Cygwin (fd.o #59401, Ralf Habacker)

• Create session.d, system.d directories under CMake (fd.o #41319,
  Ralf Habacker)

D-Bus 1.6.8 (2012-09-28)
==

The "Fix one thing, break another" release.

• Follow up to CVE-2012-3524: The additional hardening
  work to use __secure_getenv() as a followup to bug #52202
  broke certain configurations of gnome-keyring.  Given
  the difficulty of making this work without extensive
  changes to gnome-keyring, use of __secure_getenv() is
  deferred.

D-Bus 1.6.6 (2012-09-28)
==

The "Clear the environment in your setuid binaries, please" release.

• CVE-2012-3524: Don't access environment variables (fd.o #52202)
  Thanks to work and input from Colin Walters, Simon McVittie,
  Geoffrey Thomas, and others.
• Unix-specific:
  · Fix compilation on Solaris (fd.o #53286, Jonathan Perkin)
  · Work around interdependent headers on OpenBSD by including sys/types.h
    before each use of sys/socket.h (fd.o #54418, Brad Smith)

D-Bus 1.6.4 (2012-07-18)
==

• Detect that users are "at the console" correctly when configured with
  a non-default path such as --enable-console-auth-dir=/run/console
  (fd.o #51521, Dave Reisner)

• Remove an incorrect assertion from DBusTransport (fd.o #51657,
  Simon McVittie)

• Make --enable-developer default to "no" (regression in 1.6.2;
  fd.o #51657, Simon McVittie)

• Windows-specific:
  · Launch dbus-daemon correctly if its path contains a space
    (fd.o #49450, Wolfgang Baron)

D-Bus 1.6.2 (2012-06-27)
==

The "Ice Cabbage" release.

• Change how we create /var/lib/dbus so it works under Automake >= 1.11.4
  (fd.o #51406, Simon McVittie)

• Don't return from dbus_pending_call_set_notify with a lock held on OOM
  (fd.o #51032, Simon McVittie)

• Disconnect "developer mode" (assertions, verbose mode etc.) from
  Automake maintainer mode. D-Bus developers should now configure with
  --enable-developer. Automake maintainer mode is now on by default;
  distributions can disable it with --disable-maintainer-mode.
  (fd.o #34671, Simon McVittie)

• Automatically define DBUS_STATIC_BUILD in static-only Autotools builds,
  fixing linking when targeting Windows (fd.o #33973; william, Simon McVittie)

• Unix-specific:
  · Check for libpthread under CMake on Unix (fd.o #47237, Simon McVittie)

D-Bus 1.6.0 (2012-06-05)
==

The “soul of this machine has improved” release.

This version starts a new stable branch of D-Bus: only bug fixes will
be accepted into 1.6.x. Other changes will now go to the 1.7.x branch.

Summary of changes since 1.4.x:

• New requirements
  · PTHREAD_MUTEX_RECURSIVE on Unix
  · compiler support for 64-bit integers (int64_t or equivalent)

• D-Bus Specification v0.19

• New dbus-daemon features
  · <allow own_prefix="com.example.Service"/> rules allow the service to
    own names like com.example.Service.Instance3
  · optional systemd integration when checking at_console policies
  · --nopidfile option, mainly for use by systemd
  · path_namespace and arg0namespace may appear in match rules
  · eavesdropping is disabled unless the match rule contains eavesdrop=true

• New public API
  · functions to validate various string types (dbus_validate_path() etc.)
  · dbus_type_is_valid()
  · DBusBasicValue, a union of every basic type

• Bug fixes
  · removed an unsafe reimplementation of recursive mutexes
  · dbus-daemon no longer busy-loops if it has far too many file descriptors
  · dbus-daemon.exe --print-address works on Windows
  · all the other bug fixes from 1.4.20

• Other major implementation changes
  · on Linux, dbus-daemon uses epoll if supported, for better scalability
  · dbus_threads_init() ignores its argument and behaves like
    dbus_threads_init_default() instead
  · removed the per-connection link cache, improving dbus-daemon performance

• Developer features
  · optional Valgrind instrumentation (--with-valgrind)
  · optional Stats interface on the dbus-daemon (--enable-stats)
  · optionally abort whenever malloc() fails (--enable-embedded-tests
    and export DBUS_MALLOC_CANNOT_FAIL=1)

Changes since 1.5.12:

• Be more careful about monotonic time vs. real time, fixing DBUS_COOKIE_SHA1
  spec-compliance (fd.o #48580, David Zeuthen)

• Don't use install(1) within the source/build trees, fixing the build as
  non-root when using OpenBSD install(1) (fd.o #48217, Antoine Jacoutot)

• Add missing commas in some tcp and nonce-tcp addresses, and remove
  an unused duplicate copy of the nonce-tcp transport in Windows builds
  (fd.o #45896, Simon McVittie)

D-Bus 1.5.12 (2012-03-27)
==

The “Big Book of Science” release.

• Add public API to validate various string types:
  dbus_validate_path(), dbus_validate_interface(), dbus_validate_member(),
  dbus_validate_error_name(), dbus_validate_bus_name(), dbus_validate_utf8()
  (fd.o #39549, Simon McVittie)

• Turn DBusBasicValue into public API so bindings don't need to invent their
  own "union of everything" type (fd.o #11191, Simon McVittie)

• Enumerate data files included in the build rather than using find(1)
  (fd.o #33840, Simon McVittie)

• Add support for policy rules like <allow own_prefix="com.example.Service"/>
  in dbus-daemon (fd.o #46273, Alban Crequy)

• Windows-specific:
  · make dbus-daemon.exe --print-address (and --print-pid) work again
    on Win32, but not on WinCE (fd.o #46049, Simon McVittie)
  · fix duplicate case value when compiling against mingw-w64
    (fd.o #47321, Andoni Morales Alastruey)

D-Bus 1.5.10 (2012-02-21)
==

The "fire in Delerium" release.

On Unix platforms, PTHREAD_MUTEX_RECURSIVE (as specified in POSIX 2008 Base
and SUSv2) is now required.

• D-Bus Specification 0.19:
  · Formally define unique connection names and well-known bus names,
    and document best practices for interface, bus, member and error names,
    and object paths (fd.o #37095, Simon McVittie)
  · Document the search path for session and system services on Unix, and
    where they should be installed by build systems (fd.o #21620, fd.o #35306;
    Simon McVittie)
  · Document the systemd transport (fd.o #35232, Lennart Poettering)

• Make dbus_threads_init() use the same built-in threading implementation
  as dbus_threads_init_default(); the user-specified primitives that it
  takes as a parameter are now ignored (fd.o #43744, Simon McVittie)

• Allow all configured auth mechanisms, not just one (fd.o #45106,
  Pavel Strashkin)

• Improve cmake build system (Ralf Habacker):
  · simplify XML parser dependencies (fd.o #41027)
  · generate build timestamp (fd.o #41029)
  · only create batch files on Windows
  · fix option and cache syntax
  · add help-options target
  · share dbus-arch-deps.h.in with autotools rather than having our
    own version (fd.o #41033)

• Build tests successfully with older GLib, as found in e.g. Debian 6
  (fd.o #41219, Simon McVittie)

• Avoid use of deprecated GThread API (fd.o #44413, Martin Pitt)

• Build documentation correctly if man2html doesn't support filenames on
  its command-line (fd.o #43875, Jack Nagel)

• Improve test coverage. To get even more coverage, run the tests with
  DBUS_TEST_SLOW=1 (fd.o #38285, #42811; Simon McVittie)

• Reduce the size of the shared library by moving functionality only used
  by dbus-daemon, tests etc. into their internal library and deleting
  unused code (fd.o #34976, #39759; Simon McVittie)

• Add dbus-daemon --nopidfile option, overriding the configuration, for
  setups where the default configuration must include <pidfile/> to avoid
  breaking traditional init, but the pid file is in fact unnecessary; use
  it under systemd to improve startup time a bit (fd.o #45520,
  Lennart Poettering)

• Optionally (if configured --with-valgrind) add instrumentation to debug
  libdbus and associated tools more meaningfully under Valgrind
  (fd.o #37286, Simon McVittie)

• Improve the dbus-send(1) man page (fd.o #14005, Simon McVittie)

• Make dbus-protocol.h compatible with C++11 (fd.o #46147, Marc Mutz)

• If tests are enabled and DBUS_MALLOC_CANNOT_FAIL is set in the environment,
  abort on failure to malloc() (like GLib does), to turn runaway memory leaks
  into a debuggable core-dump if a resource limit is applied (fd.o #41048,
  Simon McVittie)

• Don't crash if realloc() returns NULL in a debug build (fd.o #41048,
  Simon McVittie)

• Unix-specific:
  · Replace our broken reimplementation of recursive mutexes, which has
    been broken since 2006, with an ordinary pthreads recursive mutex
    (fd.o #43744; Sigmund Augdal, Simon McVittie)
  · Use epoll(7) for a more efficient main loop in Linux; equivalent patches
    welcomed for other OSs' equivalents like kqueue, /dev/poll, or Solaris
    event ports (fd.o #33337; Simon McVittie, Ralf Habacker)
  · When running under systemd, use it instead of ConsoleKit to check
    whether to apply at_console policies (fd.o #39609, Lennart Poettering)
  · Avoid a highly unlikely fd leak (fd.o #29881, Simon McVittie)
  · Don't close invalid fd -1 if getaddrinfo fails (fd.o #37258, eXeC001er)
  · Don't touch ~/.dbus and ~/.dbus-keyrings when running 'make installcheck'
    (fd.o #41218, Simon McVittie)
  · Stop pretending we respect XDG_DATA_DIRS for system services: the launch
    helper doesn't obey environment variables to avoid privilege escalation
    attacks, so make the system bus follow the same rules
    (fd.o #21620, Simon McVittie)

• Windows-specific:
  · Find the dbus-daemon executable next to the shared library (fd.o #41558;
    Jesper Dam, Ralf Habacker)
  · Remove the faulty implementation of _dbus_condvar_wake_all (fd.o #44609,
    Simon McVittie)

D-Bus 1.5.8 (2011-09-21)
==

The "cross-metering" release.

In addition to dead code removal and refactoring, this release contains all
of the bugfixes from 1.4.16.

• Clean up dead code, and make more warnings fatal in development builds
  (fd.o #39231, fd.o #41012; Simon McVittie)

• If full test coverage is requested via --enable-tests, strictly require
  Python, pygobject and dbus-python, which are required by some tests; if not,
  and Python is missing, skip those tests rather than failing
  (fd.o #37847, Simon McVittie)

• When using cmake, provide the same version-info API in the installed headers
  as for autotools (DBUS_VERSION, etc.) (fd.o #40905, Ralf Habacker)

• Add a regression test for fd.o #38005 (fd.o #39836, Simon McVittie)

• Make "NOCONFIGURE=1 ./autogen.sh" not run configure (Colin Walters)

• Add _DBUS_STATIC_ASSERT and use it to check invariants (fd.o #39636,
  Simon McVittie)

• Fix duplicates in authors list (Ralf Habacker)

• Fix broken links from dbus-tutorial.html if $(htmldir) != $(docdir)
  (fd.o #39879, Chris Mayo)

• Fix a small memory leak, and a failure to report errors, when updating
  a service file entry for activation (fd.o #39230, Simon McVittie)

• Unix-specific:
  · Clean up (non-abstract) Unix sockets on bus daemon exit (fd.o #38656;
    Brian Cameron, Simon McVittie)
  · On systems that use libcap-ng but not systemd, drop supplemental groups
    when switching to the daemon user (Red Hat #726953, Steve Grubb)
  · Make the cmake build work again on GNU platforms (fd.o #29228,
    Simon McVittie)
  · Fix compilation on non-C99 systems that have inttypes.h but not stdint.h,
    like Solaris (fd.o #40313, Dagobert Michelsen)
  · Define CMSG_ALIGN, CMSG_LEN, CMSG_SPACE on Solaris < 10
    (fd.o #40235, Simon McVittie)
  · Cope with Unixes that don't have LOG_PERROR, like Solaris 10
    (fd.o #39987, Simon McVittie)
  · Cope with platforms whose vsnprintf violates both POSIX and C99, like
    Tru64, IRIX and HP-UX (fd.o #11668, Simon McVittie)

• Windows-specific:
  · Fix compilation on MSVC, which doesn't understand "inline" with its
    C99 meaning (fd.o #40000; Ralf Habacker, Simon McVittie)
  · Fix misuse of GPid in test/dbus-daemon.c (fd.o #40003, Simon McVittie)
  · Fix cross-compilation to Windows with Automake (fd.o #40003, Simon McVittie)

D-Bus 1.5.6 (2011-07-29)
==

The "weird, gravy-like aftertaste" release.

In addition to new features and refactoring, this release contains all of the
bugfixes from 1.4.14.

Potentially incompatible (Bustle and similar debugging tools will need
changes to work as intended):

• Do not allow match rules to "eavesdrop" (receive messages intended for a
  different recipient) by mistake: eavesdroppers must now opt-in to this
  behaviour by putting "eavesdrop='true'" in the match rule, which will
  not have any practical effect on buses where eavesdropping is not allowed
  (fd.o #37890, Cosimo Alfarano)

Other changes:

• D-Bus Specification version 0.18 (fd.o #37890, fd.o #39450, fd.o #38252;
  Cosimo Alfarano, Simon McVittie)
  · add the "eavesdrop" keyword to match rules
  · define eavesdropping, unicast messages and broadcast messages
  · stop claiming that match rules are needed to match unicast messages to you
  · promote the type system to be a top-level section

• Use DBUS_ERROR_OBJECT_PATH_IN_USE if dbus_connection_try_register_object_path
  or dbus_connection_try_register_fallback fails, not ...ADDRESS_IN_USE,
  and simplify object-path registration (fd.o #38874, Jiří Klimeš)

• Consistently use atomic operations on everything that is ever manipulated
  via atomic ops, as was done for changes to DBusConnection's refcount in
  1.4.12 (fd.o #38005, Simon McVittie)

• Fix a file descriptor leak when connecting to a TCP socket (fd.o #37258,
  Simon McVittie)

• Make "make check" in a clean tree work, by not running tests until
  test data has been set up (fd.o #34405, Simon McVittie)

• The dbus-daemon no longer busy-loops if it has a very large number of file
  descriptors (fd.o #23194, Simon McVittie)

• Refactor message flow through dispatching to avoid locking violations if
  the bus daemon's message limit is hit; remove the per-connection link cache,
  which was meant to improve performance, but now reduces it (fd.o #34393,
  Simon McVittie)

• Some cmake fixes (Ralf Habacker)

• Remove dead code, mainly from DBusString (fd.o #38570, fd.o #39610;
  Simon McVittie, Lennart Poettering)

• Stop storing two extra byte order indicators in each D-Bus message
  (fd.o #38287, Simon McVittie)

• Add an optional Stats interface which can be used to get statistics from
  a running dbus-daemon if enabled at configure time with --enable-stats
  (fd.o #34040, Simon McVittie)

• Fix various typos (fd.o #27227, fd.o #38284; Sascha Silbe, Simon McVittie)

• Documentation (fd.o #36156, Simon McVittie):
  · let xsltproc be overridden as usual: ./configure XSLTPROC=myxsltproc
  · install more documentation automatically, including man2html output
  · put dbus.devhelp in the right place (it must go in ${htmldir})

• Unix-specific:
  · look for system services in /lib/dbus-1/system-services in addition to all
    the other well-known locations; note that this should always be /lib,
    even on platforms where shared libraries on the root FS would go in /lib64,
    /lib/x86_64-linux-gnu or similar (fd.o #35229, Lennart Poettering)
  · opt-in to fd passing on Solaris (fd.o #33465, Simon McVittie)

• Windows-specific (Ralf Habacker):
  · fix use of a mutex for autolaunch server detection
  · don't crash on malloc failure in _dbus_printf_string_upper_bound

D-Bus 1.5.4 (2011-06-10)
==

Security (local denial of service):

• Byte-swap foreign-endian messages correctly, preventing a long-standing
  local DoS if foreign-endian messages are relayed through the dbus-daemon
  (backporters: this is git commit c3223ba6c401ba81df1305851312a47c485e6cd7)
  (CVE-2011-2200, fd.o #38120, Debian #629938; Simon McVittie)

New things:

• The constant to use for an infinite timeout now has a name,
  DBUS_TIMEOUT_INFINITE. It is numerically equivalent to 0x7fffffff (INT32_MAX)
  which can be used for source compatibility with older versions of libdbus.

• If GLib and DBus-GLib are already installed, more tests will be built,
  providing better coverage. The new tests can also be installed via
      ./configure --enable-installed-tests
  for system integration testing, if required. (fd.o #34570, Simon McVittie)

Changes:

• Consistently use atomic operations for the DBusConnection's refcount,
  fixing potential threading problems (fd.o #38005, Simon McVittie)

• Don't use -Wl,--gc-sections by default: in practice the size decrease is
  small (300KiB on x86-64) and it frequently doesn't work in unusual
  toolchains. To optimize for minimum installed size, you should benchmark
  various possibilities for CFLAGS and LDFLAGS, and set the best flags for
  your particular toolchain at configure time. (fd.o #33466, Simon McVittie)

• Use #!/bin/sh for run-with-tmp-session-bus.sh, making it work on *BSD
  (fd.o #35880, Timothy Redaelli)

• Use ln -fs to set up dbus for systemd, which should fix reinstallation
  when not using a DESTDIR (fd.o #37870, Simon McVittie)

• Windows-specific changes:
  · don't try to build dbus-daemon-launch-helper (fd.o #37838, Mark Brand)

D-Bus 1.5.2 (2011-06-01)
==

The "Boar Hunter" release.

Notes for distributors:

  This version of D-Bus no longer uses -fPIE by default. Distributions wishing
  to harden the dbus-daemon and dbus-launch-helper can re-enable this if their
  toolchain supports it reliably, via something like:

    ./configure CFLAGS=-fPIE LDFLAGS="-pie -Wl,-z,relro"

  or by using distribution-specific wrappers such as Debian's hardening-wrapper.

Changes:

  • D-Bus Specification v0.17
    · Reserve the extra characters used in signatures by GVariant
      (fd.o #34529, Simon McVittie)
    · Define the ObjectManager interface (fd.o #34869, David Zeuthen)
  • Don't force -fPIE: distributions and libtool know better than we do whether
    it's desirable (fd.o #16621, fd.o #27215; Simon McVittie)
  • Allow --disable-gc-sections, in case your toolchain offers the
    -ffunction-sections, -fdata-sections and -Wl,--gc-sections options
    but they're broken, as seen on Solaris (fd.o #33466, Simon McVittie)
  • Install dbus-daemon and dbus-daemon-launch-helper in a more normal way
    (fd.o #14512; Simon McVittie, loosely based on a patch from Luca Barbato)
  • Ensure that maintainers upload documentation with the right permissions
    (fd.o #36130, Simon McVittie)
  • Don't force users of libdbus to be linked against -lpthread, -lrt
    (fd.o #32827, Simon McVittie)
  • Log system-bus activation information to syslog (fd.o #35705,
    Colin Walters)
  • Log messages dropped due to quotas to syslog (fd.o #35358,
    Simon McVittie)
  • Make the nonce-tcp transport work on Unix (fd.o #34569, Simon McVittie)
  • On Unix, if /var/lib/dbus/machine-id cannot be read, try /etc/machine-id
    (fd.o #35228, Lennart Poettering)
  • In the regression tests, don't report fds as "leaked" if they were open
    on startup (fd.o #35173, Simon McVittie)
  • Make dbus-monitor bail out if asked to monitor more than one bus,
    rather than silently using the last one (fd.o #26548, Will Thompson)
  • Clarify documentation (fd.o #35182, Simon McVittie)
  • Clean up minor dead code and some incorrect error handling
    (fd.o #33128, fd.o #29881; Simon McVittie)
  • Check that compiler options are supported before using them (fd.o #19681,
    Simon McVittie)
  • Windows:
    • Remove obsolete workaround for winioctl.h (fd.o #35083, Ralf Habacker)

D-Bus 1.5.0 (2011-04-11)
==

The "you never know when you need to tow something from your giant
flying shark" release.

  • D-Bus Specification v0.16
    · Add support for path_namespace and arg0namespace in match rules
      (fd.o #24317, #34870; Will Thompson, David Zeuthen, Simon McVittie)
    · Make argNpath support object paths, not just object-path-like strings,
      and document it better (fd.o #31818, Will Thompson)
  • Let the bus daemon implement more than one interface (fd.o #33757,
    Simon McVittie)
  • Optimize _dbus_string_replace_len to reduce waste (fd.o #21261,
    Roberto Guido)
  • Require user intervention to compile with missing 64-bit support
    (fd.o #35114, Simon McVittie)
  • Add dbus_type_is_valid as public API (fd.o #20496, Simon McVittie)
  • Raise UnknownObject instead of UnknownMethod for calls to methods on
    paths that are not part of the object tree, and UnknownInterface for calls
    to unknown interfaces in the bus daemon (fd.o #34527, Lennart Poettering)

D-Bus 1.4.8 (2011-04-08)
==

The "It's like the beginning of a lobster" release.

  • Rename configure.in to configure.ac, and update it to modern conventions
    (fd.o #32245; Javier Jardón, Simon McVittie)
  • Correctly give XDG_DATA_HOME priority over XDG_DATA_DIRS (fd.o #34496,
    Anders Kaseorg)
  • Prevent X11 autolaunching if $DISPLAY is unset or empty, and add
    --disable-x11-autolaunch configure option to prevent it altogether
    in embedded environments (fd.o #19997, NB#219964; Simon McVittie)
  • Install the documentation, and an index for Devhelp (fd.o #13495,
    Debian #454142; Simon McVittie, Matthias Clasen)
  • If checks are not disabled, check validity of string-like types and
    booleans when sending them (fd.o #16338, NB#223152; Simon McVittie)
  • Add UnknownObject, UnknownInterface, UnknownProperty and PropertyReadOnly
    errors to dbus-shared.h (fd.o #34527, Lennart Poettering)
  • Break up a huge conditional in config-parser so gcov can produce coverage
    data (fd.o #10887, Simon McVittie)
  • List which parts of the Desktop Entry specification are applicable to
    .service files (fd.o #19159, Sven Herzberg)
  • Don't suppress service activation if two services have the same Exec=
    (fd.o #35750, Colin Walters)
  • Windows:
    · Avoid the name ELEMENT_TYPE due to namespace-pollution from winioctl.h
      (Andre Heinecke)
    · Include _dbus_path_is_absolute in libdbus on Windows, fixing compilation
      (fd.o #32805, Mark Brand)

D-Bus 1.4.6 (2010-02-17)
==

The "1, 2, miss a few, 99, 100" release.

  • Remove unfinished changes intended to support GTest-based tests,
    which were mistakenly included in 1.4.4

D-Bus 1.4.4 (2010-02-17)
==

  • Switch back to using even micro versions for stable releases; 1.4.1
    should have been called 1.4.2, so skip that version number
  • Don't leave bad file descriptors being watched when spawning processes,
    which could result in a busy-loop (fd.o #32992, NB#200248; possibly
    also LP#656134, LP#680444, LP#713157)
  • Check for MSG_NOSIGNAL correctly
  • Fix failure to detect abstract socket support (fd.o #29895)
  • Make _dbus_system_logv actually exit with DBUS_SYSTEM_LOG_FATAL
    (fd.o #32262, NB#180486)
  • Improve some error code paths (fd.o #29981, fd.o #32264, fd.o #32262,
    fd.o #33128, fd.o #33277, fd.o #33126, NB#180486)
  • Avoid possible symlink attacks in /tmp during compilation (fd.o #32854)
  • Tidy up dead code (fd.o #25306, fd.o #33128, fd.o #34292, NB#180486)
  • Improve gcc malloc annotations (fd.o #32710)
  • If the system bus is launched via systemd, protect it from the OOM killer
  • Documentation improvements (fd.o #11190)
  • Avoid readdir_r, which is difficult to use correctly (fd.o #8284,
    fd.o #15922, LP#241619)
  • Cope with invalid files in session.d, system.d (fd.o #19186,
    Debian #230231)
  • Don't distribute generated files that embed our builddir (fd.o #30285,
    fd.o #34292)
  • Raise the system bus's fd limit to be sufficient for its configuration
    (fd.o #33474, LP#381063)
  • Fix syslog string processing
  • Ignore -Waddress
  • Remove broken gcov parsing code and --enable-gcov, and replace them
    with lcov HTML reports and --enable-compiler-coverage (fd.o #10887)
  • Windows:
    · avoid live-lock in Windows CE due to unfair condition variables
  • OpenBSD:
    · support credentials-passing (fd.o #32542)
  • Solaris:
    · opt-in to thread safety (fd.o #33464)

D-Bus 1.4.1 (20 December 2010)
==

 • Fix for CVE-2010-4352: sending messages with excessively-nested variants can
   crash the bus. The existing restriction to 64-levels of nesting previously
   only applied to the static type signature; now it also applies to dynamic
   nesting using variants. Thanks to Rémi Denis-Courmont for discoving this
   issue.
 • OS X portability fixes, including launchd support.
 • Windows autolaunch improvements.
 • Various bug fixes.

D-Bus 1.4.0 (6 Sep 2010)
==
 - systemd hookup

D-Bus 1.3.1 (23 June 2010)
==
 - New standardized PropertiesChanged signal in the properties interface
 - Various portability fixes, in particular to Windows platforms
 - Support forking bus services, for compatibility

D-Bus 1.3.0 (29 July 2009)
==
 - ability for dbus-send to send to any bus (--address)
 - file descriptor passing on Unix socket transports
 - use of GCC atomic intrinsics for better processor support
   (requires -march=i486 or above for x86 compilation)
 - thread-safe FD_CLOEXEC setting on recent Linux kernels (2.6.24-27 and up)
   and glibc (2.9 for pipe2 and 2.10 for accept4)
 - feature negotiation in the bus daemon<|MERGE_RESOLUTION|>--- conflicted
+++ resolved
@@ -46,7 +46,8 @@
 • In tests that exercise correct handling of crashing D-Bus services,
   suppress Windows crash handler (fd.o #95155; Yiyang Fei, Ralf Habacker)
 
-<<<<<<< HEAD
+• Explicitly check for stdint.h (Ioan-Adrian Ratiu)
+
 • In tests, add an invalid DBusAuthState to avoid undefined behaviour
   in some test cases (fd.o #93909, Nick Lewycky)
 
@@ -57,25 +58,6 @@
   (fd.o #93205, Deepika Aggarwal)
 
 D-Bus 1.11.2 (2016-03-07)
-=======
-• Explicitly check for stdint.h (Ioan-Adrian Ratiu)
-
-• Merge dbus-1.10-ci branch, containing backports from 1.11.0 in build/test
-  code to support continuous integration (fd.o #93194, Simon McVittie)
-
-  · Avoid -Wunused-label when compiling with libselinux but no libaudit
-  · In development builds, allow OOM tests to be disabled as documented
-  · Accept and ignore the --tap argument in all "embedded tests", and run
-    all automated tests with that argument for better diagnostics
-  · Fix the systemd activation test under CMake by installing the required
-    files
-  · In Automake, fix shell syntax for installcheck-local with no DESTDIR
-  · In Automake, don't try to run manual tests in installcheck
-  · In CMake, don't run manual-tcp test as an automated test
-  · Add travis-ci.org build machinery
-
-D-Bus 1.10.8 (2016-03-07)
->>>>>>> 9e79a8ff
 ==
 
 The “pneumatic drill vs. Iron Maiden” release.
