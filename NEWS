<<<<<<< HEAD
D-Bus 1.5.11 (UNRELEASED)
==

• Add public API to validate various string types:
  dbus_validate_path(), dbus_validate_interface(), dbus_validate_member(),
  dbus_validate_error_name(), dbus_validate_bus_name(), dbus_validate_utf8()
  (fd.o #39549, Simon McVittie)

• Turn DBusBasicValue into public API so bindings don't need to invent their
  own "union of everything" type (fd.o #11191, Simon McVittie)

• Windows-specific:
  · make dbus-daemon.exe --print-address (and --print-pid) work again
    on Win32, but not on WinCE (fd.o #46049, Simon McVittie)

D-Bus 1.5.10 (2012-02-21)
=======
D-Bus 1.4.20 (2012-03-27)
==

The “Nikolai Tesla and You” release.

Dependencies:

• The version of GLib required for some of the regression tests has
  increased to 2.24.

Changes:

• Make dbus-protocol.h compatible with C++11 (fd.o #46147, Marc Mutz)

• Use GLib 2.31.x thread API, with backwards compatibility to 2.24,
  fixing compiler warnings and link failure when using 2.32
  (fd.o #44413, Debian #665665; Martin Pitt)

• Enumerate data files included in the build rather than using find(1)
  (fd.o #33840, Simon McVittie)

• Windows-specific:
  · fix duplicate case value when compiling against mingw-w64
    (fd.o #47321, Andoni Morales Alastruey)

D-Bus 1.4.18 (2012-02-13)
>>>>>>> 6edbb08b
==

The "fire in Delerium" release.

On Unix platforms, PTHREAD_MUTEX_RECURSIVE (as specified in POSIX 2008 Base
and SUSv2) is now required.

• D-Bus Specification 0.19:
  · Formally define unique connection names and well-known bus names,
    and document best practices for interface, bus, member and error names,
    and object paths (fd.o #37095, Simon McVittie)
  · Document the search path for session and system services on Unix, and
    where they should be installed by build systems (fd.o #21620, fd.o #35306;
    Simon McVittie)
  · Document the systemd transport (fd.o #35232, Lennart Poettering)

• Make dbus_threads_init() use the same built-in threading implementation
  as dbus_threads_init_default(); the user-specified primitives that it
  takes as a parameter are now ignored (fd.o #43744, Simon McVittie)

• Allow all configured auth mechanisms, not just one (fd.o #45106,
  Pavel Strashkin)

• Improve cmake build system (Ralf Habacker):
  · simplify XML parser dependencies (fd.o #41027)
  · generate build timestamp (fd.o #41029)
  · only create batch files on Windows
  · fix option and cache syntax
  · add help-options target
  · share dbus-arch-deps.h.in with autotools rather than having our
    own version (fd.o #41033)

• Build tests successfully with older GLib, as found in e.g. Debian 6
  (fd.o #41219, Simon McVittie)

• Avoid use of deprecated GThread API (fd.o #44413, Martin Pitt)

• Build documentation correctly if man2html doesn't support filenames on
  its command-line (fd.o #43875, Jack Nagel)

• Improve test coverage. To get even more coverage, run the tests with
  DBUS_TEST_SLOW=1 (fd.o #38285, #42811; Simon McVittie)

• Reduce the size of the shared library by moving functionality only used
  by dbus-daemon, tests etc. into their internal library and deleting
  unused code (fd.o #34976, #39759; Simon McVittie)

• Add dbus-daemon --nopidfile option, overriding the configuration, for
  setups where the default configuration must include <pidfile/> to avoid
  breaking traditional init, but the pid file is in fact unnecessary; use
  it under systemd to improve startup time a bit (fd.o #45520,
  Lennart Poettering)

• Optionally (if configured --with-valgrind) add instrumentation to debug
  libdbus and associated tools more meaningfully under Valgrind
  (fd.o #37286, Simon McVittie)

• Improve the dbus-send(1) man page (fd.o #14005, Simon McVittie)

• Make dbus-protocol.h compatible with C++11 (fd.o #46147, Marc Mutz)

• If tests are enabled and DBUS_MALLOC_CANNOT_FAIL is set in the environment,
  abort on failure to malloc() (like GLib does), to turn runaway memory leaks
  into a debuggable core-dump if a resource limit is applied (fd.o #41048,
  Simon McVittie)

• Don't crash if realloc() returns NULL in a debug build (fd.o #41048,
  Simon McVittie)

• Unix-specific:
  · Replace our broken reimplementation of recursive mutexes, which has
    been broken since 2006, with an ordinary pthreads recursive mutex
    (fd.o #43744; Sigmund Augdal, Simon McVittie)
  · Use epoll(7) for a more efficient main loop in Linux; equivalent patches
    welcomed for other OSs' equivalents like kqueue, /dev/poll, or Solaris
    event ports (fd.o #33337; Simon McVittie, Ralf Habacker)
  · When running under systemd, use it instead of ConsoleKit to check
    whether to apply at_console policies (fd.o #39609, Lennart Poettering)
  · Avoid a highly unlikely fd leak (fd.o #29881, Simon McVittie)
  · Don't close invalid fd -1 if getaddrinfo fails (fd.o #37258, eXeC001er)
  · Don't touch ~/.dbus and ~/.dbus-keyrings when running 'make installcheck'
    (fd.o #41218, Simon McVittie)
  · Stop pretending we respect XDG_DATA_DIRS for system services: the launch
    helper doesn't obey environment variables to avoid privilege escalation
    attacks, so make the system bus follow the same rules
    (fd.o #21620, Simon McVittie)

• Windows-specific:
  · Find the dbus-daemon executable next to the shared library (fd.o #41558;
    Jesper Dam, Ralf Habacker)
  · Remove the faulty implementation of _dbus_condvar_wake_all (fd.o #44609,
    Simon McVittie)

D-Bus 1.5.8 (2011-09-21)
==

The "cross-metering" release.

In addition to dead code removal and refactoring, this release contains all
of the bugfixes from 1.4.16.

• Clean up dead code, and make more warnings fatal in development builds
  (fd.o #39231, fd.o #41012; Simon McVittie)

• If full test coverage is requested via --enable-tests, strictly require
  Python, pygobject and dbus-python, which are required by some tests; if not,
  and Python is missing, skip those tests rather than failing
  (fd.o #37847, Simon McVittie)

• When using cmake, provide the same version-info API in the installed headers
  as for autotools (DBUS_VERSION, etc.) (fd.o #40905, Ralf Habacker)

• Add a regression test for fd.o #38005 (fd.o #39836, Simon McVittie)

• Make "NOCONFIGURE=1 ./autogen.sh" not run configure (Colin Walters)

• Add _DBUS_STATIC_ASSERT and use it to check invariants (fd.o #39636,
  Simon McVittie)

• Fix duplicates in authors list (Ralf Habacker)

• Fix broken links from dbus-tutorial.html if $(htmldir) != $(docdir)
  (fd.o #39879, Chris Mayo)

• Fix a small memory leak, and a failure to report errors, when updating
  a service file entry for activation (fd.o #39230, Simon McVittie)

• Unix-specific:
  · Clean up (non-abstract) Unix sockets on bus daemon exit (fd.o #38656;
    Brian Cameron, Simon McVittie)
  · On systems that use libcap-ng but not systemd, drop supplemental groups
    when switching to the daemon user (Red Hat #726953, Steve Grubb)
  · Make the cmake build work again on GNU platforms (fd.o #29228,
    Simon McVittie)
  · Fix compilation on non-C99 systems that have inttypes.h but not stdint.h,
    like Solaris (fd.o #40313, Dagobert Michelsen)
  · Define CMSG_ALIGN, CMSG_LEN, CMSG_SPACE on Solaris < 10
    (fd.o #40235, Simon McVittie)
  · Cope with Unixes that don't have LOG_PERROR, like Solaris 10
    (fd.o #39987, Simon McVittie)
  · Cope with platforms whose vsnprintf violates both POSIX and C99, like
    Tru64, IRIX and HP-UX (fd.o #11668, Simon McVittie)

• Windows-specific:
  · Fix compilation on MSVC, which doesn't understand "inline" with its
    C99 meaning (fd.o #40000; Ralf Habacker, Simon McVittie)
  · Fix misuse of GPid in test/dbus-daemon.c (fd.o #40003, Simon McVittie)
  · Fix cross-compilation to Windows with Automake (fd.o #40003, Simon McVittie)

D-Bus 1.5.6 (2011-07-29)
==

The "weird, gravy-like aftertaste" release.

In addition to new features and refactoring, this release contains all of the
bugfixes from 1.4.14.

Potentially incompatible (Bustle and similar debugging tools will need
changes to work as intended):

• Do not allow match rules to "eavesdrop" (receive messages intended for a
  different recipient) by mistake: eavesdroppers must now opt-in to this
  behaviour by putting "eavesdrop='true'" in the match rule, which will
  not have any practical effect on buses where eavesdropping is not allowed
  (fd.o #37890, Cosimo Alfarano)

Other changes:

• D-Bus Specification version 0.18 (fd.o #37890, fd.o #39450, fd.o #38252;
  Cosimo Alfarano, Simon McVittie)
  · add the "eavesdrop" keyword to match rules
  · define eavesdropping, unicast messages and broadcast messages
  · stop claiming that match rules are needed to match unicast messages to you
  · promote the type system to be a top-level section

• Use DBUS_ERROR_OBJECT_PATH_IN_USE if dbus_connection_try_register_object_path
  or dbus_connection_try_register_fallback fails, not ...ADDRESS_IN_USE,
  and simplify object-path registration (fd.o #38874, Jiří Klimeš)

• Consistently use atomic operations on everything that is ever manipulated
  via atomic ops, as was done for changes to DBusConnection's refcount in
  1.4.12 (fd.o #38005, Simon McVittie)

• Fix a file descriptor leak when connecting to a TCP socket (fd.o #37258,
  Simon McVittie)

• Make "make check" in a clean tree work, by not running tests until
  test data has been set up (fd.o #34405, Simon McVittie)

• The dbus-daemon no longer busy-loops if it has a very large number of file
  descriptors (fd.o #23194, Simon McVittie)

• Refactor message flow through dispatching to avoid locking violations if
  the bus daemon's message limit is hit; remove the per-connection link cache,
  which was meant to improve performance, but now reduces it (fd.o #34393,
  Simon McVittie)

• Some cmake fixes (Ralf Habacker)

• Remove dead code, mainly from DBusString (fd.o #38570, fd.o #39610;
  Simon McVittie, Lennart Poettering)

• Stop storing two extra byte order indicators in each D-Bus message
  (fd.o #38287, Simon McVittie)

• Add an optional Stats interface which can be used to get statistics from
  a running dbus-daemon if enabled at configure time with --enable-stats
  (fd.o #34040, Simon McVittie)

• Fix various typos (fd.o #27227, fd.o #38284; Sascha Silbe, Simon McVittie)

• Documentation (fd.o #36156, Simon McVittie):
  · let xsltproc be overridden as usual: ./configure XSLTPROC=myxsltproc
  · install more documentation automatically, including man2html output
  · put dbus.devhelp in the right place (it must go in ${htmldir})

• Unix-specific:
  · look for system services in /lib/dbus-1/system-services in addition to all
    the other well-known locations; note that this should always be /lib,
    even on platforms where shared libraries on the root FS would go in /lib64,
    /lib/x86_64-linux-gnu or similar (fd.o #35229, Lennart Poettering)
  · opt-in to fd passing on Solaris (fd.o #33465, Simon McVittie)

• Windows-specific (Ralf Habacker):
  · fix use of a mutex for autolaunch server detection
  · don't crash on malloc failure in _dbus_printf_string_upper_bound

D-Bus 1.5.4 (2011-06-10)
==

Security (local denial of service):

• Byte-swap foreign-endian messages correctly, preventing a long-standing
  local DoS if foreign-endian messages are relayed through the dbus-daemon
  (backporters: this is git commit c3223ba6c401ba81df1305851312a47c485e6cd7)
  (CVE-2011-2200, fd.o #38120, Debian #629938; Simon McVittie)

New things:

• The constant to use for an infinite timeout now has a name,
  DBUS_TIMEOUT_INFINITE. It is numerically equivalent to 0x7fffffff (INT32_MAX)
  which can be used for source compatibility with older versions of libdbus.

• If GLib and DBus-GLib are already installed, more tests will be built,
  providing better coverage. The new tests can also be installed via
      ./configure --enable-installed-tests
  for system integration testing, if required. (fd.o #34570, Simon McVittie)

Changes:

• Consistently use atomic operations for the DBusConnection's refcount,
  fixing potential threading problems (fd.o #38005, Simon McVittie)

• Don't use -Wl,--gc-sections by default: in practice the size decrease is
  small (300KiB on x86-64) and it frequently doesn't work in unusual
  toolchains. To optimize for minimum installed size, you should benchmark
  various possibilities for CFLAGS and LDFLAGS, and set the best flags for
  your particular toolchain at configure time. (fd.o #33466, Simon McVittie)

• Use #!/bin/sh for run-with-tmp-session-bus.sh, making it work on *BSD
  (fd.o #35880, Timothy Redaelli)

• Use ln -fs to set up dbus for systemd, which should fix reinstallation
  when not using a DESTDIR (fd.o #37870, Simon McVittie)

• Windows-specific changes:
  · don't try to build dbus-daemon-launch-helper (fd.o #37838, Mark Brand)

D-Bus 1.5.2 (2011-06-01)
==

The "Boar Hunter" release.

Notes for distributors:

  This version of D-Bus no longer uses -fPIE by default. Distributions wishing
  to harden the dbus-daemon and dbus-launch-helper can re-enable this if their
  toolchain supports it reliably, via something like:

    ./configure CFLAGS=-fPIE LDFLAGS="-pie -Wl,-z,relro"

  or by using distribution-specific wrappers such as Debian's hardening-wrapper.

Changes:

  • D-Bus Specification v0.17
    · Reserve the extra characters used in signatures by GVariant
      (fd.o #34529, Simon McVittie)
    · Define the ObjectManager interface (fd.o #34869, David Zeuthen)
  • Don't force -fPIE: distributions and libtool know better than we do whether
    it's desirable (fd.o #16621, fd.o #27215; Simon McVittie)
  • Allow --disable-gc-sections, in case your toolchain offers the
    -ffunction-sections, -fdata-sections and -Wl,--gc-sections options
    but they're broken, as seen on Solaris (fd.o #33466, Simon McVittie)
  • Install dbus-daemon and dbus-daemon-launch-helper in a more normal way
    (fd.o #14512; Simon McVittie, loosely based on a patch from Luca Barbato)
  • Ensure that maintainers upload documentation with the right permissions
    (fd.o #36130, Simon McVittie)
  • Don't force users of libdbus to be linked against -lpthread, -lrt
    (fd.o #32827, Simon McVittie)
  • Log system-bus activation information to syslog (fd.o #35705,
    Colin Walters)
  • Log messages dropped due to quotas to syslog (fd.o #35358,
    Simon McVittie)
  • Make the nonce-tcp transport work on Unix (fd.o #34569, Simon McVittie)
  • On Unix, if /var/lib/dbus/machine-id cannot be read, try /etc/machine-id
    (fd.o #35228, Lennart Poettering)
  • In the regression tests, don't report fds as "leaked" if they were open
    on startup (fd.o #35173, Simon McVittie)
  • Make dbus-monitor bail out if asked to monitor more than one bus,
    rather than silently using the last one (fd.o #26548, Will Thompson)
  • Clarify documentation (fd.o #35182, Simon McVittie)
  • Clean up minor dead code and some incorrect error handling
    (fd.o #33128, fd.o #29881; Simon McVittie)
  • Check that compiler options are supported before using them (fd.o #19681,
    Simon McVittie)
  • Windows:
    • Remove obsolete workaround for winioctl.h (fd.o #35083, Ralf Habacker)

D-Bus 1.5.0 (2011-04-11)
==

The "you never know when you need to tow something from your giant
flying shark" release.

  • D-Bus Specification v0.16
    · Add support for path_namespace and arg0namespace in match rules
      (fd.o #24317, #34870; Will Thompson, David Zeuthen, Simon McVittie)
    · Make argNpath support object paths, not just object-path-like strings,
      and document it better (fd.o #31818, Will Thompson)
  • Let the bus daemon implement more than one interface (fd.o #33757,
    Simon McVittie)
  • Optimize _dbus_string_replace_len to reduce waste (fd.o #21261,
    Roberto Guido)
  • Require user intervention to compile with missing 64-bit support
    (fd.o #35114, Simon McVittie)
  • Add dbus_type_is_valid as public API (fd.o #20496, Simon McVittie)
  • Raise UnknownObject instead of UnknownMethod for calls to methods on
    paths that are not part of the object tree, and UnknownInterface for calls
    to unknown interfaces in the bus daemon (fd.o #34527, Lennart Poettering)

D-Bus 1.4.8 (2011-04-08)
==

The "It's like the beginning of a lobster" release.

  • Rename configure.in to configure.ac, and update it to modern conventions
    (fd.o #32245; Javier Jardón, Simon McVittie)
  • Correctly give XDG_DATA_HOME priority over XDG_DATA_DIRS (fd.o #34496,
    Anders Kaseorg)
  • Prevent X11 autolaunching if $DISPLAY is unset or empty, and add
    --disable-x11-autolaunch configure option to prevent it altogether
    in embedded environments (fd.o #19997, NB#219964; Simon McVittie)
  • Install the documentation, and an index for Devhelp (fd.o #13495,
    Debian #454142; Simon McVittie, Matthias Clasen)
  • If checks are not disabled, check validity of string-like types and
    booleans when sending them (fd.o #16338, NB#223152; Simon McVittie)
  • Add UnknownObject, UnknownInterface, UnknownProperty and PropertyReadOnly
    errors to dbus-shared.h (fd.o #34527, Lennart Poettering)
  • Break up a huge conditional in config-parser so gcov can produce coverage
    data (fd.o #10887, Simon McVittie)
  • List which parts of the Desktop Entry specification are applicable to
    .service files (fd.o #19159, Sven Herzberg)
  • Don't suppress service activation if two services have the same Exec=
    (fd.o #35750, Colin Walters)
  • Windows:
    · Avoid the name ELEMENT_TYPE due to namespace-pollution from winioctl.h
      (Andre Heinecke)
    · Include _dbus_path_is_absolute in libdbus on Windows, fixing compilation
      (fd.o #32805, Mark Brand)

D-Bus 1.4.6 (2010-02-17)
==

The "1, 2, miss a few, 99, 100" release.

  • Remove unfinished changes intended to support GTest-based tests,
    which were mistakenly included in 1.4.4

D-Bus 1.4.4 (2010-02-17)
==

  • Switch back to using even micro versions for stable releases; 1.4.1
    should have been called 1.4.2, so skip that version number
  • Don't leave bad file descriptors being watched when spawning processes,
    which could result in a busy-loop (fd.o #32992, NB#200248; possibly
    also LP#656134, LP#680444, LP#713157)
  • Check for MSG_NOSIGNAL correctly
  • Fix failure to detect abstract socket support (fd.o #29895)
  • Make _dbus_system_logv actually exit with DBUS_SYSTEM_LOG_FATAL
    (fd.o #32262, NB#180486)
  • Improve some error code paths (fd.o #29981, fd.o #32264, fd.o #32262,
    fd.o #33128, fd.o #33277, fd.o #33126, NB#180486)
  • Avoid possible symlink attacks in /tmp during compilation (fd.o #32854)
  • Tidy up dead code (fd.o #25306, fd.o #33128, fd.o #34292, NB#180486)
  • Improve gcc malloc annotations (fd.o #32710)
  • If the system bus is launched via systemd, protect it from the OOM killer
  • Documentation improvements (fd.o #11190)
  • Avoid readdir_r, which is difficult to use correctly (fd.o #8284,
    fd.o #15922, LP#241619)
  • Cope with invalid files in session.d, system.d (fd.o #19186,
    Debian #230231)
  • Don't distribute generated files that embed our builddir (fd.o #30285,
    fd.o #34292)
  • Raise the system bus's fd limit to be sufficient for its configuration
    (fd.o #33474, LP#381063)
  • Fix syslog string processing
  • Ignore -Waddress
  • Remove broken gcov parsing code and --enable-gcov, and replace them
    with lcov HTML reports and --enable-compiler-coverage (fd.o #10887)
  • Windows:
    · avoid live-lock in Windows CE due to unfair condition variables
  • OpenBSD:
    · support credentials-passing (fd.o #32542)
  • Solaris:
    · opt-in to thread safety (fd.o #33464)

D-Bus 1.4.1 (20 December 2010)
==

 • Fix for CVE-2010-4352: sending messages with excessively-nested variants can
   crash the bus. The existing restriction to 64-levels of nesting previously
   only applied to the static type signature; now it also applies to dynamic
   nesting using variants. Thanks to Rémi Denis-Courmont for discoving this
   issue.
 • OS X portability fixes, including launchd support.
 • Windows autolaunch improvements.
 • Various bug fixes.

D-Bus 1.4.0 (6 Sep 2010)
==
 - systemd hookup

D-Bus 1.3.1 (23 June 2010)
==
 - New standardized PropertiesChanged signal in the properties interface
 - Various portability fixes, in particular to Windows platforms
 - Support forking bus services, for compatibility

D-Bus 1.3.0 (29 July 2009)
==
 - ability for dbus-send to send to any bus (--address)
 - file descriptor passing on Unix socket transports
 - use of GCC atomic intrinsics for better processor support
   (requires -march=i486 or above for x86 compilation)
 - thread-safe FD_CLOEXEC setting on recent Linux kernels (2.6.24-27 and up)
   and glibc (2.9 for pipe2 and 2.10 for accept4)
 - feature negotiation in the bus daemon<|MERGE_RESOLUTION|>--- conflicted
+++ resolved
@@ -1,4 +1,3 @@
-<<<<<<< HEAD
 D-Bus 1.5.11 (UNRELEASED)
 ==
 
@@ -10,39 +9,16 @@
 • Turn DBusBasicValue into public API so bindings don't need to invent their
   own "union of everything" type (fd.o #11191, Simon McVittie)
 
+• Enumerate data files included in the build rather than using find(1)
+  (fd.o #33840, Simon McVittie)
+
 • Windows-specific:
   · make dbus-daemon.exe --print-address (and --print-pid) work again
     on Win32, but not on WinCE (fd.o #46049, Simon McVittie)
-
-D-Bus 1.5.10 (2012-02-21)
-=======
-D-Bus 1.4.20 (2012-03-27)
-==
-
-The “Nikolai Tesla and You” release.
-
-Dependencies:
-
-• The version of GLib required for some of the regression tests has
-  increased to 2.24.
-
-Changes:
-
-• Make dbus-protocol.h compatible with C++11 (fd.o #46147, Marc Mutz)
-
-• Use GLib 2.31.x thread API, with backwards compatibility to 2.24,
-  fixing compiler warnings and link failure when using 2.32
-  (fd.o #44413, Debian #665665; Martin Pitt)
-
-• Enumerate data files included in the build rather than using find(1)
-  (fd.o #33840, Simon McVittie)
-
-• Windows-specific:
   · fix duplicate case value when compiling against mingw-w64
     (fd.o #47321, Andoni Morales Alastruey)
 
-D-Bus 1.4.18 (2012-02-13)
->>>>>>> 6edbb08b
+D-Bus 1.5.10 (2012-02-21)
 ==
 
 The "fire in Delerium" release.
