<<<<<<< HEAD
D-Bus 1.9.10 (UNRELEASED)
==

Enhancements:

• The new Monitoring interface in the dbus-daemon lets dbus-monitor and
  similar tools receive messages without altering the security properties
  of the system bus, by calling the new BecomeMonitor method on a
  private connection. This bypasses the normal <allow> and <deny> rules
  entirely, so to preserve normal message-privacy assumptions, only root
  is allowed to do this on the system bus. Restricted environments,
  such as Linux with LSMs, should lock down access to the Monitoring
  interface. (fd.o #46787, Simon McVittie)

• dbus-monitor uses BecomeMonitor to capture more traffic, if the
  dbus-daemon supports it and access permissions allow it.
  It still supports the previous approach ("eavesdropping" match rules)
  for compatibility with older bus daemons. (fd.o #46787, Simon)

• dbus-monitor can now log the message stream as binary data for later
  analysis, with either no extra framing beyond the normal D-Bus headers,
  or libpcap-compatible framing treating each D-Bus message
  as a captured packet. (fd.o #46787, Simon)

Fixes:
=======
D-Bus 1.8.18 (UNRELEASED)
==

...

D-Bus 1.8.16 (2015-02-09)
==

The “poorly concealed wrestlers” release.

Security fixes:

• Do not allow non-uid-0 processes to send forged ActivationFailure
  messages. On Linux systems with systemd activation, this would
  allow a local denial of service: unprivileged processes could
  flood the bus with these forged messages, winning the race with
  the actual service activation and causing an error reply
  to be sent back when service auto-activation was requested.
  This does not prevent the real service from being started,
  so it only works while the real service is not running.
  (CVE-2015-0245, fd.o #88811; Simon McVittie)

Other fixes:
>>>>>>> 03c5e161

• Fix some CMake build regressions (fd.o #88964, Ralf Habacker)

• On Unix, forcibly terminate regression tests after 60 seconds to
  prevent them from blocking continuous integration frameworks
  (fd.o #46787, Simon)

D-Bus 1.9.8 (2015-02-03)
==

The “all the types of precipitation” release.

Dependencies:

• full test coverage now requires GLib 2.36
• full test coverage now requires PyGI (PyGObject 3,
  "import gi.repository.GObject") instead of the
  obsolete PyGObject 2 ("import gobject")

Enhancements:

• add GLib-style "installed tests" (fd.o #88810, Simon McVittie)

• better regression test coverage, including systemd activation
  (fd.o #57952, #88810; Simon McVittie)

Fixes:

• fatal errors correctly make the dbus-daemon exit even if <syslog/> is
  turned off (fd.o #88808, Simon McVittie)

• TCP sockets on Windows no longer fail to listen approximately 1 time
  in 256, caused by a logic error that should have always made it fail but
  was mitigated by incorrect endianness for the port number
  (fd.o #87999, Ralf Habacker)

• fix some Windows build failures (fd.o #88009, #88010; Ralf Habacker)

• on Windows, allow up to 8K connections to the dbus-daemon instead of the
  previous 64, completing a previous fix which only worked under
  Autotools (fd.o #71297, Ralf Habacker)

• on Windows, if the IP family is unspecified only use IPv4,
  to mitigate IPv6 not working correctly (fd.o #87999, Ralf Habacker)

• fix some unlikely memory leaks on OOM (fd.o #88087, Simon McVittie)

• lcov code coverage analysis works again (fd.o #88808, Simon McVittie)

• fix an unused function error with --disable-embedded-tests (fd.o #87837,
  Thiago Macieira)

D-Bus 1.9.6 (2015-01-05)
==

The “I do have a bread knife” release.

Security hardening:

• Do not allow calls to UpdateActivationEnvironment from uids other than
  the uid of the dbus-daemon. If a system service installs unsafe
  security policy rules that allow arbitrary method calls
  (such as CVE-2014-8148) then this prevents memory consumption and
  possible privilege escalation via UpdateActivationEnvironment.

  We believe that in practice, privilege escalation here is avoided
  by dbus-daemon-launch-helper sanitizing its environment; but
  it seems better to be safe.

• Do not allow calls to UpdateActivationEnvironment or the Stats interface
  on object paths other than /org/freedesktop/DBus. Some system services
  install unsafe security policy rules that allow arbitrary method calls
  to any destination, method and interface with a specified object path;
  while less bad than allowing arbitrary method calls, these security
  policies are still harmful, since dbus-daemon normally offers the
  same API on all object paths and other system services might behave
  similarly.

Other fixes:

• Add missing initialization so GetExtendedTcpTable doesn't crash on
  Windows Vista SP0 (fd.o #77008, Илья А. Ткаченко)

D-Bus 1.9.4 (2014-11-24)
==

The “extra-sturdy caramel” release.

Fixes:

• Partially revert the CVE-2014-3639 patch by increasing the default
  authentication timeout on the system bus from 5 seconds back to 30
  seconds, since this has been reported to cause boot regressions for
  some users, mostly with parallel boot (systemd) on slower hardware.

  On fast systems where local users are considered particularly hostile,
  administrators can return to the 5 second timeout (or any other value
  in milliseconds) by saving this as /etc/dbus-1/system-local.conf:

  <busconfig>
    <limit name="auth_timeout">5000</limit>
  </busconfig>

  (fd.o #86431, Simon McVittie)

• Add a message in syslog/the Journal when the auth_timeout is exceeded
  (fd.o #86431, Simon McVittie)

• Send back an AccessDenied error if the addressed recipient is not allowed
  to receive a message (and in builds with assertions enabled, don't
  assert under the same conditions). (fd.o #86194, Jacek Bukarewicz)

D-Bus 1.9.2 (2014-11-10)
==

The “structurally unsound flapjack” release.

Security fixes:

• Increase dbus-daemon's RLIMIT_NOFILE rlimit to 65536
  so that CVE-2014-3636 part A cannot exhaust the system bus'
  file descriptors, completing the incomplete fix in 1.8.8.
  (CVE-2014-7824, fd.o #85105; Simon McVittie, Alban Crequy)

Enhancements:

• D-Bus Specification version 0.25
  · new value 'const' for EmitsChangedSignal annotation
    (fd.o #72958, Lennart Poettering)
  · new ALLOW_INTERACTIVE_AUTHORIZATION flag, for PolicyKit and similar
    (fd.o #83449; Lennart Poettering, Simon McVittie)
  · annotate table of types with reserved/basic/container, and for
    basic types, fixed/string-like
  · clarify arbitrary limits by quoting them in mebibytes

• New API: add accessors for the ALLOW_INTERACTIVE_AUTHORIZATION flag
  (fd.o #83449, Simon McVittie)

• Add dbus-test-tool, a D-Bus swiss army knife with multiple subcommands,
  useful for debugging and performance testing:
  · dbus-test-tool spam: send repeated messages
  · dbus-test-tool echo: send an empty reply for all method calls
  · dbus-test-tool black-hole: do not reply to method calls
  (fd.o #34140; Alban Crequy, Simon McVittie, Will Thompson)

• Add support for process ID in credentials-passing on NetBSD
  (fd.o #69702, Patrick Welche)

• Add an example script to find potentially undesired match rules
  (fd.o #84598, Alban Crequy)

• Document the central assumption that makes our use of credentials-passing
  secure (fd.o #83499, Simon McVittie)

• Replace the dbus-glib section of the tutorial with a GDBus recommendation,
  and add some links to GDBus and QtDBus documentation (fd.o #25140,
  Simon McVittie)

Fixes:

• Use a less confusing NoReply message when disconnected with a reply pending
  (fd.o #76112, Simon McVittie)

• Make the .pc file relocatable by letting pkg-config do all variable
  expansion itself (fd.o #75858, Руслан Ижбулатов)

• Fix a build failure on platforms with kqueue, which regressed in 1.9.0
  (fd.o #85563, Patrick Welche)

• Consistently save errno after socket calls (fd.o #83625, Simon McVittie)

• In dbus-spawn, when the grandchild process exits due to a failed exec(),
  do not lose the exec() errno (fd.o #24821, Simon McVittie)

• Do not fail the tests if a parent process has leaked non-close-on-exec
  file descriptors to us (fd.o #73689, fd.o #83899; Simon McVittie)

• Do not fail the tests on Unix platforms with incomplete
  credentials-passing support, but do fail if we can't pass credentials
  on a platform where it is known to work: Linux, FreeBSD, OpenBSD, NetBSD
  (fd.o #69702, Simon McVittie)

• Detect accept4, dirfd, inotify_init1, pipe2, and Unix fd passing
  when building with cmake, and expand test coverage there
  (fd.o #73689; Ralf Habacker, Simon McVittie)

D-Bus 1.9.0 (2014-10-01)
==

The “tiered cheeses” release.

Requirements:

• Support for the systemd: (LISTEN_FDS) pseudo-transport on Linux now
  requires either the libsystemd or libsd-daemon shared library, dropping the
  embedded convenience copy of sd-daemon (fd.o #71818, Simon)

Build-time configuration changes:

• The Stats interface is now enabled by default, and locked-down to
  root-only on the system bus. Configure with --disable-stats
  to disable it altogether on memory- or disk-constrained systems,
  or see ${docdir}/examples/ to open it up to non-root users on the
  system bus or restrict access on the session bus.
  (fd.o #80759; Simon McVittie, Alban Crequy)

• The CMake build system now builds the same shared library name as Autotools
  on at least Linux and Windows:
  - on Linux (and perhaps other Unix platforms), it previously built
    libdbus-1.so, but now builds libdbus-1.so.3.* with development
    symlink libdbus-1.so and SONAME/symlink libdbus-1.so.3
  - on Windows, it previously built either libdbus-1.dll (release) or
    libdbus-1d.dll (debug), but now builds libdbus-1-3.dll, copied to
    libdbus-1.dll for compatibility with older applications.
  (fd.o #74117, Ralf Habacker)

Enhancements:

• D-Bus Specification version 0.24
  · document how to quote match rules (fd.o #24307, Simon McVittie)
  · explicitly say that most message types never expect a reply
    regardles of whether they have NO_REPLY_EXPECTED
    (fd.o #75749, Simon McVittie)

• on Unix platforms, disable Nagle's algorithm on TCP connections to improve
  initial latency (fd.o #75544, Matt Hoosier)

• use backtrace() if it is in -lexecinfo instead of libc, as on NetBSD
  (fd.o #69702, Patrick Welche)

• in dbus-monitor, print more information about file descriptors
  (fd.o #80603, Alban Crequy)

• do not install system bus configuration if built for Windows
  (fd.o #83583; Ralf Habacker, Simon McVittie)

• Add GetAllMatchRules to the Stats interface (fd.o #24307, Alban Crequy)

• Add a regression test for file descriptor passing (fd.o #83622,
  Simon McVittie)

Fixes:

• fix an incorrect error message if a Unix socket path is too long
  (fd.o #73887, Antoine Jacoutot)

• in an MSYS/Cygwin environment, pass Unix-style filenames to xmlto,
  fixing documentation generation (fd.o #75860, Руслан Ижбулатов)

• in Unix with X11, avoid giving dbus-launch a misleading argv[0]
  in ps(1) (fd.o #69716, Chengwei Yang)

• avoid calling poll() with timeout < -1, which is considered invalid
  on FreeBSD and NetBSD (fd.o #78480, Jaap Boender)

• be portable to BSD-derived platforms where O_CLOEXEC is unavailable in libc
  (like Mac OS X 10.6), or available in libc but unsupported by the kernel
  (fd.o #77032; rmvsxop, OBATA Akio, Patrick Welche)

• Fix include path for test/internal/*.c with cmake (Ralf Habacker)

• Documentation improvements
  (fd.o #80795, #84313; Thomas Haller, Sebastian Rasmussen)

• in dbus-monitor, do not leak file descriptors that we have monitored
  (fd.o #80603, Alban Crequy)

• Set the close-on-exec flag for the inotify file descriptor, even
  if built with CMake or older libc (fd.o #73689, Simon McVittie)

• Remove some LGPL code from the Windows dbus-daemon
  (fd.o #57272, Ralf Habacker)

D-Bus 1.8.8 (2014-09-16)
==

The "smashy smashy egg man" release.

Security fixes:

• Do not accept an extra fd in the padding of a cmsg message, which
  could lead to a 4-byte heap buffer overrun.
  (CVE-2014-3635, fd.o #83622; Simon McVittie)

• Reduce default for maximum Unix file descriptors passed per message
  from 1024 to 16, preventing a uid with the default maximum number of
  connections from exhausting the system bus' file descriptors under
  Linux's default rlimit. Distributors or system administrators with a
  more restrictive fd limit may wish to reduce these limits further.

  Additionally, on Linux this prevents a second denial of service
  in which the dbus-daemon can be made to exceed the maximum number
  of fds per sendmsg() and disconnect the process that would have
  received them.
  (CVE-2014-3636, fd.o #82820; Alban Crequy)

• Disconnect connections that still have a fd pending unmarshalling after
  a new configurable limit, pending_fd_timeout (defaulting to 150 seconds),
  removing the possibility of creating an abusive connection that cannot be
  disconnected by setting up a circular reference to a connection's
  file descriptor.
  (CVE-2014-3637, fd.o #80559; Alban Crequy)

• Reduce default for maximum pending replies per connection from 8192 to 128,
  mitigating an algorithmic complexity denial-of-service attack
  (CVE-2014-3638, fd.o #81053; Alban Crequy)

• Reduce default for authentication timeout on the system bus from
  30 seconds to 5 seconds, avoiding denial of service by using up
  all unauthenticated connection slots; and when all unauthenticated
  connection slots are used up, make new connection attempts block
  instead of disconnecting them.
  (CVE-2014-3639, fd.o #80919; Alban Crequy)

Other fixes:

• Check for libsystemd from systemd >= 209, falling back to
  the older separate libraries if not found (Umut Tezduyar Lindskog,
  Simon McVittie)

• On Linux, use prctl() to disable core dumps from a test executable
  that deliberately raises SIGSEGV to test dbus-daemon's handling
  of that condition (fd.o #83772, Simon McVittie)

• Fix compilation with --enable-stats (fd.o #81043, Gentoo #507232;
  Alban Crequy)

• Improve documentation for running tests on Windows (fd.o #41252,
  Ralf Habacker)

D-Bus 1.8.6 (2014-06-02)
==

Security fixes:

• On Linux ≥ 2.6.37-rc4, if sendmsg() fails with ETOOMANYREFS, silently drop
  the message. This prevents an attack in which a malicious client can
  make dbus-daemon disconnect a system service, which is a local
  denial of service.
  (fd.o #80163, CVE-2014-3532; Alban Crequy)

• Track remaining Unix file descriptors correctly when more than one
  message in quick succession contains fds. This prevents another attack
  in which a malicious client can make dbus-daemon disconnect a system
  service.
  (fd.o #79694, fd.o #80469, CVE-2014-3533; Alejandro Martínez Suárez,
  Simon McVittie, Alban Crequy)

Other fixes:

• When dbus-launch --exit-with-session starts a dbus-daemon but then cannot
  attach to a session, kill the dbus-daemon as intended
  (fd.o #74698, Роман Донченко)

D-Bus 1.8.4 (2014-06-10)
==

Security fix:

• Alban Crequy at Collabora Ltd. discovered and fixed a denial-of-service
  flaw in dbus-daemon, part of the reference implementation of D-Bus.
  Additionally, in highly unusual environments the same flaw could lead to
  a side channel between processes that should not be able to communicate.
  (CVE-2014-3477, fd.o #78979)

D-Bus 1.8.2 (2014-04-30)
==

The “nobody wants red” release.

Enhancements:

• in the CMake build system, add some hints for Linux users cross-compiling
  Windows D-Bus binaries to be able to run tests under Wine
  (fd.o #41252, Ralf Habacker)

• add Documentation key to dbus.service (fd.o #77447, Cameron Norman)

Fixes:

• in "dbus-uuidgen --ensure", try to copy systemd's /etc/machine-id
  to /var/lib/dbus/machine-id instead of generating an entirely new ID
  (fd.o #77941, Simon McVittie)

• if dbus-launch receives an X error very quickly, do not kill
  unrelated processes (fd.o #74698, Роман Донченко)

• on Windows, allow up to 8K connections to the dbus-daemon, instead of the
  previous 64 (fd.o #71297; Cristian Onet, Ralf Habacker)

• cope with \r\n newlines in regression tests, since on Windows,
  dbus-daemon.exe uses text mode (fd.o #75863, Руслан Ижбулатов)

D-Bus 1.8.0 (2014-01-20)
==

The “Wolverine distrusts my printer” release.

This starts a new stable branch. The 1.6.x branch is now considered to be
outdated, and will only receive fixes for serious bugs such as security
flaws. The 1.4.x and 1.2.x branches no longer have upstream support and
are unlikely to get any more releases, but if distributors still need to
support them, please share security patches via upstream.

Summary of changes since 1.6.x:

• libdbus always behaves as if dbus_threads_init_default() had been called
  (thread-safety by default)
• new dbus-run-session tool, replacing certain misuses of dbus-launch
• dbus-monitor can talk to outdated versions of dbus-daemon again
• new org.freedesktop.DBus.GetConnectionCredentials method
• GetConnectionUnixProcessID also works correctly on Windows, returning
  the Windows process ID
• GetConnectionWindowsSID returns the correct SID on Windows
• expat is required, libxml2 can no longer be used as a substitute
• the userDB cache is required, and cannot be disabled
• a 64-bit integer type (either int, long, long long or _int64) is required
• better systemd-journald integration on Linux
• fixed long-standing fd and array leaks when failing to parse a message
• fixed referenced-but-never-freed parent nodes (effectively memory leaks)
  when using certain object-path allocation patterns, notably in Avahi
• better defaults for Windows support
• better CMake support
• better portability to mingw32, FreeBSD, NetBSD, QNX and Hurd
• the source language for the man pages is now Docbook XML

Enhancements since 1.7.10:

• Enhance the CMake build system to check for GLib and compile/run
  a subset of the regression tests (fd.o #41252, #73495; Ralf Habacker)

Fixes since 1.7.10:

• don't rely on va_copy(), use DBUS_VA_COPY() wrapper (fd.o #72840,
  Ralf Habacker)

• fix compilation of systemd journal support on older systemd versions where
  sd-journal.h doesn't include syslog.h (fd.o #73455, Ralf Habacker)

• fix compilation on older MSVC versions by including stdlib.h
  (fd.o #73455, Ralf Habacker)

• Allow <allow_anonymous/> to appear in an included configuration file
  (fd.o #73475, Matt Hoosier)

Test behaviour changes since 1.7.10:

• If the tests crash with an assertion failure, they no longer default to
  blocking for a debugger to be attached. Set DBUS_BLOCK_ON_ABORT in the
  environment if you want the old behaviour.

• To improve debuggability, the dbus-daemon and dbus-daemon-eavesdrop tests
  can be run with an external dbus-daemon by setting
  DBUS_TEST_DAEMON_ADDRESS in the environment. Test-cases that require
  an unusually-configured dbus-daemon are skipped.

D-Bus 1.7.10 (2014-01-06)
==

The “weighted companion cube” release.

This is a release candidate for D-Bus 1.8.

D-Bus Specification 0.23:

• don't require messages with no INTERFACE to be dispatched
  (fd.o #68597, Simon McVittie)

• document "tcp:bind=..." and "nonce-tcp:bind=..." (fd.o #72301,
  Chengwei Yang)

• define "listenable" and "connectable" addresses, and discuss
  the difference (fd.o #61303, Simon McVittie)

Enhancements:

• support printing Unix file descriptors in dbus-send, dbus-monitor
  (fd.o #70592, Robert Ancell)

• don't install systemd units if --disable-systemd is given
  (fd.o #71818, Chengwei Yang)

Fixes:

• don't leak memory on out-of-memory while listing activatable or
  active services (fd.o #71526, Radoslaw Pajak)

• fix undefined behaviour in a regression test (fd.o #69924, DreamNik)

• escape Unix socket addresses correctly (fd.o #46013, Chengwei Yang)

• on SELinux systems, don't assume that SECCLASS_DBUS, DBUS__ACQUIRE_SVC
  and DBUS__SEND_MSG are numerically equal to their values in the
  reference policy (fd.o #88719, osmond sun)

• define PROCESS_QUERY_LIMITED_INFORMATION if missing from MinGW < 4 headers
  (fd.o #71366, Matt Fischer)

• define WIN32_LEAN_AND_MEAN to avoid conflicts between winsock.h and
  winsock2.h (fd.o #71405, Matt Fischer)

• do not return failure from _dbus_read_nonce() with no error set,
  preventing a potential crash (fd.o #72298, Chengwei Yang)

• on BSD systems, avoid some O(1)-per-process memory and fd leaks in kqueue,
  preventing test failures (fd.o #69332, fd.o #72213; Chengwei Yang)

• fix warning spam on Hurd by not trying to set SO_REUSEADDR on Unix sockets,
  which doesn't do anything anyway on at least Linux and FreeBSD
  (fd.o #69492, Simon McVittie)

• fix use of TCP sockets on FreeBSD and Hurd by tolerating EINVAL from
  sendmsg() with SCM_CREDS (retrying with plain send()), and looking
  for credentials more correctly (fd.o #69492, Simon McVittie)

• ensure that tests run with a temporary XDG_RUNTIME_DIR to avoid
  getting mixed up in XDG/systemd "user sessions" (fd.o #61301,
  Simon McVittie)

• refresh cached policy rules for existing connections when bus
  configuration changes (fd.o #39463, Chengwei Yang)

D-Bus 1.7.8 (2013-11-01)
==

The “extreme hills” release.

Dependencies:

• If systemd support is enabled, libsystemd-journal is now required.

Enhancements:

• When activating a non-systemd service under systemd, annotate its
  stdout/stderr with its bus name in the Journal. Known limitation:
  because the socket is opened before forking, the process will still be
  logged as if it had dbus-daemon's process ID and user ID.
  (fd.o #68559, Chengwei Yang)

• Document more configuration elements in dbus-daemon(1)
  (fd.o #69125, Chengwei Yang)

Fixes:

• Don't leak string arrays or fds if dbus_message_iter_get_args_valist()
  unpacks them and then encounters an error (fd.o #21259, Chengwei Yang)

• If compiled with libaudit, retain CAP_AUDIT_WRITE so we can write
  disallowed method calls to the audit log, fixing a regression in 1.7.6
  (fd.o #49062, Colin Walters)

• path_namespace='/' in match rules incorrectly matched nothing; it
  now matches everything. (fd.o #70799, Simon McVittie)

D-Bus 1.7.6 (2013-10-09)
==

The “CSI Shrewsbury” release.

Build-time configuration changes:

• Directory change notification via dnotify on Linux is no longer
  supported; it hadn't compiled successfully since 2010 in any case.
  If you don't have inotify (Linux) or kqueue (*BSD), you will need
  to send SIGHUP to the dbus-daemon when its configuration changes.
  (fd.o #33001, Chengwei Yang)

• Compiling with --disable-userdb-cache is no longer supported;
  it didn't work since at least 2008, and would lead to an extremely
  slow dbus-daemon even it worked. (fd.o #15589, #17133, #66947;
  Chengwei Yang)

• The DBUS_DISABLE_ASSERTS CMake option didn't actually disable most
  assertions. It has been renamed to DBUS_DISABLE_ASSERT to be consistent
  with the Autotools build system. (fd.o #66142, Chengwei Yang)

• --with-valgrind=auto enables Valgrind instrumentation if and only if
  valgrind headers are available. The default is still --with-valgrind=no.
  (fd.o #56925, Simon McVittie)

Dependencies:

• Platforms with no 64-bit integer type are no longer supported.
  (fd.o #65429, Simon McVittie)

• GNU make is now (documented to be) required. (fd.o #48277, Simon McVittie)

• Full test coverage no longer requires dbus-glib, although the tests do not
  exercise the shared library (only a static copy) if dbus-glib is missing.
  (fd.o #68852, Simon McVittie)

Enhancements:

• D-Bus Specification 0.22
  · Document GetAdtAuditSessionData() and
    GetConnectionSELinuxSecurityContext() (fd.o #54445, Simon)
  · Fix example .service file (fd.o #66481, Chengwei Yang)
  · Don't claim D-Bus is "low-latency" (lower than what?), just
    give factual statements about it supporting async use
    (fd.o #65141, Justin Lee)
  · Document the contents of .service files, and the fact that
    system services' filenames are constrained
    (fd.o #66608; Simon McVittie, Chengwei Yang)

• Be thread-safe by default on all platforms, even if
  dbus_threads_init_default() has not been called. For compatibility with
  older libdbus, library users should continue to call
  dbus_threads_init_default(): it is harmless to do so.
  (fd.o #54972, Simon McVittie)

• Add GetConnectionCredentials() method (fd.o #54445, Simon)

• New API: dbus_setenv(), a simple wrapper around setenv().
  Note that this is not thread-safe. (fd.o #39196, Simon)

• Add dbus-send --peer=ADDRESS (connect to a given peer-to-peer connection,
  like --address=ADDRESS in previous versions) and dbus-send --bus=ADDRESS
  (connect to a given bus, like dbus-monitor --address=ADDRESS).
  dbus-send --address still exists for backwards compatibility,
  but is no longer documented. (fd.o #48816, Andrey Mazo)

• Windows-specific:
  · "dbus-daemon --nofork" is allowed on Windows again. (fd.o #68852,
    Simon McVittie)

Fixes:

• Avoid an infinite busy-loop if a signal interrupts waitpid()
  (fd.o #68945, Simon McVittie)

• Clean up memory for parent nodes when objects are unexported
  (fd.o #60176, Thomas Fitzsimmons)

• Make dbus_connection_set_route_peer_messages(x, FALSE) behave as
  documented. Previously, it assumed its second parameter was TRUE.
  (fd.o #69165, Chengwei Yang)

• Escape addresses containing non-ASCII characters correctly
  (fd.o #53499, Chengwei Yang)

• Document <servicedir> search order correctly (fd.o #66994, Chengwei Yang)

• Don't crash on "dbus-send --session / x.y.z" which regressed in 1.7.4.
  (fd.o #65923, Chengwei Yang)

• If malloc() returns NULL in _dbus_string_init() or similar, don't free
  an invalid pointer if the string is later freed (fd.o #65959, Chengwei Yang)

• If malloc() returns NULL in dbus_set_error(), don't va_end() a va_list
  that was never va_start()ed (fd.o #66300, Chengwei Yang)

• fix build failure with --enable-stats (fd.o #66004, Chengwei Yang)

• fix a regression test on platforms with strict alignment (fd.o #67279,
  Colin Walters)

• Avoid calling function parameters "interface" since certain Windows headers
  have a namespace-polluting macro of that name (fd.o #66493, Ivan Romanov)

• Assorted Doxygen fixes (fd.o #65755, Chengwei Yang)

• Various thread-safety improvements to static variables (fd.o #68610,
  Simon McVittie)

• Make "make -j check" work (fd.o #68852, Simon McVittie)

• Fix a NULL pointer dereference on an unlikely error path
  (fd.o #69327, Sviatoslav Chagaev)

• Improve valgrind memory pool tracking (fd.o #69326,
  Sviatoslav Chagaev)

• Don't over-allocate memory in dbus-monitor (fd.o #69329,
  Sviatoslav Chagaev)

• dbus-monitor can monitor dbus-daemon < 1.5.6 again
  (fd.o #66107, Chengwei Yang)

• Unix-specific:
  · If accept4() fails with EINVAL, as it can on older Linux kernels
    with newer glibc, try accept() instead of going into a busy-loop.
    (fd.o #69026, Chengwei Yang)
  · If socket() or socketpair() fails with EINVAL or EPROTOTYPE,
    for instance on Hurd or older Linux with a new glibc, try without
    SOCK_CLOEXEC. (fd.o #69073; Pino Toscano, Chengwei Yang)
  · Fix a file descriptor leak on an error code path.
    (fd.o #69182, Sviatoslav Chagaev)
  · dbus-run-session: clear some unwanted environment variables
    (fd.o #39196, Simon)
  · dbus-run-session: compile on FreeBSD (fd.o #66197, Chengwei Yang)
  · Don't fail the autolaunch test if there is no DISPLAY (fd.o #40352, Simon)
  · Use dbus-launch from the builddir for testing, not the installed copy
    (fd.o #37849, Chengwei Yang)
  · Fix compilation if writev() is unavailable (fd.o #69409,
    Vasiliy Balyasnyy)
  · Remove broken support for LOCAL_CREDS credentials passing, and
    document where each credential-passing scheme is used (fd.o #60340,
    Simon McVittie)
  · Make autogen.sh work on *BSD by not assuming GNU coreutils functionality
    (fd.o #35881, #69787; Chengwei Yang)
  · dbus-monitor: be portable to NetBSD (fd.o #69842, Chengwei Yang)
  · dbus-launch: stop using non-portable asprintf (fd.o #37849, Simon)
  · Improve error reporting from the setuid activation helper (fd.o #66728,
    Chengwei Yang)

• Windows-specific:
  · Remove unavailable command-line options from 'dbus-daemon --help'
    (fd.o #42441, Ralf Habacker)
  · Add support for looking up local TCPv4 clients' credentials on
    Windows XP via the undocumented AllocateAndGetTcpExTableFromStack
    function (fd.o #66060, Ralf Habacker)
  · Fix insufficient dependency-tracking (fd.o #68505, Simon McVittie)
  · Don't include wspiapi.h, fixing a compiler warning (fd.o #68852,
    Simon McVittie)

• Internal changes:
  · add DBUS_ENABLE_ASSERT, DBUS_ENABLE_CHECKS for less confusing
    conditionals (fd.o #66142, Chengwei Yang)
  · improve verbose-mode output (fd.o #63047, Colin Walters)
  · consolidate Autotools and CMake build (fd.o #64875, Ralf Habacker)
  · fix various unused variables, unusual build configurations
    etc. (fd.o #65712, #65990, #66005, #66257, #69165, #69410, #70218;
    Chengwei Yang, Vasiliy Balyasnyy)

D-Bus 1.7.4 (2013-06-13)
==

The “but is your thread-safety thread-safe?” release.

Security fixes:

• CVE-2013-2168: Fix misuse of va_list that could be used as a denial
  of service for system services. Vulnerability reported by Alexandru Cornea.
  (Simon)

Dependencies:

• The Windows version of libdbus now contains a C++ source file, used
  to provide global initialization when the library is loaded.
  gcc (mingw*) users should ensure that g++ is also installed.

• The libxml2-based configuration reader (which hasn't worked for 2.5 years,
  and was never the recommended option) has been removed. Expat is now a
  hard dependency.

Enhancements:

• It should now be safe to call dbus_threads_init_default() from any thread,
  at any time. Authors of loadable modules and plugins that use libdbus
  should consider doing so during initialization.
  (fd.o #54972, Simon McVittie)

• Improve dbus-send documentation and command-line parsing (fd.o #65424,
  Chengwei Yang)

Unix-specific:
  · dbus-run-session: experimental new tool to start a temporary D-Bus
    session, e.g. for regression tests or a text console, replacing
    certain uses of dbus-launch which weren't really correct
    (fd.o #39196, Simon)

Other fixes:

• In dbus-daemon, don't crash if a .service file starts with key=value
  (fd.o #60853, Chengwei Yang)

• Unix-specific:
  · Fix a crash similar to CVE-2013-2168 the first time we try to use syslog
    on a platform not defining LOG_PERROR, such as Solaris or QNX.
    This regressed in 1.7.0. (Simon)
  · Fix an assertion failure if we try to activate systemd services before
    systemd connects to the bus (fd.o #50199, Chengwei Yang)
  · Avoid compiler warnings for ignoring the return from write()
    (Chengwei Yang)

• Windows-specific:
  · Under cmake, install runtime libraries (DLLs) into bin/ instead of lib/
    so that Windows finds them (fd.o #59733, Ralf Habacker)

D-Bus 1.7.2 (2013-04-25)
==

The “only partially opaque” release.

Configuration changes:

• On non-QNX Unix platforms, the default limit on fds per message in the
  session bus configuration has reduced from 4096 to 1024. The default
  limit used on the system bus was already 1024. On QNX, both limits are
  reduced further, to 128.

Enhancements:

• D-Bus Specification 0.21
  · Following Unicode Corrigendum #9, the noncharacters U+nFFFE, U+nFFFF,
    U+FDD0..U+FDEF are allowed in UTF-8 strings again. (fd.o #63072,
    Simon McVittie)

Fixes:

• Diagnose incorrect use of dbus_connection_get_data() with negative slot
  (i.e. before allocating the slot) rather than returning junk
  (fd.o #63127, Dan Williams)

• Fix a cmake build regression since 1.7.0 (fd.o #63682; Ralf Habacker,
  Simon McVittie)

• Unix-specific:
  · On Linux, link successfully with glibc 2.17 (fd.o #63166, Simon McVittie)
  · Under systemd, log to syslog only, not stderr, avoiding duplication
    (fd.o #61399, #39987; Colin Walters, Dagobert Michelsen)
  · Under systemd, remove unnecessary dependency on syslog.socket
    (fd.o #63531, Cristian Rodríguez)
  · Include alloca.h for alloca() if available, fixing compilation on
    Solaris 10 (fd.o #63071, Dagobert Michelsen)
  · Allow use of systemd-logind without the rest of systemd
    (fd.o #62585, Martin Pitt)
  · When built with CMake, link to librt and use the right path for
    meinproc's XSLT stylesheets (fd.o #61637, Ralf Habacker)
  · Reduce the default limit on number of fds per message to 128 under
    QNX, working around an arbitrary OS limit (fd.o #61176, Matt Fischer)

• Windows-specific:
  · Do not claim that all bus clients have the dbus-daemon's credentials;
    pick up local TCPv4 clients' credentials (process ID and security
    identifier, i.e. user) using GetExtendedTcpTable() (fd.o #61787,
    Ralf Habacker)

D-Bus 1.7.0 (2013-02-22)
==

The "Disingenuous Assertions" release.

This is a new development release, starting the 1.7.x branch. D-Bus 1.6
remains the recommended version for long-term-supported distributions
or the upcoming GNOME 3.8 release.

Build-time configuration changes:

• The --with-dbus-session-bus-default-address configure option is no longer
  supported. Use the new --with-dbus-session-bus-connect-address and
  --with-dbus-session-bus-listen-address options instead. On Windows, you
  usually want them to have the same argument; on Unix, the defaults are
  usually correct.

• Similarly, the DBUS_SESSION_BUS_DEFAULT_ADDRESS CMake variable is no longer
  supported; use the new DBUS_SESSION_BUS_LISTEN_ADDRESS and
  DBUS_SESSION_BUS_CONNECT_ADDRESS variables instead.

• cmake/cross-compile.sh has been removed. Instead, please use a
  cross-toolchain file (-DCMAKE_TOOLCHAIN_FILE) as documented at
  <http://www.vtk.org/Wiki/CMake_Cross_Compiling>; or use Autotools
  as documented in "info automake Cross-Compilation", and set
  PKG_CONFIG_PATH appropriately.

Requirements:

• Man pages now require xmlto (or either xmlto or meinproc, if using CMake).
• man2html is no longer used.

Enhancements:

• D-Bus Specification 0.20
  · actually say that /org/freedesktop/DBus is the object that
    implements o.fd.DBus (fd.o #51865, Colin Walters)
  · various reorganisation for better clarity (fd.o #38252, Simon McVittie)
  · stop claiming that all basic types work just like INT32 (strings don't!)

• The "source code" for the man pages is now Docbook XML, eliminating
  the outdated duplicate copies used when building with CMake.
  (fd.o #59805; Ralf Habacker, Simon McVittie)

Fixes:

• In the activation helper, when compiled for tests, do not reset the system
  bus address, fixing the regression tests. (fd.o #52202, Simon)

• Fix building with Valgrind 3.8, at the cost of causing harmless warnings
  with Valgrind 3.6 on some compilers (fd.o #55932, Arun Raghavan)

• Merge <servicehelper> from system-local.conf if necessary (fd.o #51560,
  Krzysztof Konopko)

• Under CMake, prefer xmlto over meinproc (fd.o #59733, Ralf Habacker)

• Stop duplicating CMake's own logic to find libexpat
  (fd.o #59733, Ralf Habacker)

• Don't assume CMake host and build system are the same (fd.o #59733,
  Ralf Habacker)

• Avoid deprecation warnings for GLib 2.35 (fd.o #59971, Simon McVittie)

• Unix-specific:
  · Check for functions in libpthread correctly, fixing compilation on
    (at least) OpenBSD (fd.o #47239, Simon)
  · Don't leak temporary fds pointing to /dev/null (fd.o #56927,
    Michel HERMIER)
  · Update sd-daemon.[ch] from systemd (fd.o #60681)
  · Add partial support for QNX (fd.o #60339, fd.o #61176; Matt Fischer)

• Windows-specific:
  · The default session bus listening and connecting address is now
    "autolaunch:", which makes D-Bus on Windows interoperate with itself
    and GDBus "out of the box". Use the configure options and cmake variables
    described above if you require a different autolaunch scope.
    (fd.o #38201, Simon McVittie)
  · Avoid a CMake warning under Cygwin (fd.o #59401, Ralf Habacker)

• Create session.d, system.d directories under CMake (fd.o #41319,
  Ralf Habacker)

D-Bus 1.6.8 (2012-09-28)
==

The "Fix one thing, break another" release.

• Follow up to CVE-2012-3524: The additional hardening
  work to use __secure_getenv() as a followup to bug #52202
  broke certain configurations of gnome-keyring.  Given
  the difficulty of making this work without extensive
  changes to gnome-keyring, use of __secure_getenv() is
  deferred.

D-Bus 1.6.6 (2012-09-28)
==

The "Clear the environment in your setuid binaries, please" release.

• CVE-2012-3524: Don't access environment variables (fd.o #52202)
  Thanks to work and input from Colin Walters, Simon McVittie,
  Geoffrey Thomas, and others.
• Unix-specific:
  · Fix compilation on Solaris (fd.o #53286, Jonathan Perkin)
  · Work around interdependent headers on OpenBSD by including sys/types.h
    before each use of sys/socket.h (fd.o #54418, Brad Smith)

D-Bus 1.6.4 (2012-07-18)
==

• Detect that users are "at the console" correctly when configured with
  a non-default path such as --enable-console-auth-dir=/run/console
  (fd.o #51521, Dave Reisner)

• Remove an incorrect assertion from DBusTransport (fd.o #51657,
  Simon McVittie)

• Make --enable-developer default to "no" (regression in 1.6.2;
  fd.o #51657, Simon McVittie)

• Windows-specific:
  · Launch dbus-daemon correctly if its path contains a space
    (fd.o #49450, Wolfgang Baron)

D-Bus 1.6.2 (2012-06-27)
==

The "Ice Cabbage" release.

• Change how we create /var/lib/dbus so it works under Automake >= 1.11.4
  (fd.o #51406, Simon McVittie)

• Don't return from dbus_pending_call_set_notify with a lock held on OOM
  (fd.o #51032, Simon McVittie)

• Disconnect "developer mode" (assertions, verbose mode etc.) from
  Automake maintainer mode. D-Bus developers should now configure with
  --enable-developer. Automake maintainer mode is now on by default;
  distributions can disable it with --disable-maintainer-mode.
  (fd.o #34671, Simon McVittie)

• Automatically define DBUS_STATIC_BUILD in static-only Autotools builds,
  fixing linking when targeting Windows (fd.o #33973; william, Simon McVittie)

• Unix-specific:
  · Check for libpthread under CMake on Unix (fd.o #47237, Simon McVittie)

D-Bus 1.6.0 (2012-06-05)
==

The “soul of this machine has improved” release.

This version starts a new stable branch of D-Bus: only bug fixes will
be accepted into 1.6.x. Other changes will now go to the 1.7.x branch.

Summary of changes since 1.4.x:

• New requirements
  · PTHREAD_MUTEX_RECURSIVE on Unix
  · compiler support for 64-bit integers (int64_t or equivalent)

• D-Bus Specification v0.19

• New dbus-daemon features
  · <allow own_prefix="com.example.Service"/> rules allow the service to
    own names like com.example.Service.Instance3
  · optional systemd integration when checking at_console policies
  · --nopidfile option, mainly for use by systemd
  · path_namespace and arg0namespace may appear in match rules
  · eavesdropping is disabled unless the match rule contains eavesdrop=true

• New public API
  · functions to validate various string types (dbus_validate_path() etc.)
  · dbus_type_is_valid()
  · DBusBasicValue, a union of every basic type

• Bug fixes
  · removed an unsafe reimplementation of recursive mutexes
  · dbus-daemon no longer busy-loops if it has far too many file descriptors
  · dbus-daemon.exe --print-address works on Windows
  · all the other bug fixes from 1.4.20

• Other major implementation changes
  · on Linux, dbus-daemon uses epoll if supported, for better scalability
  · dbus_threads_init() ignores its argument and behaves like
    dbus_threads_init_default() instead
  · removed the per-connection link cache, improving dbus-daemon performance

• Developer features
  · optional Valgrind instrumentation (--with-valgrind)
  · optional Stats interface on the dbus-daemon (--enable-stats)
  · optionally abort whenever malloc() fails (--enable-embedded-tests
    and export DBUS_MALLOC_CANNOT_FAIL=1)

Changes since 1.5.12:

• Be more careful about monotonic time vs. real time, fixing DBUS_COOKIE_SHA1
  spec-compliance (fd.o #48580, David Zeuthen)

• Don't use install(1) within the source/build trees, fixing the build as
  non-root when using OpenBSD install(1) (fd.o #48217, Antoine Jacoutot)

• Add missing commas in some tcp and nonce-tcp addresses, and remove
  an unused duplicate copy of the nonce-tcp transport in Windows builds
  (fd.o #45896, Simon McVittie)

D-Bus 1.5.12 (2012-03-27)
==

The “Big Book of Science” release.

• Add public API to validate various string types:
  dbus_validate_path(), dbus_validate_interface(), dbus_validate_member(),
  dbus_validate_error_name(), dbus_validate_bus_name(), dbus_validate_utf8()
  (fd.o #39549, Simon McVittie)

• Turn DBusBasicValue into public API so bindings don't need to invent their
  own "union of everything" type (fd.o #11191, Simon McVittie)

• Enumerate data files included in the build rather than using find(1)
  (fd.o #33840, Simon McVittie)

• Add support for policy rules like <allow own_prefix="com.example.Service"/>
  in dbus-daemon (fd.o #46273, Alban Crequy)

• Windows-specific:
  · make dbus-daemon.exe --print-address (and --print-pid) work again
    on Win32, but not on WinCE (fd.o #46049, Simon McVittie)
  · fix duplicate case value when compiling against mingw-w64
    (fd.o #47321, Andoni Morales Alastruey)

D-Bus 1.5.10 (2012-02-21)
==

The "fire in Delerium" release.

On Unix platforms, PTHREAD_MUTEX_RECURSIVE (as specified in POSIX 2008 Base
and SUSv2) is now required.

• D-Bus Specification 0.19:
  · Formally define unique connection names and well-known bus names,
    and document best practices for interface, bus, member and error names,
    and object paths (fd.o #37095, Simon McVittie)
  · Document the search path for session and system services on Unix, and
    where they should be installed by build systems (fd.o #21620, fd.o #35306;
    Simon McVittie)
  · Document the systemd transport (fd.o #35232, Lennart Poettering)

• Make dbus_threads_init() use the same built-in threading implementation
  as dbus_threads_init_default(); the user-specified primitives that it
  takes as a parameter are now ignored (fd.o #43744, Simon McVittie)

• Allow all configured auth mechanisms, not just one (fd.o #45106,
  Pavel Strashkin)

• Improve cmake build system (Ralf Habacker):
  · simplify XML parser dependencies (fd.o #41027)
  · generate build timestamp (fd.o #41029)
  · only create batch files on Windows
  · fix option and cache syntax
  · add help-options target
  · share dbus-arch-deps.h.in with autotools rather than having our
    own version (fd.o #41033)

• Build tests successfully with older GLib, as found in e.g. Debian 6
  (fd.o #41219, Simon McVittie)

• Avoid use of deprecated GThread API (fd.o #44413, Martin Pitt)

• Build documentation correctly if man2html doesn't support filenames on
  its command-line (fd.o #43875, Jack Nagel)

• Improve test coverage. To get even more coverage, run the tests with
  DBUS_TEST_SLOW=1 (fd.o #38285, #42811; Simon McVittie)

• Reduce the size of the shared library by moving functionality only used
  by dbus-daemon, tests etc. into their internal library and deleting
  unused code (fd.o #34976, #39759; Simon McVittie)

• Add dbus-daemon --nopidfile option, overriding the configuration, for
  setups where the default configuration must include <pidfile/> to avoid
  breaking traditional init, but the pid file is in fact unnecessary; use
  it under systemd to improve startup time a bit (fd.o #45520,
  Lennart Poettering)

• Optionally (if configured --with-valgrind) add instrumentation to debug
  libdbus and associated tools more meaningfully under Valgrind
  (fd.o #37286, Simon McVittie)

• Improve the dbus-send(1) man page (fd.o #14005, Simon McVittie)

• Make dbus-protocol.h compatible with C++11 (fd.o #46147, Marc Mutz)

• If tests are enabled and DBUS_MALLOC_CANNOT_FAIL is set in the environment,
  abort on failure to malloc() (like GLib does), to turn runaway memory leaks
  into a debuggable core-dump if a resource limit is applied (fd.o #41048,
  Simon McVittie)

• Don't crash if realloc() returns NULL in a debug build (fd.o #41048,
  Simon McVittie)

• Unix-specific:
  · Replace our broken reimplementation of recursive mutexes, which has
    been broken since 2006, with an ordinary pthreads recursive mutex
    (fd.o #43744; Sigmund Augdal, Simon McVittie)
  · Use epoll(7) for a more efficient main loop in Linux; equivalent patches
    welcomed for other OSs' equivalents like kqueue, /dev/poll, or Solaris
    event ports (fd.o #33337; Simon McVittie, Ralf Habacker)
  · When running under systemd, use it instead of ConsoleKit to check
    whether to apply at_console policies (fd.o #39609, Lennart Poettering)
  · Avoid a highly unlikely fd leak (fd.o #29881, Simon McVittie)
  · Don't close invalid fd -1 if getaddrinfo fails (fd.o #37258, eXeC001er)
  · Don't touch ~/.dbus and ~/.dbus-keyrings when running 'make installcheck'
    (fd.o #41218, Simon McVittie)
  · Stop pretending we respect XDG_DATA_DIRS for system services: the launch
    helper doesn't obey environment variables to avoid privilege escalation
    attacks, so make the system bus follow the same rules
    (fd.o #21620, Simon McVittie)

• Windows-specific:
  · Find the dbus-daemon executable next to the shared library (fd.o #41558;
    Jesper Dam, Ralf Habacker)
  · Remove the faulty implementation of _dbus_condvar_wake_all (fd.o #44609,
    Simon McVittie)

D-Bus 1.5.8 (2011-09-21)
==

The "cross-metering" release.

In addition to dead code removal and refactoring, this release contains all
of the bugfixes from 1.4.16.

• Clean up dead code, and make more warnings fatal in development builds
  (fd.o #39231, fd.o #41012; Simon McVittie)

• If full test coverage is requested via --enable-tests, strictly require
  Python, pygobject and dbus-python, which are required by some tests; if not,
  and Python is missing, skip those tests rather than failing
  (fd.o #37847, Simon McVittie)

• When using cmake, provide the same version-info API in the installed headers
  as for autotools (DBUS_VERSION, etc.) (fd.o #40905, Ralf Habacker)

• Add a regression test for fd.o #38005 (fd.o #39836, Simon McVittie)

• Make "NOCONFIGURE=1 ./autogen.sh" not run configure (Colin Walters)

• Add _DBUS_STATIC_ASSERT and use it to check invariants (fd.o #39636,
  Simon McVittie)

• Fix duplicates in authors list (Ralf Habacker)

• Fix broken links from dbus-tutorial.html if $(htmldir) != $(docdir)
  (fd.o #39879, Chris Mayo)

• Fix a small memory leak, and a failure to report errors, when updating
  a service file entry for activation (fd.o #39230, Simon McVittie)

• Unix-specific:
  · Clean up (non-abstract) Unix sockets on bus daemon exit (fd.o #38656;
    Brian Cameron, Simon McVittie)
  · On systems that use libcap-ng but not systemd, drop supplemental groups
    when switching to the daemon user (Red Hat #726953, Steve Grubb)
  · Make the cmake build work again on GNU platforms (fd.o #29228,
    Simon McVittie)
  · Fix compilation on non-C99 systems that have inttypes.h but not stdint.h,
    like Solaris (fd.o #40313, Dagobert Michelsen)
  · Define CMSG_ALIGN, CMSG_LEN, CMSG_SPACE on Solaris < 10
    (fd.o #40235, Simon McVittie)
  · Cope with Unixes that don't have LOG_PERROR, like Solaris 10
    (fd.o #39987, Simon McVittie)
  · Cope with platforms whose vsnprintf violates both POSIX and C99, like
    Tru64, IRIX and HP-UX (fd.o #11668, Simon McVittie)

• Windows-specific:
  · Fix compilation on MSVC, which doesn't understand "inline" with its
    C99 meaning (fd.o #40000; Ralf Habacker, Simon McVittie)
  · Fix misuse of GPid in test/dbus-daemon.c (fd.o #40003, Simon McVittie)
  · Fix cross-compilation to Windows with Automake (fd.o #40003, Simon McVittie)

D-Bus 1.5.6 (2011-07-29)
==

The "weird, gravy-like aftertaste" release.

In addition to new features and refactoring, this release contains all of the
bugfixes from 1.4.14.

Potentially incompatible (Bustle and similar debugging tools will need
changes to work as intended):

• Do not allow match rules to "eavesdrop" (receive messages intended for a
  different recipient) by mistake: eavesdroppers must now opt-in to this
  behaviour by putting "eavesdrop='true'" in the match rule, which will
  not have any practical effect on buses where eavesdropping is not allowed
  (fd.o #37890, Cosimo Alfarano)

Other changes:

• D-Bus Specification version 0.18 (fd.o #37890, fd.o #39450, fd.o #38252;
  Cosimo Alfarano, Simon McVittie)
  · add the "eavesdrop" keyword to match rules
  · define eavesdropping, unicast messages and broadcast messages
  · stop claiming that match rules are needed to match unicast messages to you
  · promote the type system to be a top-level section

• Use DBUS_ERROR_OBJECT_PATH_IN_USE if dbus_connection_try_register_object_path
  or dbus_connection_try_register_fallback fails, not ...ADDRESS_IN_USE,
  and simplify object-path registration (fd.o #38874, Jiří Klimeš)

• Consistently use atomic operations on everything that is ever manipulated
  via atomic ops, as was done for changes to DBusConnection's refcount in
  1.4.12 (fd.o #38005, Simon McVittie)

• Fix a file descriptor leak when connecting to a TCP socket (fd.o #37258,
  Simon McVittie)

• Make "make check" in a clean tree work, by not running tests until
  test data has been set up (fd.o #34405, Simon McVittie)

• The dbus-daemon no longer busy-loops if it has a very large number of file
  descriptors (fd.o #23194, Simon McVittie)

• Refactor message flow through dispatching to avoid locking violations if
  the bus daemon's message limit is hit; remove the per-connection link cache,
  which was meant to improve performance, but now reduces it (fd.o #34393,
  Simon McVittie)

• Some cmake fixes (Ralf Habacker)

• Remove dead code, mainly from DBusString (fd.o #38570, fd.o #39610;
  Simon McVittie, Lennart Poettering)

• Stop storing two extra byte order indicators in each D-Bus message
  (fd.o #38287, Simon McVittie)

• Add an optional Stats interface which can be used to get statistics from
  a running dbus-daemon if enabled at configure time with --enable-stats
  (fd.o #34040, Simon McVittie)

• Fix various typos (fd.o #27227, fd.o #38284; Sascha Silbe, Simon McVittie)

• Documentation (fd.o #36156, Simon McVittie):
  · let xsltproc be overridden as usual: ./configure XSLTPROC=myxsltproc
  · install more documentation automatically, including man2html output
  · put dbus.devhelp in the right place (it must go in ${htmldir})

• Unix-specific:
  · look for system services in /lib/dbus-1/system-services in addition to all
    the other well-known locations; note that this should always be /lib,
    even on platforms where shared libraries on the root FS would go in /lib64,
    /lib/x86_64-linux-gnu or similar (fd.o #35229, Lennart Poettering)
  · opt-in to fd passing on Solaris (fd.o #33465, Simon McVittie)

• Windows-specific (Ralf Habacker):
  · fix use of a mutex for autolaunch server detection
  · don't crash on malloc failure in _dbus_printf_string_upper_bound

D-Bus 1.5.4 (2011-06-10)
==

Security (local denial of service):

• Byte-swap foreign-endian messages correctly, preventing a long-standing
  local DoS if foreign-endian messages are relayed through the dbus-daemon
  (backporters: this is git commit c3223ba6c401ba81df1305851312a47c485e6cd7)
  (CVE-2011-2200, fd.o #38120, Debian #629938; Simon McVittie)

New things:

• The constant to use for an infinite timeout now has a name,
  DBUS_TIMEOUT_INFINITE. It is numerically equivalent to 0x7fffffff (INT32_MAX)
  which can be used for source compatibility with older versions of libdbus.

• If GLib and DBus-GLib are already installed, more tests will be built,
  providing better coverage. The new tests can also be installed via
      ./configure --enable-installed-tests
  for system integration testing, if required. (fd.o #34570, Simon McVittie)

Changes:

• Consistently use atomic operations for the DBusConnection's refcount,
  fixing potential threading problems (fd.o #38005, Simon McVittie)

• Don't use -Wl,--gc-sections by default: in practice the size decrease is
  small (300KiB on x86-64) and it frequently doesn't work in unusual
  toolchains. To optimize for minimum installed size, you should benchmark
  various possibilities for CFLAGS and LDFLAGS, and set the best flags for
  your particular toolchain at configure time. (fd.o #33466, Simon McVittie)

• Use #!/bin/sh for run-with-tmp-session-bus.sh, making it work on *BSD
  (fd.o #35880, Timothy Redaelli)

• Use ln -fs to set up dbus for systemd, which should fix reinstallation
  when not using a DESTDIR (fd.o #37870, Simon McVittie)

• Windows-specific changes:
  · don't try to build dbus-daemon-launch-helper (fd.o #37838, Mark Brand)

D-Bus 1.5.2 (2011-06-01)
==

The "Boar Hunter" release.

Notes for distributors:

  This version of D-Bus no longer uses -fPIE by default. Distributions wishing
  to harden the dbus-daemon and dbus-launch-helper can re-enable this if their
  toolchain supports it reliably, via something like:

    ./configure CFLAGS=-fPIE LDFLAGS="-pie -Wl,-z,relro"

  or by using distribution-specific wrappers such as Debian's hardening-wrapper.

Changes:

  • D-Bus Specification v0.17
    · Reserve the extra characters used in signatures by GVariant
      (fd.o #34529, Simon McVittie)
    · Define the ObjectManager interface (fd.o #34869, David Zeuthen)
  • Don't force -fPIE: distributions and libtool know better than we do whether
    it's desirable (fd.o #16621, fd.o #27215; Simon McVittie)
  • Allow --disable-gc-sections, in case your toolchain offers the
    -ffunction-sections, -fdata-sections and -Wl,--gc-sections options
    but they're broken, as seen on Solaris (fd.o #33466, Simon McVittie)
  • Install dbus-daemon and dbus-daemon-launch-helper in a more normal way
    (fd.o #14512; Simon McVittie, loosely based on a patch from Luca Barbato)
  • Ensure that maintainers upload documentation with the right permissions
    (fd.o #36130, Simon McVittie)
  • Don't force users of libdbus to be linked against -lpthread, -lrt
    (fd.o #32827, Simon McVittie)
  • Log system-bus activation information to syslog (fd.o #35705,
    Colin Walters)
  • Log messages dropped due to quotas to syslog (fd.o #35358,
    Simon McVittie)
  • Make the nonce-tcp transport work on Unix (fd.o #34569, Simon McVittie)
  • On Unix, if /var/lib/dbus/machine-id cannot be read, try /etc/machine-id
    (fd.o #35228, Lennart Poettering)
  • In the regression tests, don't report fds as "leaked" if they were open
    on startup (fd.o #35173, Simon McVittie)
  • Make dbus-monitor bail out if asked to monitor more than one bus,
    rather than silently using the last one (fd.o #26548, Will Thompson)
  • Clarify documentation (fd.o #35182, Simon McVittie)
  • Clean up minor dead code and some incorrect error handling
    (fd.o #33128, fd.o #29881; Simon McVittie)
  • Check that compiler options are supported before using them (fd.o #19681,
    Simon McVittie)
  • Windows:
    • Remove obsolete workaround for winioctl.h (fd.o #35083, Ralf Habacker)

D-Bus 1.5.0 (2011-04-11)
==

The "you never know when you need to tow something from your giant
flying shark" release.

  • D-Bus Specification v0.16
    · Add support for path_namespace and arg0namespace in match rules
      (fd.o #24317, #34870; Will Thompson, David Zeuthen, Simon McVittie)
    · Make argNpath support object paths, not just object-path-like strings,
      and document it better (fd.o #31818, Will Thompson)
  • Let the bus daemon implement more than one interface (fd.o #33757,
    Simon McVittie)
  • Optimize _dbus_string_replace_len to reduce waste (fd.o #21261,
    Roberto Guido)
  • Require user intervention to compile with missing 64-bit support
    (fd.o #35114, Simon McVittie)
  • Add dbus_type_is_valid as public API (fd.o #20496, Simon McVittie)
  • Raise UnknownObject instead of UnknownMethod for calls to methods on
    paths that are not part of the object tree, and UnknownInterface for calls
    to unknown interfaces in the bus daemon (fd.o #34527, Lennart Poettering)

D-Bus 1.4.8 (2011-04-08)
==

The "It's like the beginning of a lobster" release.

  • Rename configure.in to configure.ac, and update it to modern conventions
    (fd.o #32245; Javier Jardón, Simon McVittie)
  • Correctly give XDG_DATA_HOME priority over XDG_DATA_DIRS (fd.o #34496,
    Anders Kaseorg)
  • Prevent X11 autolaunching if $DISPLAY is unset or empty, and add
    --disable-x11-autolaunch configure option to prevent it altogether
    in embedded environments (fd.o #19997, NB#219964; Simon McVittie)
  • Install the documentation, and an index for Devhelp (fd.o #13495,
    Debian #454142; Simon McVittie, Matthias Clasen)
  • If checks are not disabled, check validity of string-like types and
    booleans when sending them (fd.o #16338, NB#223152; Simon McVittie)
  • Add UnknownObject, UnknownInterface, UnknownProperty and PropertyReadOnly
    errors to dbus-shared.h (fd.o #34527, Lennart Poettering)
  • Break up a huge conditional in config-parser so gcov can produce coverage
    data (fd.o #10887, Simon McVittie)
  • List which parts of the Desktop Entry specification are applicable to
    .service files (fd.o #19159, Sven Herzberg)
  • Don't suppress service activation if two services have the same Exec=
    (fd.o #35750, Colin Walters)
  • Windows:
    · Avoid the name ELEMENT_TYPE due to namespace-pollution from winioctl.h
      (Andre Heinecke)
    · Include _dbus_path_is_absolute in libdbus on Windows, fixing compilation
      (fd.o #32805, Mark Brand)

D-Bus 1.4.6 (2010-02-17)
==

The "1, 2, miss a few, 99, 100" release.

  • Remove unfinished changes intended to support GTest-based tests,
    which were mistakenly included in 1.4.4

D-Bus 1.4.4 (2010-02-17)
==

  • Switch back to using even micro versions for stable releases; 1.4.1
    should have been called 1.4.2, so skip that version number
  • Don't leave bad file descriptors being watched when spawning processes,
    which could result in a busy-loop (fd.o #32992, NB#200248; possibly
    also LP#656134, LP#680444, LP#713157)
  • Check for MSG_NOSIGNAL correctly
  • Fix failure to detect abstract socket support (fd.o #29895)
  • Make _dbus_system_logv actually exit with DBUS_SYSTEM_LOG_FATAL
    (fd.o #32262, NB#180486)
  • Improve some error code paths (fd.o #29981, fd.o #32264, fd.o #32262,
    fd.o #33128, fd.o #33277, fd.o #33126, NB#180486)
  • Avoid possible symlink attacks in /tmp during compilation (fd.o #32854)
  • Tidy up dead code (fd.o #25306, fd.o #33128, fd.o #34292, NB#180486)
  • Improve gcc malloc annotations (fd.o #32710)
  • If the system bus is launched via systemd, protect it from the OOM killer
  • Documentation improvements (fd.o #11190)
  • Avoid readdir_r, which is difficult to use correctly (fd.o #8284,
    fd.o #15922, LP#241619)
  • Cope with invalid files in session.d, system.d (fd.o #19186,
    Debian #230231)
  • Don't distribute generated files that embed our builddir (fd.o #30285,
    fd.o #34292)
  • Raise the system bus's fd limit to be sufficient for its configuration
    (fd.o #33474, LP#381063)
  • Fix syslog string processing
  • Ignore -Waddress
  • Remove broken gcov parsing code and --enable-gcov, and replace them
    with lcov HTML reports and --enable-compiler-coverage (fd.o #10887)
  • Windows:
    · avoid live-lock in Windows CE due to unfair condition variables
  • OpenBSD:
    · support credentials-passing (fd.o #32542)
  • Solaris:
    · opt-in to thread safety (fd.o #33464)

D-Bus 1.4.1 (20 December 2010)
==

 • Fix for CVE-2010-4352: sending messages with excessively-nested variants can
   crash the bus. The existing restriction to 64-levels of nesting previously
   only applied to the static type signature; now it also applies to dynamic
   nesting using variants. Thanks to Rémi Denis-Courmont for discoving this
   issue.
 • OS X portability fixes, including launchd support.
 • Windows autolaunch improvements.
 • Various bug fixes.

D-Bus 1.4.0 (6 Sep 2010)
==
 - systemd hookup

D-Bus 1.3.1 (23 June 2010)
==
 - New standardized PropertiesChanged signal in the properties interface
 - Various portability fixes, in particular to Windows platforms
 - Support forking bus services, for compatibility

D-Bus 1.3.0 (29 July 2009)
==
 - ability for dbus-send to send to any bus (--address)
 - file descriptor passing on Unix socket transports
 - use of GCC atomic intrinsics for better processor support
   (requires -march=i486 or above for x86 compilation)
 - thread-safe FD_CLOEXEC setting on recent Linux kernels (2.6.24-27 and up)
   and glibc (2.9 for pipe2 and 2.10 for accept4)
 - feature negotiation in the bus daemon<|MERGE_RESOLUTION|>--- conflicted
+++ resolved
@@ -1,39 +1,7 @@
-<<<<<<< HEAD
 D-Bus 1.9.10 (UNRELEASED)
 ==
 
-Enhancements:
-
-• The new Monitoring interface in the dbus-daemon lets dbus-monitor and
-  similar tools receive messages without altering the security properties
-  of the system bus, by calling the new BecomeMonitor method on a
-  private connection. This bypasses the normal <allow> and <deny> rules
-  entirely, so to preserve normal message-privacy assumptions, only root
-  is allowed to do this on the system bus. Restricted environments,
-  such as Linux with LSMs, should lock down access to the Monitoring
-  interface. (fd.o #46787, Simon McVittie)
-
-• dbus-monitor uses BecomeMonitor to capture more traffic, if the
-  dbus-daemon supports it and access permissions allow it.
-  It still supports the previous approach ("eavesdropping" match rules)
-  for compatibility with older bus daemons. (fd.o #46787, Simon)
-
-• dbus-monitor can now log the message stream as binary data for later
-  analysis, with either no extra framing beyond the normal D-Bus headers,
-  or libpcap-compatible framing treating each D-Bus message
-  as a captured packet. (fd.o #46787, Simon)
-
-Fixes:
-=======
-D-Bus 1.8.18 (UNRELEASED)
-==
-
-...
-
-D-Bus 1.8.16 (2015-02-09)
-==
-
-The “poorly concealed wrestlers” release.
+The “sad cyborgs” release.
 
 Security fixes:
 
@@ -47,8 +15,28 @@
   so it only works while the real service is not running.
   (CVE-2015-0245, fd.o #88811; Simon McVittie)
 
+Enhancements:
+
+• The new Monitoring interface in the dbus-daemon lets dbus-monitor and
+  similar tools receive messages without altering the security properties
+  of the system bus, by calling the new BecomeMonitor method on a
+  private connection. This bypasses the normal <allow> and <deny> rules
+  entirely, so to preserve normal message-privacy assumptions, only root
+  is allowed to do this on the system bus. Restricted environments,
+  such as Linux with LSMs, should lock down access to the Monitoring
+  interface. (fd.o #46787, Simon McVittie)
+
+• dbus-monitor uses BecomeMonitor to capture more traffic, if the
+  dbus-daemon supports it and access permissions allow it.
+  It still supports the previous approach ("eavesdropping" match rules)
+  for compatibility with older bus daemons. (fd.o #46787, Simon)
+
+• dbus-monitor can now log the message stream as binary data for later
+  analysis, with either no extra framing beyond the normal D-Bus headers,
+  or libpcap-compatible framing treating each D-Bus message
+  as a captured packet. (fd.o #46787, Simon)
+
 Other fixes:
->>>>>>> 03c5e161
 
 • Fix some CMake build regressions (fd.o #88964, Ralf Habacker)
 
