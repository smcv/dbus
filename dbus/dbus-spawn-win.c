#include <config.h>

//#define SPAWN_DEBUG

#if !defined(SPAWN_DEBUG) || defined(_MSC_VER)
#define PING()
#else
#define PING() fprintf (stderr, "%s:%s:%d\n", __FILE__, __FUNCTION__, __LINE__); fflush (stderr)
#endif

#include <stdio.h>

/* -*- mode: C; c-file-style: "gnu"; indent-tabs-mode: nil; -*- */
/* dbus-spawn-win32.c Wrapper around g_spawn
 * 
 * Copyright (C) 2002, 2003, 2004  Red Hat, Inc.
 * Copyright (C) 2003 CodeFactory AB
 * Copyright (C) 2005 Novell, Inc.
 *
 * Licensed under the Academic Free License version 2.1
 * 
 * This program is free software; you can redistribute it and/or modify
 * it under the terms of the GNU General Public License as published by
 * the Free Software Foundation; either version 2 of the License, or
 * (at your option) any later version.
 *
 * This program is distributed in the hope that it will be useful,
 * but WITHOUT ANY WARRANTY; without even the implied warranty of
 * MERCHANTABILITY or FITNESS FOR A PARTICULAR PURPOSE.  See the
 * GNU General Public License for more details.
 * 
 * You should have received a copy of the GNU General Public License
 * along with this program; if not, write to the Free Software
 * Foundation, Inc., 51 Franklin Street, Fifth Floor, Boston, MA  02110-1301  USA
 *
 */
#include "dbus-spawn.h"
#include "dbus-sysdeps.h"
#include "dbus-sysdeps-win.h"
#include "dbus-internals.h"
#include "dbus-test.h"
#include "dbus-protocol.h"

#define WIN32_LEAN_AND_MEAN
#include <windows.h>
//#define STRICT
//#include <windows.h>
//#undef STRICT
#include <winsock2.h>
#undef interface

#include <stdlib.h>

#ifndef DBUS_WINCE
#include <process.h>
#endif

/**
 * Babysitter implementation details
 */
struct DBusBabysitter
  {
    DBusAtomic refcount;

    HANDLE start_sync_event;
#ifdef DBUS_ENABLE_EMBEDDED_TESTS

    HANDLE end_sync_event;
#endif

    char *log_name;

    int argc;
    char **argv;
    char **envp;

    HANDLE child_handle;
    DBusSocket socket_to_babysitter;	/* Connection to the babysitter thread */
    DBusSocket socket_to_main;

    DBusWatchList *watches;
    DBusWatch *sitter_watch;
    DBusBabysitterFinishedFunc finished_cb;
    void *finished_data;

    dbus_bool_t have_spawn_errno;
    int spawn_errno;
    dbus_bool_t have_child_status;
    int child_status;
  };

static void
_dbus_babysitter_trace_ref (DBusBabysitter *sitter,
    int old_refcount,
    int new_refcount,
    const char *why)
{
#ifdef DBUS_ENABLE_VERBOSE_MODE
  static int enabled = -1;

  _dbus_trace_ref ("DBusBabysitter", sitter, old_refcount, new_refcount, why,
      "DBUS_BABYSITTER_TRACE", &enabled);
#endif
}

static DBusBabysitter*
_dbus_babysitter_new (void)
{
  DBusBabysitter *sitter;
  dbus_int32_t old_refcount;

  sitter = dbus_new0 (DBusBabysitter, 1);
  if (sitter == NULL)
    return NULL;

  old_refcount = _dbus_atomic_inc (&sitter->refcount);

  _dbus_babysitter_trace_ref (sitter, old_refcount, old_refcount+1, __FUNCTION__);

  sitter->start_sync_event = CreateEvent (NULL, FALSE, FALSE, NULL);
  if (sitter->start_sync_event == NULL)
    {
      _dbus_babysitter_unref (sitter);
      return NULL;
    }

#ifdef DBUS_ENABLE_EMBEDDED_TESTS
  sitter->end_sync_event = CreateEvent (NULL, FALSE, FALSE, NULL);
  if (sitter->end_sync_event == NULL)
    {
      _dbus_babysitter_unref (sitter);
      return NULL;
    }
#endif

  sitter->child_handle = NULL;

  sitter->socket_to_babysitter = sitter->socket_to_main = _dbus_socket_get_invalid ();

  sitter->argc = 0;
  sitter->argv = NULL;
  sitter->envp = NULL;

  sitter->watches = _dbus_watch_list_new ();
  if (sitter->watches == NULL)
    {
      _dbus_babysitter_unref (sitter);
      return NULL;
    }

  sitter->have_spawn_errno = FALSE;
  sitter->have_child_status = FALSE;

  return sitter;
}

/**
 * Increment the reference count on the babysitter object.
 *
 * @param sitter the babysitter
 * @returns the babysitter
 */
DBusBabysitter *
_dbus_babysitter_ref (DBusBabysitter *sitter)
{
  dbus_int32_t old_refcount;
  PING();
  _dbus_assert (sitter != NULL);

  old_refcount = _dbus_atomic_inc (&sitter->refcount);
  _dbus_assert (old_refcount > 0);
  _dbus_babysitter_trace_ref (sitter, old_refcount, old_refcount+1, __FUNCTION__);

  return sitter;
}

static void
close_socket_to_babysitter (DBusBabysitter *sitter)
{
  _dbus_verbose ("Closing babysitter\n");

  if (sitter->sitter_watch != NULL)
    {
      _dbus_assert (sitter->watches != NULL);
      _dbus_watch_list_remove_watch (sitter->watches,  sitter->sitter_watch);
      _dbus_watch_invalidate (sitter->sitter_watch);
      _dbus_watch_unref (sitter->sitter_watch);
      sitter->sitter_watch = NULL;
    }

  if (sitter->socket_to_babysitter.sock != INVALID_SOCKET)
    {
      _dbus_close_socket (sitter->socket_to_babysitter, NULL);
      sitter->socket_to_babysitter.sock = INVALID_SOCKET;
    }
}

/**
 * Decrement the reference count on the babysitter object.
 *
 * @param sitter the babysitter
 */
void
_dbus_babysitter_unref (DBusBabysitter *sitter)
{
  int i;
  dbus_int32_t old_refcount;

  PING();
  _dbus_assert (sitter != NULL);

  old_refcount = _dbus_atomic_dec (&sitter->refcount);
  _dbus_assert (old_refcount > 0);
  _dbus_babysitter_trace_ref (sitter, old_refcount, old_refcount-1, __FUNCTION__);

  if (old_refcount == 1)
    {
      close_socket_to_babysitter (sitter);

      if (sitter->socket_to_main.sock != INVALID_SOCKET)
        {
          _dbus_close_socket (sitter->socket_to_main, NULL);
          sitter->socket_to_main.sock = INVALID_SOCKET;
        }

      PING();
      if (sitter->argv != NULL)
        {
          for (i = 0; i < sitter->argc; i++)
            if (sitter->argv[i] != NULL)
              {
                dbus_free (sitter->argv[i]);
                sitter->argv[i] = NULL;
              }
          dbus_free (sitter->argv);
          sitter->argv = NULL;
        }

      if (sitter->envp != NULL)
        {
          char **e = sitter->envp;

          while (*e)
            dbus_free (*e++);
          dbus_free (sitter->envp);
          sitter->envp = NULL;
        }

      if (sitter->child_handle != NULL)
        {
          CloseHandle (sitter->child_handle);
          sitter->child_handle = NULL;
        }

      if (sitter->sitter_watch)
        {
          _dbus_watch_invalidate (sitter->sitter_watch);
          _dbus_watch_unref (sitter->sitter_watch);
          sitter->sitter_watch = NULL;
        }

      if (sitter->watches)
        _dbus_watch_list_free (sitter->watches);

      if (sitter->start_sync_event != NULL)
        {
          PING();
          CloseHandle (sitter->start_sync_event);
          sitter->start_sync_event = NULL;
        }

#ifdef DBUS_ENABLE_EMBEDDED_TESTS
      if (sitter->end_sync_event != NULL)
        {
          CloseHandle (sitter->end_sync_event);
          sitter->end_sync_event = NULL;
        }
#endif

      dbus_free (sitter->log_name);

      dbus_free (sitter);
    }
}

void
_dbus_babysitter_kill_child (DBusBabysitter *sitter)
{
  PING();
  if (sitter->child_handle == NULL)
    return; /* child is already dead, or we're so hosed we'll never recover */

  PING();
  TerminateProcess (sitter->child_handle, 12345);
}

/**
 * Checks whether the child has exited, without blocking.
 *
 * @param sitter the babysitter
 */
dbus_bool_t
_dbus_babysitter_get_child_exited (DBusBabysitter *sitter)
{
  PING();
  return (sitter->child_handle == NULL);
}

/**
 * Gets the exit status of the child. We do this so implementation specific
 * detail is not cluttering up dbus, for example the system launcher code.
 * This can only be called if the child has exited, i.e. call
 * _dbus_babysitter_get_child_exited(). It returns FALSE if the child
 * did not return a status code, e.g. because the child was signaled
 * or we failed to ever launch the child in the first place.
 *
 * @param sitter the babysitter
 * @param status the returned status code
 * @returns #FALSE on failure
 */
dbus_bool_t
_dbus_babysitter_get_child_exit_status (DBusBabysitter *sitter,
                                        int            *status)
{
  if (!_dbus_babysitter_get_child_exited (sitter))
    _dbus_assert_not_reached ("Child has not exited");

  if (!sitter->have_child_status ||
      sitter->child_status == STILL_ACTIVE)
    return FALSE;

  *status = sitter->child_status;
  return TRUE;
}

/**
 * Sets the #DBusError with an explanation of why the spawned
 * child process exited (on a signal, or whatever). If
 * the child process has not exited, does nothing (error
 * will remain unset).
 *
 * @param sitter the babysitter
 * @param error an error to fill in
 */
void
_dbus_babysitter_set_child_exit_error (DBusBabysitter *sitter,
                                       DBusError      *error)
{
  PING();
  if (!_dbus_babysitter_get_child_exited (sitter))
    return;

  PING();
  if (sitter->have_spawn_errno)
    {
      char *emsg = _dbus_win_error_string (sitter->spawn_errno);
      dbus_set_error (error, DBUS_ERROR_SPAWN_EXEC_FAILED,
                      "Failed to execute program %s: %s",
                      sitter->log_name, emsg);
      _dbus_win_free_error_string (emsg);
    }
  else if (sitter->have_child_status)
    {
      PING();
      dbus_set_error (error, DBUS_ERROR_SPAWN_CHILD_EXITED,
                      "Process %s exited with status %d",
                      sitter->log_name, sitter->child_status);
    }
  else
    {
      PING();
      dbus_set_error (error, DBUS_ERROR_FAILED,
                      "Process %s exited, status unknown",
                      sitter->log_name);
    }
  PING();
}

dbus_bool_t
_dbus_babysitter_set_watch_functions (DBusBabysitter            *sitter,
                                      DBusAddWatchFunction       add_function,
                                      DBusRemoveWatchFunction    remove_function,
                                      DBusWatchToggledFunction   toggled_function,
                                      void                      *data,
                                      DBusFreeFunction           free_data_function)
{
  PING();
  return _dbus_watch_list_set_functions (sitter->watches,
                                         add_function,
                                         remove_function,
                                         toggled_function,
                                         data,
                                         free_data_function);
}

static dbus_bool_t
handle_watch (DBusWatch       *watch,
              unsigned int     condition,
              void            *data)
{
  DBusBabysitter *sitter = data;

  /* On Unix dbus-spawn uses a babysitter *process*, thus it has to
   * actually send the exit statuses, error codes and whatnot through
   * sockets and/or pipes. On Win32, the babysitter is jus a thread,
   * so it can set the status fields directly in the babysitter struct
   * just fine. The socket pipe is used just so we can watch it with
   * select(), as soon as anything is written to it we know that the
   * babysitter thread has recorded the status in the babysitter
   * struct.
   */

  PING();
  close_socket_to_babysitter (sitter);
  PING();

  if (_dbus_babysitter_get_child_exited (sitter) &&
      sitter->finished_cb != NULL)
    {
      sitter->finished_cb (sitter, sitter->finished_data);
      sitter->finished_cb = NULL;
    }

  return TRUE;
}

/* protect_argv lifted from GLib, relicensed by author, Tor Lillqvist */
static int
protect_argv (char  **argv,
              char ***new_argv)
{
  int i;
  int argc = 0;

  while (argv[argc])
    ++argc;
  *new_argv = dbus_malloc ((argc + 1) * sizeof (char *));
  if (*new_argv == NULL)
    return -1;

  for (i = 0; i < argc; i++)
    (*new_argv)[i] = NULL;

  /* Quote each argv element if necessary, so that it will get
   * reconstructed correctly in the C runtime startup code.  Note that
   * the unquoting algorithm in the C runtime is really weird, and
   * rather different than what Unix shells do. See stdargv.c in the C
   * runtime sources (in the Platform SDK, in src/crt).
   *
   * Note that an new_argv[0] constructed by this function should
   * *not* be passed as the filename argument to a spawn* or exec*
   * family function. That argument should be the real file name
   * without any quoting.
   */
  for (i = 0; i < argc; i++)
    {
      char *p = argv[i];
      char *q;
      int len = 0;
      int need_dblquotes = FALSE;
      while (*p)
        {
          if (*p == ' ' || *p == '\t')
            need_dblquotes = TRUE;
          else if (*p == '"')
            len++;
          else if (*p == '\\')
            {
              char *pp = p;
              while (*pp && *pp == '\\')
                pp++;
              if (*pp == '"')
                len++;
            }
          len++;
          p++;
        }

      q = (*new_argv)[i] = dbus_malloc (len + need_dblquotes*2 + 1);

      if (q == NULL)
        return -1;


      p = argv[i];

      if (need_dblquotes)
        *q++ = '"';

      while (*p)
        {
          if (*p == '"')
            *q++ = '\\';
          else if (*p == '\\')
            {
              char *pp = p;
              while (*pp && *pp == '\\')
                pp++;
              if (*pp == '"')
                *q++ = '\\';
            }
          *q++ = *p;
          p++;
        }

      if (need_dblquotes)
        *q++ = '"';
      *q++ = '\0';
      /* printf ("argv[%d]:%s, need_dblquotes:%s len:%d => %s\n", i, argv[i], need_dblquotes?"TRUE":"FALSE", len, (*new_argv)[i]); */
    }
  (*new_argv)[argc] = NULL;

  return argc;
}


/* From GPGME, relicensed by g10 Code GmbH.  */
static char *
compose_string (char **strings, char separator)
{
  int i;
  int n = 0;
  char *buf;
  char *p;

  if (!strings || !strings[0])
    return 0;
  for (i = 0; strings[i]; i++)
    n += strlen (strings[i]) + 1;
  n++;

  buf = p = malloc (n);
  if (!buf)
    return NULL;
  for (i = 0; strings[i]; i++)
    {
      strcpy (p, strings[i]);
      p += strlen (strings[i]);
      *(p++) = separator;
    }
  p--;
  *(p++) = '\0';
  *p = '\0';

  return buf;
}

static char *
build_commandline (char **argv)
{
  return compose_string (argv, ' ');
}

static char *
build_env_string (char** envp)
{
  return compose_string (envp, '\0');
}

static HANDLE
spawn_program (char* name, char** argv, char** envp)
{
  PROCESS_INFORMATION pi = { NULL, 0, 0, 0 };
  STARTUPINFOA si;
  char *arg_string, *env_string;
  BOOL result;

#ifdef DBUS_WINCE
  if (argv && argv[0])
    arg_string = build_commandline (argv + 1);
  else
    arg_string = NULL;
#else
  arg_string = build_commandline (argv);
#endif
  if (!arg_string)
    return INVALID_HANDLE_VALUE;

  env_string = build_env_string(envp);

  memset (&si, 0, sizeof (si));
  si.cb = sizeof (si);
#ifdef DBUS_WINCE
  result = CreateProcessA (name, arg_string, NULL, NULL, FALSE, 0,
#else
  result = CreateProcessA (NULL, arg_string, NULL, NULL, FALSE, 0,
#endif
			   (LPVOID)env_string, NULL, &si, &pi);
  free (arg_string);
  if (env_string)
    free (env_string);

  if (!result)
    return INVALID_HANDLE_VALUE;

  CloseHandle (pi.hThread);
  return pi.hProcess;
}


static DWORD __stdcall
babysitter (void *parameter)
{
  int ret = 0;
  DBusBabysitter *sitter = (DBusBabysitter *) parameter;

  PING();
<<<<<<< HEAD
  _dbus_babysitter_ref (sitter);
=======
  if (sitter->child_setup)
    {
      PING();
      (*sitter->child_setup) (sitter->user_data);
    }
>>>>>>> baeea825

  _dbus_verbose ("babysitter: spawning %s\n", sitter->log_name);

  PING();
  sitter->child_handle = spawn_program (sitter->log_name,
					sitter->argv, sitter->envp);

  PING();
  if (sitter->child_handle == (HANDLE) -1)
    {
      sitter->child_handle = NULL;
      sitter->have_spawn_errno = TRUE;
      sitter->spawn_errno = GetLastError();
    }
  
  PING();
  SetEvent (sitter->start_sync_event);

  if (sitter->child_handle != NULL)
    {
      DWORD status;

      PING();
      // wait until process finished
      WaitForSingleObject (sitter->child_handle, INFINITE);

      PING();
      ret = GetExitCodeProcess (sitter->child_handle, &status);
      if (ret)
        {
          sitter->child_status = status;
          sitter->have_child_status = TRUE;
        }

      CloseHandle (sitter->child_handle);
      sitter->child_handle = NULL;
    }

#ifdef DBUS_ENABLE_EMBEDDED_TESTS
  SetEvent (sitter->end_sync_event);
#endif

  PING();
  send (sitter->socket_to_main.sock, " ", 1, 0);

  _dbus_babysitter_unref (sitter);

  return ret ? 0 : 1;
}

dbus_bool_t
_dbus_spawn_async_with_babysitter (DBusBabysitter           **sitter_p,
                                   const char                *log_name,
                                   char                     **argv,
                                   char                     **envp,
                                   DBusSpawnChildSetupFunc    child_setup _DBUS_GNUC_UNUSED,
                                   void                      *user_data _DBUS_GNUC_UNUSED,
                                   DBusError                 *error)
{
  DBusBabysitter *sitter;
  HANDLE sitter_thread;
  DWORD sitter_thread_id;
  
  _DBUS_ASSERT_ERROR_IS_CLEAR (error);
  _dbus_assert (argv[0] != NULL);

  if (sitter_p != NULL)
    *sitter_p = NULL;

  PING();
  sitter = _dbus_babysitter_new ();
  if (sitter == NULL)
    {
      _DBUS_SET_OOM (error);
      return FALSE;
    }

  sitter->log_name = _dbus_strdup (log_name);
  if (sitter->log_name == NULL && log_name != NULL)
    {
      _DBUS_SET_OOM (error);
      goto out0;
    }

  if (sitter->log_name == NULL)
    sitter->log_name = _dbus_strdup (argv[0]);

  if (sitter->log_name == NULL)
    {
      _DBUS_SET_OOM (error);
      goto out0;
    }

  PING();
  if (!_dbus_socketpair (&sitter->socket_to_babysitter,
                         &sitter->socket_to_main,
                         FALSE, error))
    goto out0;

  sitter->sitter_watch = _dbus_watch_new (sitter->socket_to_babysitter,
                                          DBUS_WATCH_READABLE,
                                          TRUE, handle_watch, sitter, NULL);
  PING();
  if (sitter->sitter_watch == NULL)
    {
      _DBUS_SET_OOM (error);
      goto out0;
    }

  PING();
  if (!_dbus_watch_list_add_watch (sitter->watches,  sitter->sitter_watch))
    {
      /* we need to free it early so the destructor won't try to remove it
       * without it having been added, which DBusLoop doesn't allow */
      _dbus_watch_invalidate (sitter->sitter_watch);
      _dbus_watch_unref (sitter->sitter_watch);
      sitter->sitter_watch = NULL;

      _DBUS_SET_OOM (error);
      goto out0;
    }

  sitter->argc = protect_argv (argv, &sitter->argv);
  if (sitter->argc == -1)
    {
      _DBUS_SET_OOM (error);
      goto out0;
    }
  sitter->envp = envp;

  PING();
  sitter_thread = (HANDLE) CreateThread (NULL, 0, babysitter,
                  _dbus_babysitter_ref (sitter), 0, &sitter_thread_id);

  if (sitter_thread == 0)
    {
      PING();
      dbus_set_error_const (error, DBUS_ERROR_SPAWN_FORK_FAILED,
                            "Failed to create new thread");
      goto out0;
    }
  CloseHandle (sitter_thread);

  PING();
  WaitForSingleObject (sitter->start_sync_event, INFINITE);

  PING();
  if (sitter_p != NULL)
    *sitter_p = sitter;
  else
    _dbus_babysitter_unref (sitter);

  _DBUS_ASSERT_ERROR_IS_CLEAR (error);

  PING();
  return TRUE;

out0:
  _dbus_babysitter_unref (sitter);

  return FALSE;
}

void
_dbus_babysitter_set_result_function  (DBusBabysitter             *sitter,
                                       DBusBabysitterFinishedFunc  finished,
                                       void                       *user_data)
{
  sitter->finished_cb = finished;
  sitter->finished_data = user_data;
}

#ifdef DBUS_ENABLE_EMBEDDED_TESTS

static char *
get_test_exec (const char *exe,
               DBusString *scratch_space)
{
  const char *dbus_test_exec;

  dbus_test_exec = _dbus_getenv ("DBUS_TEST_EXEC");

  if (dbus_test_exec == NULL)
    dbus_test_exec = DBUS_TEST_EXEC;

  if (!_dbus_string_init (scratch_space))
    return NULL;

  if (!_dbus_string_append_printf (scratch_space, "%s/%s%s",
                                   dbus_test_exec, exe, DBUS_EXEEXT))
    {
      _dbus_string_free (scratch_space);
      return NULL;
    }

  return _dbus_string_get_data (scratch_space);
}

#define LIVE_CHILDREN(sitter) ((sitter)->child_handle != NULL)

static void
_dbus_babysitter_block_for_child_exit (DBusBabysitter *sitter)
{
  if (sitter->child_handle == NULL)
    return;

  WaitForSingleObject (sitter->end_sync_event, INFINITE);
}

static dbus_bool_t
check_spawn_nonexistent (void *data)
{
  char *argv[4] = { NULL, NULL, NULL, NULL };
  DBusBabysitter *sitter;
  DBusError error;

  sitter = NULL;

  dbus_error_init (&error);

  /*** Test launching nonexistent binary */

  argv[0] = "/this/does/not/exist/32542sdgafgafdg";
  if (_dbus_spawn_async_with_babysitter (&sitter, "spawn_nonexistent", argv, NULL,
                                         NULL, NULL,
                                         &error))
    {
      _dbus_babysitter_block_for_child_exit (sitter);
      _dbus_babysitter_set_child_exit_error (sitter, &error);
    }

  if (sitter)
    _dbus_babysitter_unref (sitter);

  if (!dbus_error_is_set (&error))
    {
      _dbus_warn ("Did not get an error launching nonexistent executable\n");
      return FALSE;
    }

  if (!(dbus_error_has_name (&error, DBUS_ERROR_NO_MEMORY) ||
        dbus_error_has_name (&error, DBUS_ERROR_SPAWN_EXEC_FAILED)))
    {
      _dbus_warn ("Not expecting error when launching nonexistent executable: %s: %s\n",
                  error.name, error.message);
      dbus_error_free (&error);
      return FALSE;
    }

  dbus_error_free (&error);

  return TRUE;
}

static dbus_bool_t
check_spawn_segfault (void *data)
{
  char *argv[4] = { NULL, NULL, NULL, NULL };
  DBusBabysitter *sitter;
  DBusError error;
  DBusString argv0;

  sitter = NULL;

  dbus_error_init (&error);

  /*** Test launching segfault binary */

  argv[0] = get_test_exec ("test-segfault", &argv0);

  if (argv[0] == NULL)
    {
      /* OOM was simulated, never mind */
      return TRUE;
    }

  if (_dbus_spawn_async_with_babysitter (&sitter, "spawn_segfault", argv, NULL,
                                         NULL, NULL,
                                         &error))
    {
      _dbus_babysitter_block_for_child_exit (sitter);
      _dbus_babysitter_set_child_exit_error (sitter, &error);
    }

  _dbus_string_free (&argv0);

  if (sitter)
    _dbus_babysitter_unref (sitter);

  if (!dbus_error_is_set (&error))
    {
      _dbus_warn ("Did not get an error launching segfaulting binary\n");
      return FALSE;
    }

  if (!(dbus_error_has_name (&error, DBUS_ERROR_NO_MEMORY) ||
        dbus_error_has_name (&error, DBUS_ERROR_SPAWN_CHILD_EXITED)))
    {
      _dbus_warn ("Not expecting error when launching segfaulting executable: %s: %s\n",
                  error.name, error.message);
      dbus_error_free (&error);
      return FALSE;
    }

  dbus_error_free (&error);

  return TRUE;
}

static dbus_bool_t
check_spawn_exit (void *data)
{
  char *argv[4] = { NULL, NULL, NULL, NULL };
  DBusBabysitter *sitter;
  DBusError error;
  DBusString argv0;

  sitter = NULL;

  dbus_error_init (&error);

  /*** Test launching exit failure binary */

  argv[0] = get_test_exec ("test-exit", &argv0);

  if (argv[0] == NULL)
    {
      /* OOM was simulated, never mind */
      return TRUE;
    }

  if (_dbus_spawn_async_with_babysitter (&sitter, "spawn_exit", argv, NULL,
                                         NULL, NULL,
                                         &error))
    {
      _dbus_babysitter_block_for_child_exit (sitter);
      _dbus_babysitter_set_child_exit_error (sitter, &error);
    }

  _dbus_string_free (&argv0);

  if (sitter)
    _dbus_babysitter_unref (sitter);

  if (!dbus_error_is_set (&error))
    {
      _dbus_warn ("Did not get an error launching binary that exited with failure code\n");
      return FALSE;
    }

  if (!(dbus_error_has_name (&error, DBUS_ERROR_NO_MEMORY) ||
        dbus_error_has_name (&error, DBUS_ERROR_SPAWN_CHILD_EXITED)))
    {
      _dbus_warn ("Not expecting error when launching exiting executable: %s: %s\n",
                  error.name, error.message);
      dbus_error_free (&error);
      return FALSE;
    }

  dbus_error_free (&error);

  return TRUE;
}

static dbus_bool_t
check_spawn_and_kill (void *data)
{
  char *argv[4] = { NULL, NULL, NULL, NULL };
  DBusBabysitter *sitter;
  DBusError error;
  DBusString argv0;

  sitter = NULL;

  dbus_error_init (&error);

  /*** Test launching sleeping binary then killing it */

  argv[0] = get_test_exec ("test-sleep-forever", &argv0);

  if (argv[0] == NULL)
    {
      /* OOM was simulated, never mind */
      return TRUE;
    }

  if (_dbus_spawn_async_with_babysitter (&sitter, "spawn_and_kill", argv, NULL,
                                         NULL, NULL,
                                         &error))
    {
      _dbus_babysitter_kill_child (sitter);

      _dbus_babysitter_block_for_child_exit (sitter);

      _dbus_babysitter_set_child_exit_error (sitter, &error);
    }

  _dbus_string_free (&argv0);

  if (sitter)
    _dbus_babysitter_unref (sitter);

  if (!dbus_error_is_set (&error))
    {
      _dbus_warn ("Did not get an error after killing spawned binary\n");
      return FALSE;
    }

  if (!(dbus_error_has_name (&error, DBUS_ERROR_NO_MEMORY) ||
        dbus_error_has_name (&error, DBUS_ERROR_SPAWN_CHILD_EXITED)))
    {
      _dbus_warn ("Not expecting error when killing executable: %s: %s\n",
                  error.name, error.message);
      dbus_error_free (&error);
      return FALSE;
    }

  dbus_error_free (&error);

  return TRUE;
}

dbus_bool_t
_dbus_spawn_test (const char *test_data_dir)
{
  if (!_dbus_test_oom_handling ("spawn_nonexistent",
                                check_spawn_nonexistent,
                                NULL))
    return FALSE;

  /* Don't run the obnoxious segfault test by default,
   * it's a pain to have to click all those error boxes.
   */
  if (getenv ("DO_SEGFAULT_TEST"))
    if (!_dbus_test_oom_handling ("spawn_segfault",
                                  check_spawn_segfault,
                                  NULL))
      return FALSE;

  if (!_dbus_test_oom_handling ("spawn_exit",
                                check_spawn_exit,
                                NULL))
    return FALSE;

  if (!_dbus_test_oom_handling ("spawn_and_kill",
                                check_spawn_and_kill,
                                NULL))
    return FALSE;

  return TRUE;
}
#endif<|MERGE_RESOLUTION|>--- conflicted
+++ resolved
@@ -605,15 +605,11 @@
   DBusBabysitter *sitter = (DBusBabysitter *) parameter;
 
   PING();
-<<<<<<< HEAD
-  _dbus_babysitter_ref (sitter);
-=======
   if (sitter->child_setup)
     {
       PING();
       (*sitter->child_setup) (sitter->user_data);
     }
->>>>>>> baeea825
 
   _dbus_verbose ("babysitter: spawning %s\n", sitter->log_name);
 
