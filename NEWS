--- conflicted
+++ resolved
@@ -23,13 +23,11 @@
 
 Fixes:
 
-<<<<<<< HEAD
+• Escape addresses containing non-ASCII characters correctly
+  (fd.o #53499, Chengwei Yang)
+
 • Don't crash on "dbus-send --session / x.y.z" which regressed in 1.7.4.
   (fd.o #65923, Chengwei Yang)
-=======
-• Escape addresses containing non-ASCII characters correctly
-  (fd.o #53499, Chengwei Yang)
->>>>>>> d9dc58ef
 
 • If malloc() returns NULL in _dbus_string_init() or similar, don't free
   an invalid pointer if the string is later freed (fd.o #65959, Chengwei Yang)
