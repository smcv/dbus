--- conflicted
+++ resolved
@@ -18,13 +18,11 @@
   This was not exploitable as a denial of service, because the check
   for a privileged user is done first. (fd.o #92298, Simon McVittie)
 
-<<<<<<< HEAD
-• Print 64-bit integers on non-GNU Unix platforms (fd.o #92043, Natanael Copa)
-=======
 • On Linux with --enable-user-session, add the bus address to the
   environment of systemd services for better backwards compatibility
   (fd.o #92612, Jan Alexander Steffens)
->>>>>>> aec7bece
+
+• Print 64-bit integers on non-GNU Unix platforms (fd.o #92043, Natanael Copa)
 
 • On Windows, fix the logic for replacing the installation prefix
   in service files' Exec lines, and the corresponding regression test
