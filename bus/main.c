--- conflicted
+++ resolved
@@ -32,9 +32,6 @@
 #ifdef HAVE_SIGNAL_H
 #include <signal.h>
 #endif
-#ifdef HAVE_UNISTD_H
-#include <unistd.h>
-#endif
 #ifdef HAVE_ERRNO_H
 #include <errno.h>
 #endif
@@ -51,16 +48,13 @@
 
 static void close_reload_pipe (DBusWatch **);
 
-<<<<<<< HEAD
-=======
+#ifdef DBUS_UNIX
 typedef enum
  {
    ACTION_RELOAD = 'r',
    ACTION_QUIT = 'q'
  } SignalAction;
 
->>>>>>> 6c6ae1ef
-#ifdef DBUS_UNIX
 static void
 signal_handler (int sig)
 {
@@ -597,11 +591,8 @@
   /* POSIX signals are Unix-specific, and _dbus_set_signal_handler is
    * unimplemented (and probably unimplementable) on Windows, so there's
    * no point in trying to make the handler portable to non-Unix. */
-<<<<<<< HEAD
-=======
 
   _dbus_set_signal_handler (SIGTERM, signal_handler);
->>>>>>> 6c6ae1ef
 #ifdef SIGHUP
   _dbus_set_signal_handler (SIGHUP, signal_handler);
 #endif
