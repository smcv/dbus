D-Bus 1.11.14 (UNRELEASED)
==

<<<<<<< HEAD
Dependencies:

• SELinux support requires at least libselinux 2.0.86 as explicit
  refcounting for SID (sidput/sidget) has been removed from the code.
• Full test coverage now requires GLib 2.40.

Build-time configuration changes:

• We now use pkg-config to find libexpat in Autotools builds. This requires
  Expat 2.1.0 (March 2012) or later. In particular, this should remove the
  need to configure with LDFLAGS=-L/usr/local/lib on OpenBSD, which can
  itself cause compilation failures.

  As with all pkg-config-based configure checks, you can use
  PKG_CONFIG_PATH=/whatever/lib/pkgconfig to find expat.pc in a
  non-standard prefix, or EXPAT_CFLAGS="-I/whatever/include" and
  EXPAT_LIBS="-L/whatever/lib -lexpat" to avoid needing a .pc file
  at all.

  (fd.o #69801, Simon McVittie)

• Similarly, we now use pkg-config to find libselinux.

Behaviour changes:

• Previously, /etc/machine-id could be copied to /var/lib/dbus/machine-id
  as a side-effect of a sufficiently privileged process merely reading the
  machine ID. It is no longer copied as a side-effect of reading.
  Running dbus-uuidgen --ensure, which should be done after installing dbus,
  continues to copy /etc/machine-id to /var/lib/dbus/machine-id if the
  former exists and the latter does not.
  (fd.o #101257, Simon McVittie)

• The undocumented Verbose interface, and the GetAllMatchRules method on
  the undocumented Stats interface, must now be used via the object path
  /org/freedesktop/DBus. Previously, they existed on all object paths.
  (fd.o #101257, Simon McVittie)

Enhancements:

• D-Bus Specification version 0.31
  · Don't require implementation-specific search paths to be lowest
    priority
  · Correct regex syntax for optionally-escaped bytes in addresses so it
    includes hyphen-minus, forward slash and underscore as intended
  · Describe all message bus methods in the same section
  · Clarify the correct object path for method calls to the message bus
    (/org/freedesktop/DBus, DBUS_PATH_DBUS in the reference implementation)
  · Document that the message bus implements Introspectable, Peer and
    Properties
  · Add new Features and Interfaces properties for message bus
    feature-discovery
  (fd.o #99825, #100686, #100795, #101256, #101257;
  Simon McVittie, Tom Gundersen)

• Implement the Properties and Peer interfaces in dbus-daemon
  (fd.o #101257, Simon McVittie)

• New function dbus_try_get_local_machine_id() is like
  dbus_get_local_machine_id(), but returning a DBusError. Other code
  that needs the machine ID will now report a recoverable error (instead
  of logging to stderr and aborting) if dbus has not been installed
  correctly. (fd.o #13194, Simon McVittie)

• Implement GetConnectionSELinuxSecurityContext("org.freedesktop.DBus")
  (fd.o #101315, Laurent Bigonville)

• Avoid deprecated API calls when using SELinux
  (fd.o #100912, Laurent Bigonville)

• Switch a test from the deprecated g_test_trap_fork() to
  g_test_trap_subprocess(), for Windows support and better robustness
  on Unix (fd.o #101362, Simon McVittie)

Fixes:

• Don't put timestamps in the Doxygen-generated documentation,
  or hard-code the build directory into builds with embedded tests,
  for reproducible builds (fd.o #100692, Simon McVittie)
=======
Fixes:

• Fix a reference leak when blocking on a pending call on a connection
  that has been disconnected (fd.o #101481, Shin-ichi MORITA)

• Don't put timestamps in the Doxygen-generated documentation, for
  closer-to-reproducible builds (fd.o #100692, Simon McVittie)

• Avoid an assertion failure when connecting to a semicolon-separated
  series of addresses, one of which fails (fd.o #101257, Simon McVittie)

Documentation:

• Update git URIs in HACKING document to sync up with cgit.freedesktop.org
  (fd.o #100715, Simon McVittie)
>>>>>>> e570dfd9

• Fix some integration test issues (fd.o #100686, Simon McVittie)

• Fix memory leaks in the tests (fd.o #101257, Simon McVittie)

• If we somehow get an autolaunch address with multiple semicolon-separated
  components, and they don't work, don't invalidly "pile up" errors
  (fd.o #101257, Simon McVittie)

D-Bus 1.11.12 (2017-04-07)
==

The “it's something humans do” release.

Enhancements:

• The session dbus-daemon now supports transient .service files
  in $XDG_RUNTIME_DIR/dbus-1/services. Unlike the other standard
  service directories, this directory is not monitored with inotify
  or similar, and the service files must be named exactly
  ${bus_name}.service. (fd.o #99825, Simon McVittie)

• dbus can be configured with --enable-relocation when building with
  Autotools, or with -DDBUS_RELOCATABLE=ON when building with cmake,
  to make the pkg-config metadata relocatable. This is useful for
  non-standard prefixes, and in particular for Windows installations.
  However, it is not recommended for system-wide installations into
  /usr, because it interferes with pkg-config's ability to filter out
  compiler default linker directories.

  With Autotools, the default is --enable-relocation when building
  for Windows or --disable-relocation otherwise. With CMake, the default
  is -DDBUS_RELOCATABLE=ON.

  (fd.o #99721; Ralf Habacker, Simon McVittie)

• Users of CMake ≥ 2.6 can now link to libdbus without providing their
  own FindDBus.cmake macros, whether dbus was compiled with Autotools
  or with CMake. See the end of README.cmake for more information.
  (fd.o #99721; Ralf Habacker, Simon McVittie)

Fixes:

• Always read service file directories in the intended order
  (fd.o #99825, Simon McVittie)

• When tests are skipped, don't try to kill nonexistent process 0
  (fd.o #99825, Simon McVittie)

• Avoid valgrind false positives (fd.o #88808, Philip Withnall)

• Fix a harmless read overflow and some memory leaks in a unit test
  (fd.o #100568, Philip Withnall)

• Fix some typos in test code
  (fd.o #99999, Coverity #141876, #141877; Philip Withnall)

• Clarify the roles of /etc/dbus-1/s*.d and /usr/share/dbus-1/s*.d
  in documentation (fd.o #99901, Philip Withnall)

• Fix and enable compiler warnings related to -Wswitch
  (fd.o #98191; Thomas Zimmermann, Simon McVittie)

• Fix writing off the end of a fd_set when testing with valgrind
  (fd.o #99839, Philip Withnall)

D-Bus 1.11.10 (2017-02-16)
==

The “purple hair gives you telekinesis?” release.

Dependencies:

• AppArmor support requires at least libapparmor 2.8.95, reduced
  from 2.10 in previous versions. One test requires 2.10 and is
  skipped if building with an older version.

Enhancements:

• Do the Travis-CI build in Docker containers for Ubuntu LTS, Debian
  stable and Debian testing in addition to the older Ubuntu that is
  the default (fd.o #98889, Simon McVittie)

• Avoid some deprecated CMake functions (fd.o #99586, Ralf Habacker)

• Silence many -Wswitch-enum and -Wswitch-default warnings
  (fd.o #98191; Thomas Zimmermann, Simon McVittie)

• Install a sysusers.d snippet so `dbus-daemon --system` can be used
  with an unpopulated /etc (fd.o #99162, Lennart Poettering)

• Install pkg-config metadata on Unix even if building with CMake
  (fd.o #99752, Ralf Habacker)

• Exclude auth mechanisms from REJECTED message if they are supported
  in the code but but configured to be disallowed (fd.o #99621,
  Ralf Habacker)

Fixes:

• Prevent symlink attacks in the nonce-tcp transport on Unix that could
  allow an attacker to overwrite a file named "nonce", in a directory
  that the user running dbus-daemon can write, with a random value
  known only to the user running dbus-daemon. This is unlikely to be
  exploitable in practice, particularly since the nonce-tcp transport
  is really only useful on Windows.

  On Unix systems we strongly recommend using only the unix: and systemd:
  transports, together with EXTERNAL authentication. These are the only
  transports and authentication mechanisms enabled by default.

  (fd.o #99828, Simon McVittie)

• Avoid symlink attacks in the "embedded tests", which are not enabled
  by default and should never be enabled in production builds of dbus.
  (fd.o #99828, Simon McVittie)

• Fix the implementation of re-enabling a timeout so that its
  countdown is restarted as intended, instead of continually
  decreasing. (fd.o #95619; Michal Koutný, Simon McVittie)

• When receiving a message with file descriptors, do not start reading
  the beginning of the next message, so that only one such message
  is processed at a time. In conjunction with the fix for #95619
  this means that processes sending many file descriptors, such as
  systemd-logind on a system that receives very rapid ssh connections,
  are not treated as abusive and kicked off the bus. Revert the previous
  workaround that special-cased uid 0.
  (fd.o #95263, LP#1591411; Simon McVittie)

• Do not require TMPDIR, TEMP or TMP to be set when cross-compiling
  for Windows with CMake (fd.o #99586, Ralf Habacker)

• Do not set Unix-specific variables when targeting Windows
  (fd.o #99586, Ralf Habacker)

• Install Unix executables to ${CMAKE_INSTALL_PREFIX}/bin as intended,
  not ${CMAKE_INSTALL_PREFIX}/lib (fd.o #99752, Ralf Habacker)

• Use relative install locations in CMake on Unix to respect DESTDIR,
  and use GNU-style install layout (fd.o #99721, #99752; Ralf Habacker)

• Install dbus-arch-deps.h correctly when using CMake
  (fd.o #99586, #99721; Ralf Habacker)

• Improve argument validation for `dbus-test-tool spam`
  (ffd.o #99693, Coverity #54759; Philip Withnall)

• Don't shift by a negative integer if a hash table becomes monstrously
  large (fd.o #99641, Coverity #54682; Philip Withnall)

• Don't leak LSM label if dbus-daemon runs out of memory when dealing with
  a new connection (fd.o #99612, Coverity #141058; Philip Withnall)

• Remove an unnecessary NULL check
  (fd.o #99642, Coverity #141062; Philip Withnall)

• Improve error handling in unit tests and dbus-send
  (fd.o #99643, #99694, #99712, #99722, #99723, #99724, #99758,
  #99759, #99793, Coverity #54688, #54692, #54693, #54697, #54701,
  #54710, #54711, #54714, #54715, #54718, #54721, #54724, #54726,
  #54730, #54740, #54822, #54823, #54824, #54825; Philip Withnall)

• Do not print verbose messages' timestamps to stderr if the actual message
  has been redirected to the Windows debug port (fd.o #99749, Ralf Habacker)

D-Bus 1.11.8 (2016-11-28)
==

The “panics in the face of breakfast foods” release.

Build-time configuration:

• The new --enable-debug configure option provides an easy way to
  enable debug symbols, disable optimization and/or enable profiling.

• The --enable-compile-warnings configure option can be used to control
  compiler warnings.

• The --disable-compiler-optimisations configure option is no longer
  supported. Use --enable-debug=yes or CFLAGS=-O0 instead.

Enhancements:

• D-Bus Specification version 0.30
  · Define the jargon term "activation" more clearly
  · Define the jargon term "auto-starting", which is one form of activation
  · Document the optional SystemdService key in service files
  · Use versioned interface and bus names in most examples
  · Clarify intended behaviour of Properties.GetAll
  (fd.o #36190, fd.o #98671; Philip Withnall, Simon McVittie)

• Fix and enable a lot of compiler warnings to improve future code
  quality. This might incidentally also fix some environment variable
  accesses on OS X.
  · In particular, printf-style functions in the libdbus API are now annotated
    with __attribute__((__format__(__printf__, *, *))) when compiling with
    gcc or clang. This might make printf bugs in other software visible
    at compile time.
  (fd.o #97357, fd.o #98192, fd.o #98195, fd.o #98658;
  Thomas Zimmermann, Simon McVittie)

• When running with AppArmor mediation (for example using Ubuntu's patched
  Linux kernel), clients can no longer auto-start services unless they would
  have been able to send the auto-starting message to the service after it
  starts. StartServiceByName() is unaffected, and continues to be allowed by
  default in AppArmor's <abstractions/dbus-strict> and
  <abstractions/dbus-session-strict>. (fd.o #98666, Simon McVittie)

Fixes:

• Work around an undesired effect of the fix for CVE-2014-3637
  (fd.o #80559), in which processes that frequently send fds, such as
  logind during a flood of new PAM sessions, can get disconnected for
  continuously having at least one fd "in flight" for too long;
  dbus-daemon interprets that as a potential denial of service attack.
  The workaround is to disable that check for uid 0 process such as
  logind, with a message in the system log. The bug remains open while
  we look for a more general solution.
  (fd.o #95263, LP#1591411; Simon McVittie)

• Don't run the test test-dbus-launch-x11.sh if X11 autolaunching
  was disabled at compile time. That test is not expected to work
  in that configuration. (fd.o #98665, Simon McVittie)

D-Bus 1.11.6 (2016-10-10)
==

The “darkly whimsical” release.

Security fixes:

• Do not treat ActivationFailure message received from root-owned systemd
  name as a format string. In principle this is a security vulnerability,
  but we do not believe it is exploitable in practice, because only
  privileged processes can own the org.freedesktop.systemd1 bus name, and
  systemd does not appear to send activation failures that contain "%".

  Please note that this probably *was* exploitable in dbus versions
  older than 1.6.30, 1.8.16 and 1.9.10 due to a missing check which at
  the time was only thought to be a denial of service vulnerability
  (CVE-2015-0245). If you are still running one of those versions,
  patch or upgrade immediately.

  (fd.o #98157, Simon McVittie)

Enhancements:

• D-Bus Specification version 0.29
  · Recommend not using '/' for object paths (fd.o #37095, Philip Withnall)
  · Allow <annotation> in <arg> elements (fd.o #86162, Philip Withnall)

• Log to syslog when we exceed various anti-DoS limits, and add test
  coverage for them (fd.o #86442, Simon McVittie)

• Improve syslog handling so that _dbus_warn() and similar warnings
  go to syslog, add dbus-daemon --syslog|--nosyslog|--syslog-only options,
  and log to syslog (instead of /dev/null) when dbus-daemon is started by
  dbus-launch. (fd.o #97009, Simon McVittie)

• Install introspect.dtd and busconfig.dtd to ${datadir}/xml/dbus-1
  (fd.o #89011, Philip Withnall)

• When logging messages about service activation, mention which peer
  requested the activation (fd.o #68212, Philip Withnall)

• On Linux, mention the LSM label (if available) whenever we print
  debug information about a peer (fd.o #68212, Philip Withnall)

Other fixes:

• Harden dbus-daemon against malicious or incorrect ActivationFailure
  messages by rejecting them if they do not come from a privileged
  process, or if systemd activation is not enabled
  (fd.o #98157, Simon McVittie)

• Avoid undefined behaviour when setting reply serial number without going
  via union DBusBasicValue (fd.o #98035, Marc Mutz)

• Fix CMake build for Unix platforms that do not have -lrt, such as Android,
  or that do need -lsocket, such as QNX (fd.o #94096, Ralf Habacker)

• autogen.sh: fail cleanly if autoconf fails (Simon McVittie)

D-Bus 1.11.4 (2016-08-15)
==

The “copper pickaxe” release.

Dependencies:

• Building from git (but not from tarballs) now requires
  macros from the GNU Autoconf Archive, for example the autoconf-archive
  package in Debian or Fedora derivatives.

Build-time configuration:

• The option to enable coverage instrumentation has changed from
  --enable-compiler-coverage to --enable-code-coverage.

Enhancements:

• D-Bus Specification version 0.28
  · Clarify some details of serialization (fd.o #93382, Philip Withnall)

• Increase listen() backlog of AF_UNIX sockets to the maximum possible,
  minimizing failed connections under heavy load
  (fd.o #95264, Lennart Poettering)

• Add a new dbus-launch --exit-with-x11 option (fd.o #39197, Simon McVittie)

• Use the same regression tests for subprocess starting on Unix and Windows
  (fd.o #95191, Ralf Habacker)

• Print timestamps and thread IDs in verbose messages
  (fd.o #95191, Ralf Habacker)

• On Unix, unify the various places that reopen stdin, stdout and/or stderr
  pointing to /dev/null (fd.o #97008, Simon McVittie)

• Use AX_CODE_COVERAGE instead of our own COMPILER_COVERAGE
  (fd.o #88922, Thomas Zimmermann)

Fixes:

• On Windows, fix a memory leak in replacing the installation prefix
  (fd.o #95191, Ralf Habacker)

• On Linux, when dbus-daemon is run with reduced susceptibility to the
  OOM killer (typically via systemd), do not let child processes inherit
  that setting (fd.o #32851; Kimmo Hämäläinen, WaLyong Cho)

• On Unix, make dbus-launch and dbus-daemon --fork work as intended
  even if a parent process incorrectly starts them with stdin, stdout
  and/or stderr closed (fd.o #97008, Simon McVittie)

• Output valid shell syntax in ~/.dbus/session-bus/ if the bus address
  contains a semicolon (fd.o #94746, Thiago Macieira)

• Fix memory leaks and thread safety in subprocess starting on Windows
  (fd.o #95191, Ralf Habacker)

• Stop test-dbus-daemon incorrectly failing on platforms that cannot
  discover the process ID of clients (fd.o #96653, Руслан Ижбулатов)

• In tests that exercise correct handling of crashing D-Bus services,
  suppress Windows crash handler (fd.o #95155; Yiyang Fei, Ralf Habacker)

• Explicitly check for stdint.h (Ioan-Adrian Ratiu)

• In tests, add an invalid DBusAuthState to avoid undefined behaviour
  in some test cases (fd.o #93909, Nick Lewycky)

• Add assertions to reassure a static analysis tool
  (fd.o #93210, Deepika Aggarwal)

• Be explicit about enum comparison when loading XML
  (fd.o #93205, Deepika Aggarwal)

• update-activation-environment: produce better diagnostics on error
  (fd.o #96653, Simon McVittie)

• Avoid various compiler warnings with gcc 6
  (fd.o #97282; Thomas Zimmermann, Simon McVittie)

• On Unix when configured to use the system log, report as "dbus-daemon",
  not as "dbus" (fd.o #97009, Simon McVittie)

• During unit tests, reduce the amount we write to the system log
  (fd.o #97009, Simon McVittie)

D-Bus 1.11.2 (2016-03-07)
==

The “pneumatic drill vs. Iron Maiden” release.

Fixes:

• Enable "large file support" on systems where it exists: dbus-daemon
  is not expected to open large files, but it might need to stat files
  that happen to have large inode numbers (fd.o #93545, Hongxu Jia)

• Eliminate padding inside DBusMessageIter on 64-bit platforms,
  which might result in a pedantic C compiler not copying the entire contents
  of a DBusMessageIter; statically assert that this is not an ABI change
  in practice (fd.o #94136, Simon McVittie)

• Document dbus-test-tool echo --sleep-ms=N instead of incorrect --sleep=N
  (fd.o #94244, Dmitri Iouchtchenko)

• Correctly report test failures in C tests from run-test.sh
  (fd.o #93379; amit tewari, Simon McVittie)

• When tests are enabled, run all the marshal-validate tests, not just
  the even-numbered ones (fd.o #93908, Nick Lewycky)

• Correct the expected error from one marshal-validate test, which was
  previously not run due to the above bug (fd.o #93908, Simon McVittie)

• Fix compilation under CMake when embedded tests are disabled
  (fd.o #94094, eric.hyer)

Internal changes:

• Fix all -Wpointer-sign (signed/unsigned mismatch) warnings, and enable the
  warning (fd.o #93069; Ralf Habacker, Simon McVittie)

• When building with CMake, use the same gcc/clang warnings as under Autotools,
  or MSVC warnings that are broadly similar (fd.o #93069, Ralf Habacker)

• test/name-test: make C tests produce TAP output and run them directly, not
  via run-test.sh (fd.o #92899, Simon McVittie)

• Under CMake when cross-compiling for Windows on Unix, run the tests
  under Wine even if binfmt_misc support is not available
  (fd.o #88966, Ralf Habacker)

• The DBUS_USE_TEST_BINARY environment variable is no longer used by builds with
  embedded tests; DBUS_TEST_DBUS_LAUNCH replaces it (fd.o #92899, Simon McVittie)

• Factor out some functions that will be needed in future for a Windows
  implementation of dbus-run-session (fd.o #92899, Ralf Habacker)

D-Bus 1.11.0 (2015-12-02)
==

The “peppermint deer” release.

Dependencies:

• On non-Windows platforms, dbus now requires an <inttypes.h> that defines
  C99 constants such as PRId64 and PRIu64.

Enhancements:

• D-Bus Specification version 0.27
  · Specify that services should not reply if NO_REPLY_EXPECTED was used
    (fd.o #75749, Lars Uebernickel)

• Add a script to do continuous-integration builds, and metadata to run it
  on travis-ci.org. To use this, clone the dbus git repository on GitHub
  and set it up with travis-ci.org; the only special setting needed is
  "only build branches with a .travis.yml". (fd.o #93194, Simon McVittie)

• If dbus-daemon is run with --systemd-activation, do not require
  org.freedesktop.systemd1.service to exist (fd.o #93194, Simon McVittie)

Fixes:

• Re-order dbus-daemon startup so that on SELinux systems, the thread
  that reads AVC notifications retains the ability to write to the
  audit log (fd.o #92832, Laurent Bigonville)

• Print 64-bit integers on non-GNU Unix platforms (fd.o #92043, Natanael Copa)

• When using the Monitoring interface, match messages' destinations
  (fd.o #92074, Simon McVittie)

• On Linux with systemd, stop installing a reference to the obsolete
  dbus.target, and enable dbus.socket statically (fd.o #78412, #92402;
  Simon McVittie)

• On Windows, when including configuration files with <include> or
  <includedir>, apply the same relocation as for the Exec paths
  in .service files (fd.o #92028, Simon McVittie)

• Add support for backtraces on Windows (fd.o #92721, Ralf Habacker)

• Fix many -Wpointer-sign warnings (fd.o #93069, Ralf Habacker)

D-Bus 1.10.6 (2015-12-01)
==

The “marzipan beetles” release.

Fixes:

• On Unix when running tests as root, don't assert that root and
  the dbus-daemon user can still call UpdateActivationEnvironment;
  assert that those privileged users can call BecomeMonitor instead
  (fd.o #93036, Simon McVittie)

• On Windows, fix a memory leak in the autolaunch transport (fd.o #92899,
  Simon McVittie)

• On Windows Autotools builds, don't run tests that rely on
  dbus-run-session and other Unix-specifics (fd.o #92899, Simon McVittie)

D-Bus 1.10.4 (2015-11-17)
==

The “Frostburn Canyon” release.

Enhancements:

• GetConnectionCredentials, GetConnectionUnixUser and
  GetConnectionUnixProcessID with argument "org.freedesktop.DBus"
  will now return details of the dbus-daemon itself. This is required
  to be able to call SetEnvironment on systemd.
  (fd.o #92857, Jan Alexander Steffens)

Fixes:

• Make UpdateActivationEnvironment always fail with AccessDenied on the
  system bus. Previously, it was possible to configure it so root could
  call it, but the environment variables were not actually used,
  because the launch helper would discard them.
  (fd.o #92857, Jan Alexander Steffens)

• On Unix with --systemd-activation on a user bus, make
  UpdateActivationEnvironment pass on its arguments to systemd's
  SetEnvironment method, solving inconsistency between the environments
  used for traditional activation and systemd user-service activation.
  (fd.o #92857, Jan Alexander Steffens)

• On Windows, don't crash if <syslog/> or --syslog is used
  (fd.o #92538, Ralf Habacker)

• On Windows, fix a memory leak when setting a DBusError from a Windows
  error (fd.o #92721, Ralf Habacker)

• On Windows, don't go into infinite recursion if we abort the process
  with backtraces enabled (fd.o #92721, Ralf Habacker)

• Fix various failing tests, variously on Windows and cross-platform:
  · don't test system.conf features (users, groups) that only make sense
    on the system bus, which is not supported on Windows
  · don't call _dbus_warn() when we skip a test, since it is fatal
  · fix computation of expected <standard_session_servicedirs/>
  · when running TAP tests, translate newlines to Unix format, fixing
    cross-compiled tests under Wine on Linux
  · don't stress-test refcounting under Wine, where it's really slow
  · stop assuming that a message looped-back to the test will be received
    immediately
  · skip some system bus tests on Windows since they make no sense there
  (fd.o #92538, fd.o #92721; Ralf Habacker, Simon McVittie)

D-Bus 1.10.2 (2015-10-26)
==

The “worst pies in London” release.

Fixes:

• Correct error handling for activation: if there are multiple attempts
  to activate the same service and it fails immediately, the first attempt
  would get the correct reply, but the rest would time out. We now send
  the same error reply to each attempt. (fd.o #92200, Simon McVittie)

• If BecomeMonitor is called with a syntactically invalid match rule,
  don't crash with an assertion failure, fixing a regression in 1.9.10.
  This was not exploitable as a denial of service, because the check
  for a privileged user is done first. (fd.o #92298, Simon McVittie)

• On Linux with --enable-user-session, add the bus address to the
  environment of systemd services for better backwards compatibility
  (fd.o #92612, Jan Alexander Steffens)

• On Windows, fix the logic for replacing the installation prefix
  in service files' Exec lines (fd.o #83539; Milan Crha, Simon McVittie)

• On Windows, if installed in the conventional layout with ${prefix}/etc
  and ${prefix}/share, use relative paths between bus configuration files
  to allow the tree to be relocated (fd.o #92028, Simon McVittie)

• Make more of the regression tests pass in Windows builds (fd.o #92538,
  Simon McVittie)

D-Bus 1.10.0 (2015-08-25)
==

The “0x20” release.

This is a new stable branch, recommended for use in OS distributions.

Fixes since 1.9.20:

• distribute test/tap-test.sh.in, even if the tarball was built without
  tests enabled (fd.o #91684, Simon McVittie)
• work around a fd leak in libcap-ng < 0.7.7 (fd.o #91684, Simon McVittie)

Summary of major changes since 1.8.0:

• The basic setup for the well-known system and session buses is
  now done in read-only files in ${datadir} (normally /usr/share).
  See the NEWS entry for 1.9.18 for details.

• AppArmor integration has been merged, with features similar to the
  pre-existing SELinux integration. It is mostly compatible with the
  patches previously shipped by Ubuntu, with one significant change:
  Ubuntu's GetConnectionAppArmorSecurityContext method has been superseded
  by GetConnectionCredentials and was not included.

• The --enable-user-session configure option can be enabled
  by OS integrators intending to use systemd to provide a session bus
  per user (in effect, treating all concurrent graphical and non-graphical
  login sessions as one large session).

• The new listenable address mode "unix:runtime=yes" listens on
  $XDG_RUNTIME_DIR/bus, the same AF_UNIX socket used by the systemd
  user session. libdbus and "dbus-launch --autolaunch" will connect to
  this address by default. GLib ≥ 2.45.3 and sd-bus ≥ 209 have a
  matching default.

• All executables are now dynamically linked to libdbus-1.
  Previously, some executables, most notably dbus-daemon, were statically
  linked to a specially-compiled variant of libdbus. This results in
  various private functions in the _dbus namespace being exposed by the
  shared library. These are not API, and must not be used outside
  the dbus source tree.

• On platforms with ELF symbol versioning, all public symbols
  are versioned LIBDBUS_1_3.

New bus APIs:

• org.freedesktop.DBus.GetConnectionCredentials returns
  LinuxSecurityLabel where supported
• org.freedesktop.DBus.Monitoring interface (privileged)
  · BecomeMonitor method supersedes match rules with eavesdrop=true,
    which are now deprecated
• org.freedesktop.DBus.Stats interface (semi-privileged)
  · now enabled by default
  · new GetAllMatchRules method
• org.freedesktop.DBus.Verbose interface (not normally compiled)
  · toggles the effect of DBUS_VERBOSE

New executables:

• dbus-test-tool
• dbus-update-activation-environment

New optional dependencies:

• The systemd: pseudo-transport requires libsystemd or libsd-daemon
• Complete documentation requires Ducktype and yelp-tools
• Full test coverage requires GLib 2.36 and PyGI
• AppArmor integration requires libapparmor and optionally libaudit

Dependencies removed:

• dbus-glib

D-Bus 1.9.20 (2015-08-06)
==

The “Remember Tomorrow” release.

This is a release-candidate for D-Bus 1.10.0. OS distribution vendors
should test it.

Fixes:

• Don't second-guess what the ABI of poll() is, allowing it to be used
  on Integrity RTOS and other unusual platforms (fd.o #90314;
  Rolland Dudemaine, Simon McVittie)

• Don't duplicate audit subsystem integration if AppArmor and SELinux are
  both enabled (fd.o #89225, Simon McVittie)

• Log audit events for AppArmor/SELinux policy violations whenever
  we have CAP_AUDIT_WRITE, even if not the system bus
  (fd.o #83856, Laurent Bigonville)

D-Bus 1.9.18 (2015-07-21)
==

The “Pirate Elite” release.

Configuration changes:

• The basic setup for the well-known system and session buses is now done
  in read-only files in ${datadir}, moving a step closer to systems
  that can operate with an empty /etc directory. In increasing order
  of precedence:

  · ${datadir}/dbus-1/s*.conf now perform the basic setup such as setting
    the default message policies.
  · ${sysconfdir}/dbus-1/s*.conf are now optional. By default
    dbus still installs a trivial version of each, for documentation
    purposes; putting configuration directives in these files is deprecated.
  · ${datadir}/dbus-1/s*.d/ are now available for third-party software
    to install "drop-in" configuration snippets (any packages
    using those directories should explicitly depend on at least this
    version of dbus).
  · ${sysconfdir}/dbus-1/s*.d/ are also still available for sysadmins
    or third-party software to install "drop-in" configuration snippets
  · ${sysconfdir}/dbus-1/s*-local.conf are still available for sysadmins'
    overrides

  ${datadir} is normally /usr/share, ${sysconfdir} is normally /etc,
  and "s*" refers to either system or session as appropriate.

  (fd.o #89280, Dimitri John Ledkov)

Fixes:

• Fix a memory leak when GetConnectionCredentials() succeeds
  (fd.o #91008, Jacek Bukarewicz)

• Ensure that dbus-monitor does not reply to messages intended for others,
  resulting in its own disconnection (fd.o #90952, Simon McVittie)

D-Bus 1.9.16 (2015-05-14)
==

The “titanium barns” release.

Dependencies:

• Automake 1.13 is now required when compiling from git or modifying
  the build system.

Security hardening:

• On Unix platforms, change the default configuration for the session bus
  to only allow EXTERNAL authentication (secure kernel-mediated
  credentials-passing), as was already done for the system bus.

  This avoids falling back to DBUS_COOKIE_SHA1, which relies on strongly
  unpredictable pseudo-random numbers.

  If you are using D-Bus over the (unencrypted!) tcp: or nonce-tcp: transport,
  in conjunction with DBUS_COOKIE_SHA1 and a shared home directory using
  NFS or similar, you will need to reconfigure the session bus to accept
  DBUS_COOKIE_SHA1 by commenting out the <auth> element. This configuration
  is not recommended.

  (fd.o #90414, Simon McVittie)

• When asked for random numbers for DBUS_COOKIE_SHA1, the nonce-tcp:
  transport, UUIDs or any other reason, fail if we cannot obtain entropy
  (from /dev/urandom or CryptGenRandom()) or an out-of-memory condition
  occurs, instead of silently falling back to low-entropy pseudorandom
  numbers from rand(). (fd.o #90414; Simon McVittie, Ralf Habacker)

Enhancements:

• Add dbus_message_iter_get_element_count()
  (fd.o #30350; Christian Dywan, Simon McVittie)

• Introduce new internal DBusSocket and DBusPollable types so we can
  stop treating the Windows SOCKET type as if it was int. DBusSocket
  is specifically a socket, cross-platform. DBusPollable is whatever
  _dbus_poll() can act on, i.e. a fd on Unix or a SOCKET on Windows.
  (fd.o #89444; Ralf Habacker, Simon McVittie)

• All regression tests now output TAP <https://testanything.org/>
  (fd.o #89846, Simon McVittie)

• Internal APIs consistently use signed values for timestamps
  (fd.o #18494, Peter McCurdy)

• Improve diagnostics when UpdateActivationEnvironment calls are rejected
  (fd.o #88812, Simon McVittie)

• Clean up a lot of compiler warnings
  (fd.o #17289, fd.o #89284; Ralf Habacker, Simon McVittie)

Fixes:

• Add locking to DBusCounter's reference count and notify function
  (fd.o #89297, Adrian Szyndela)

• Ensure that DBusTransport's reference count is protected by the
  corresponding DBusConnection's lock (fd.o #90312, Adrian Szyndela)

• Correctly release DBusServer mutex before early-return if we run out
  of memory while copying authentication mechanisms (fd.o #90021,
  Ralf Habacker)

• Make dbus-test-tool and dbus-update-activation-environment portable
  to Windows (fd.o #90089, Ralf Habacker)

• Correctly initialize all fields of DBusTypeReader (fd.o #90021;
  Ralf Habacker, Simon McVittie)

• Fix some missing \n in verbose (debug log) messages (fd.o #90004,
  Ralf Habacker)

• Clean up some memory and fd leaks in test code and tools
  (fd.o #90021, Ralf Habacker)

• Fix a NULL dereference if the dbus-daemon cannot read a configuration
  directory for a reason that is not ENOENT (fd.o #90021, Ralf Habacker)

• CMake generates a versioned shared library even if the revision is 0,
  as it usually is on the development branch. (fd.o #89450, Ralf Habacker)

D-Bus 1.9.14 (2015-03-02)
==

The “don't stand in the poison cloud” release.

Dependencies:

• dbus-daemon and dbus-daemon-launch-helper now require libdbus. They
  were previously linked to a static version of libdbus.

• The tests no longer require dbus-glib in order to exercise the libdbus
  shared library; they are always linked to libdbus now.

Build-time configuration:

• The new --enable-user-session option, off by default, can be enabled
  by OS integrators intending to use systemd to provide a session bus
  per user (in effect, treating all concurrent graphical and non-graphical
  login sessions as one large session)

Enhancements:

• All executables are now linked dynamically to libdbus.
  (fd.o #83115; Bertrand SIMONNET, Simon McVittie, Ralf Habacker)

• On platforms that support them (GNU libc and possibly others),
  libdbus now has versioned symbols for its public API.
  All public symbols (visible in the header files) are currently
  versioned as LIBDBUS_1_3; private symbols starting with _dbus or
  dbus_internal have a version that changes with each release, and
  must not be used by applications. (also fd.o #83115)

• New listenable address mode "unix:runtime=yes" which listens on
  a real filesystem (non-abstract) socket $XDG_RUNTIME_DIR/bus
  (fd.o #61303; Colin Walters, Alexander Larsson, Simon McVittie)

• Add optional systemd units for a per-user bus listening on
  $XDG_RUNTIME_DIR/bus (fd.o #61301; Simon McVittie, Colin Walters)

• On Unix platforms, both libdbus and "dbus-launch --autolaunch"
  default to connecting to $XDG_RUNTIME_DIR/bus if it is a socket
  (also fd.o #61301)

• New dbus-update-activation-environment tool uploads environment
  variables to "dbus-daemon --session" and optionally "systemd --user",
  primarily as a way to keep the per-user bus compatible with
  distributions' existing X11 login scripts (also fd.o #61301)

• <includedir/> elements in dbus-daemon configuration are now silently
  ignored if the directory does not exist. (fd.o #89280, Dimitri John Ledkov)

• Add microsecond-resolution timestamps to the default output of
  dbus-monitor and dbus-send (fd.o #88896; Ralf Habacker, Simon McVittie)

Fixes:

• Fix a race condition in the 'monitor' test introduced in 1.9.10
  (fd.o #89222, Simon McVittie)

D-Bus 1.9.12 (2015-02-19)
==

The “monster lasagna” release.

Dependencies:

• Ducktype and yelp-tools are now required to build complete documentation
  (they are optional for normal builds).

Enhancements:

• D-Bus Specification version 0.26
  · GetConnectionCredentials can return LinuxSecurityLabel or WindowsSID
  · document the BecomeMonitor method

• On Linux, add LinuxSecurityLabel to GetConnectionCredentials
  (fd.o #89041; Tyler Hicks, Simon McVittie)

• On Linux, add support for AppArmor mediation of message sending and
  receiving and name ownership (paralleling existing SELinux mediation
  support), and eavesdropping (a new check, currently AppArmor-specific)
  (fd.o #75113; John Johansen, Tyler Hicks, Simon McVittie)

• In dbus-send and dbus-monitor, pretty-print \0-terminated bytestrings
  that have printable ASCII contents; we previously only did this for
  unterminated bytestrings (fd.o #89109, Simon McVittie)

• Add a guide to designing good D-Bus APIs (fd.o #88994, Philip Withnall)

• On Windows, add WindowsSID to GetConnectionCredentials
  (fd.o #54445, Ralf Habacker)

• Improve clarity of dbus-monitor --profile output and add more columns
  (fd.o #89165, Ralf Habacker)

• Add a man page for dbus-test-tool, and build it under CMake as well
  as Autotools (fd.o#89086, Simon McVittie)

• If dbus-daemon was compiled with --enable-verbose, add a D-Bus API
  to control it at runtime, overriding the DBUS_VERBOSE environment variable
  (fd.o #88896, Ralf Habacker)

Fixes:

• Reduce the number of file descriptors used in the fd-passing test,
  avoiding failure under the default Linux fd limit, and automatically
  skip it if the rlimit is too small (fd.o #88998, Simon McVittie)

D-Bus 1.9.10 (2015-02-09)
==

The “sad cyborgs” release.

Security fixes merged from 1.8.16:

• Do not allow non-uid-0 processes to send forged ActivationFailure
  messages. On Linux systems with systemd activation, this would
  allow a local denial of service: unprivileged processes could
  flood the bus with these forged messages, winning the race with
  the actual service activation and causing an error reply
  to be sent back when service auto-activation was requested.
  This does not prevent the real service from being started,
  so the attack only works while the real service is not running.
  (CVE-2015-0245, fd.o #88811; Simon McVittie)

Enhancements:

• The new Monitoring interface in the dbus-daemon lets dbus-monitor and
  similar tools receive messages without altering the security properties
  of the system bus, by calling the new BecomeMonitor method on a
  private connection. This bypasses the normal <allow> and <deny> rules
  entirely, so to preserve normal message-privacy assumptions, only root
  is allowed to do this on the system bus. Restricted environments,
  such as Linux with LSMs, should lock down access to the Monitoring
  interface. (fd.o #46787, Simon McVittie)

• dbus-monitor uses BecomeMonitor to capture more traffic, if the
  dbus-daemon supports it and access permissions allow it.
  It still supports the previous approach ("eavesdropping" match rules)
  for compatibility with older bus daemons. (fd.o #46787, Simon)

• dbus-monitor can now log the message stream as binary data for later
  analysis, with either no extra framing beyond the normal D-Bus headers,
  or libpcap-compatible framing treating each D-Bus message
  as a captured packet. (fd.o #46787, Simon)

Other fixes:

• Fix some CMake build regressions (fd.o #88964, Ralf Habacker)

• On Unix, forcibly terminate regression tests after 60 seconds to
  prevent them from blocking continuous integration frameworks
  (fd.o #46787, Simon)

D-Bus 1.9.8 (2015-02-03)
==

The “all the types of precipitation” release.

Dependencies:

• full test coverage now requires GLib 2.36
• full test coverage now requires PyGI (PyGObject 3,
  "import gi.repository.GObject") instead of the
  obsolete PyGObject 2 ("import gobject")

Enhancements:

• add GLib-style "installed tests" (fd.o #88810, Simon McVittie)

• better regression test coverage, including systemd activation
  (fd.o #57952, #88810; Simon McVittie)

Fixes:

• fatal errors correctly make the dbus-daemon exit even if <syslog/> is
  turned off (fd.o #88808, Simon McVittie)

• TCP sockets on Windows no longer fail to listen approximately 1 time
  in 256, caused by a logic error that should have always made it fail but
  was mitigated by incorrect endianness for the port number
  (fd.o #87999, Ralf Habacker)

• fix some Windows build failures (fd.o #88009, #88010; Ralf Habacker)

• on Windows, allow up to 8K connections to the dbus-daemon instead of the
  previous 64, completing a previous fix which only worked under
  Autotools (fd.o #71297, Ralf Habacker)

• on Windows, if the IP family is unspecified only use IPv4,
  to mitigate IPv6 not working correctly (fd.o #87999, Ralf Habacker)

• fix some unlikely memory leaks on OOM (fd.o #88087, Simon McVittie)

• lcov code coverage analysis works again (fd.o #88808, Simon McVittie)

• fix an unused function error with --disable-embedded-tests (fd.o #87837,
  Thiago Macieira)

D-Bus 1.9.6 (2015-01-05)
==

The “I do have a bread knife” release.

Security hardening:

• Do not allow calls to UpdateActivationEnvironment from uids other than
  the uid of the dbus-daemon. If a system service installs unsafe
  security policy rules that allow arbitrary method calls
  (such as CVE-2014-8148) then this prevents memory consumption and
  possible privilege escalation via UpdateActivationEnvironment.

  We believe that in practice, privilege escalation here is avoided
  by dbus-daemon-launch-helper sanitizing its environment; but
  it seems better to be safe.

• Do not allow calls to UpdateActivationEnvironment or the Stats interface
  on object paths other than /org/freedesktop/DBus. Some system services
  install unsafe security policy rules that allow arbitrary method calls
  to any destination, method and interface with a specified object path;
  while less bad than allowing arbitrary method calls, these security
  policies are still harmful, since dbus-daemon normally offers the
  same API on all object paths and other system services might behave
  similarly.

Other fixes:

• Add missing initialization so GetExtendedTcpTable doesn't crash on
  Windows Vista SP0 (fd.o #77008, Илья А. Ткаченко)

D-Bus 1.9.4 (2014-11-24)
==

The “extra-sturdy caramel” release.

Fixes:

• Partially revert the CVE-2014-3639 patch by increasing the default
  authentication timeout on the system bus from 5 seconds back to 30
  seconds, since this has been reported to cause boot regressions for
  some users, mostly with parallel boot (systemd) on slower hardware.

  On fast systems where local users are considered particularly hostile,
  administrators can return to the 5 second timeout (or any other value
  in milliseconds) by saving this as /etc/dbus-1/system-local.conf:

  <busconfig>
    <limit name="auth_timeout">5000</limit>
  </busconfig>

  (fd.o #86431, Simon McVittie)

• Add a message in syslog/the Journal when the auth_timeout is exceeded
  (fd.o #86431, Simon McVittie)

• Send back an AccessDenied error if the addressed recipient is not allowed
  to receive a message (and in builds with assertions enabled, don't
  assert under the same conditions). (fd.o #86194, Jacek Bukarewicz)

D-Bus 1.9.2 (2014-11-10)
==

The “structurally unsound flapjack” release.

Security fixes:

• Increase dbus-daemon's RLIMIT_NOFILE rlimit to 65536
  so that CVE-2014-3636 part A cannot exhaust the system bus'
  file descriptors, completing the incomplete fix in 1.8.8.
  (CVE-2014-7824, fd.o #85105; Simon McVittie, Alban Crequy)

Enhancements:

• D-Bus Specification version 0.25
  · new value 'const' for EmitsChangedSignal annotation
    (fd.o #72958, Lennart Poettering)
  · new ALLOW_INTERACTIVE_AUTHORIZATION flag, for PolicyKit and similar
    (fd.o #83449; Lennart Poettering, Simon McVittie)
  · annotate table of types with reserved/basic/container, and for
    basic types, fixed/string-like
  · clarify arbitrary limits by quoting them in mebibytes

• New API: add accessors for the ALLOW_INTERACTIVE_AUTHORIZATION flag
  (fd.o #83449, Simon McVittie)

• Add dbus-test-tool, a D-Bus swiss army knife with multiple subcommands,
  useful for debugging and performance testing:
  · dbus-test-tool spam: send repeated messages
  · dbus-test-tool echo: send an empty reply for all method calls
  · dbus-test-tool black-hole: do not reply to method calls
  (fd.o #34140; Alban Crequy, Simon McVittie, Will Thompson)

• Add support for process ID in credentials-passing on NetBSD
  (fd.o #69702, Patrick Welche)

• Add an example script to find potentially undesired match rules
  (fd.o #84598, Alban Crequy)

• Document the central assumption that makes our use of credentials-passing
  secure (fd.o #83499, Simon McVittie)

• Replace the dbus-glib section of the tutorial with a GDBus recommendation,
  and add some links to GDBus and QtDBus documentation (fd.o #25140,
  Simon McVittie)

Fixes:

• Use a less confusing NoReply message when disconnected with a reply pending
  (fd.o #76112, Simon McVittie)

• Make the .pc file relocatable by letting pkg-config do all variable
  expansion itself (fd.o #75858, Руслан Ижбулатов)

• Fix a build failure on platforms with kqueue, which regressed in 1.9.0
  (fd.o #85563, Patrick Welche)

• Consistently save errno after socket calls (fd.o #83625, Simon McVittie)

• In dbus-spawn, when the grandchild process exits due to a failed exec(),
  do not lose the exec() errno (fd.o #24821, Simon McVittie)

• Do not fail the tests if a parent process has leaked non-close-on-exec
  file descriptors to us (fd.o #73689, fd.o #83899; Simon McVittie)

• Do not fail the tests on Unix platforms with incomplete
  credentials-passing support, but do fail if we can't pass credentials
  on a platform where it is known to work: Linux, FreeBSD, OpenBSD, NetBSD
  (fd.o #69702, Simon McVittie)

• Detect accept4, dirfd, inotify_init1, pipe2, and Unix fd passing
  when building with cmake, and expand test coverage there
  (fd.o #73689; Ralf Habacker, Simon McVittie)

D-Bus 1.9.0 (2014-10-01)
==

The “tiered cheeses” release.

Requirements:

• Support for the systemd: (LISTEN_FDS) pseudo-transport on Linux now
  requires either the libsystemd or libsd-daemon shared library, dropping the
  embedded convenience copy of sd-daemon (fd.o #71818, Simon)

Build-time configuration changes:

• The Stats interface is now enabled by default, and locked-down to
  root-only on the system bus. Configure with --disable-stats
  to disable it altogether on memory- or disk-constrained systems,
  or see ${docdir}/examples/ to open it up to non-root users on the
  system bus or restrict access on the session bus.
  (fd.o #80759; Simon McVittie, Alban Crequy)

• The CMake build system now builds the same shared library name as Autotools
  on at least Linux and Windows:
  - on Linux (and perhaps other Unix platforms), it previously built
    libdbus-1.so, but now builds libdbus-1.so.3.* with development
    symlink libdbus-1.so and SONAME/symlink libdbus-1.so.3
  - on Windows, it previously built either libdbus-1.dll (release) or
    libdbus-1d.dll (debug), but now builds libdbus-1-3.dll, copied to
    libdbus-1.dll for compatibility with older applications.
  (fd.o #74117, Ralf Habacker)

Enhancements:

• D-Bus Specification version 0.24
  · document how to quote match rules (fd.o #24307, Simon McVittie)
  · explicitly say that most message types never expect a reply
    regardles of whether they have NO_REPLY_EXPECTED
    (fd.o #75749, Simon McVittie)

• on Unix platforms, disable Nagle's algorithm on TCP connections to improve
  initial latency (fd.o #75544, Matt Hoosier)

• use backtrace() if it is in -lexecinfo instead of libc, as on NetBSD
  (fd.o #69702, Patrick Welche)

• in dbus-monitor, print more information about file descriptors
  (fd.o #80603, Alban Crequy)

• do not install system bus configuration if built for Windows
  (fd.o #83583; Ralf Habacker, Simon McVittie)

• Add GetAllMatchRules to the Stats interface (fd.o #24307, Alban Crequy)

• Add a regression test for file descriptor passing (fd.o #83622,
  Simon McVittie)

Fixes:

• fix an incorrect error message if a Unix socket path is too long
  (fd.o #73887, Antoine Jacoutot)

• in an MSYS/Cygwin environment, pass Unix-style filenames to xmlto,
  fixing documentation generation (fd.o #75860, Руслан Ижбулатов)

• in Unix with X11, avoid giving dbus-launch a misleading argv[0]
  in ps(1) (fd.o #69716, Chengwei Yang)

• avoid calling poll() with timeout < -1, which is considered invalid
  on FreeBSD and NetBSD (fd.o #78480, Jaap Boender)

• be portable to BSD-derived platforms where O_CLOEXEC is unavailable in libc
  (like Mac OS X 10.6), or available in libc but unsupported by the kernel
  (fd.o #77032; rmvsxop, OBATA Akio, Patrick Welche)

• Fix include path for test/internal/*.c with cmake (Ralf Habacker)

• Documentation improvements
  (fd.o #80795, #84313; Thomas Haller, Sebastian Rasmussen)

• in dbus-monitor, do not leak file descriptors that we have monitored
  (fd.o #80603, Alban Crequy)

• Set the close-on-exec flag for the inotify file descriptor, even
  if built with CMake or older libc (fd.o #73689, Simon McVittie)

• Remove some LGPL code from the Windows dbus-daemon
  (fd.o #57272, Ralf Habacker)

D-Bus 1.8.8 (2014-09-16)
==

The "smashy smashy egg man" release.

Security fixes:

• Do not accept an extra fd in the padding of a cmsg message, which
  could lead to a 4-byte heap buffer overrun.
  (CVE-2014-3635, fd.o #83622; Simon McVittie)

• Reduce default for maximum Unix file descriptors passed per message
  from 1024 to 16, preventing a uid with the default maximum number of
  connections from exhausting the system bus' file descriptors under
  Linux's default rlimit. Distributors or system administrators with a
  more restrictive fd limit may wish to reduce these limits further.

  Additionally, on Linux this prevents a second denial of service
  in which the dbus-daemon can be made to exceed the maximum number
  of fds per sendmsg() and disconnect the process that would have
  received them.
  (CVE-2014-3636, fd.o #82820; Alban Crequy)

• Disconnect connections that still have a fd pending unmarshalling after
  a new configurable limit, pending_fd_timeout (defaulting to 150 seconds),
  removing the possibility of creating an abusive connection that cannot be
  disconnected by setting up a circular reference to a connection's
  file descriptor.
  (CVE-2014-3637, fd.o #80559; Alban Crequy)

• Reduce default for maximum pending replies per connection from 8192 to 128,
  mitigating an algorithmic complexity denial-of-service attack
  (CVE-2014-3638, fd.o #81053; Alban Crequy)

• Reduce default for authentication timeout on the system bus from
  30 seconds to 5 seconds, avoiding denial of service by using up
  all unauthenticated connection slots; and when all unauthenticated
  connection slots are used up, make new connection attempts block
  instead of disconnecting them.
  (CVE-2014-3639, fd.o #80919; Alban Crequy)

Other fixes:

• Check for libsystemd from systemd >= 209, falling back to
  the older separate libraries if not found (Umut Tezduyar Lindskog,
  Simon McVittie)

• On Linux, use prctl() to disable core dumps from a test executable
  that deliberately raises SIGSEGV to test dbus-daemon's handling
  of that condition (fd.o #83772, Simon McVittie)

• Fix compilation with --enable-stats (fd.o #81043, Gentoo #507232;
  Alban Crequy)

• Improve documentation for running tests on Windows (fd.o #41252,
  Ralf Habacker)

D-Bus 1.8.6 (2014-06-02)
==

Security fixes:

• On Linux ≥ 2.6.37-rc4, if sendmsg() fails with ETOOMANYREFS, silently drop
  the message. This prevents an attack in which a malicious client can
  make dbus-daemon disconnect a system service, which is a local
  denial of service.
  (fd.o #80163, CVE-2014-3532; Alban Crequy)

• Track remaining Unix file descriptors correctly when more than one
  message in quick succession contains fds. This prevents another attack
  in which a malicious client can make dbus-daemon disconnect a system
  service.
  (fd.o #79694, fd.o #80469, CVE-2014-3533; Alejandro Martínez Suárez,
  Simon McVittie, Alban Crequy)

Other fixes:

• When dbus-launch --exit-with-session starts a dbus-daemon but then cannot
  attach to a session, kill the dbus-daemon as intended
  (fd.o #74698, Роман Донченко)

D-Bus 1.8.4 (2014-06-10)
==

Security fix:

• Alban Crequy at Collabora Ltd. discovered and fixed a denial-of-service
  flaw in dbus-daemon, part of the reference implementation of D-Bus.
  Additionally, in highly unusual environments the same flaw could lead to
  a side channel between processes that should not be able to communicate.
  (CVE-2014-3477, fd.o #78979)

D-Bus 1.8.2 (2014-04-30)
==

The “nobody wants red” release.

Enhancements:

• in the CMake build system, add some hints for Linux users cross-compiling
  Windows D-Bus binaries to be able to run tests under Wine
  (fd.o #41252, Ralf Habacker)

• add Documentation key to dbus.service (fd.o #77447, Cameron Norman)

Fixes:

• in "dbus-uuidgen --ensure", try to copy systemd's /etc/machine-id
  to /var/lib/dbus/machine-id instead of generating an entirely new ID
  (fd.o #77941, Simon McVittie)

• if dbus-launch receives an X error very quickly, do not kill
  unrelated processes (fd.o #74698, Роман Донченко)

• on Windows, allow up to 8K connections to the dbus-daemon, instead of the
  previous 64 (fd.o #71297; Cristian Onet, Ralf Habacker)

• cope with \r\n newlines in regression tests, since on Windows,
  dbus-daemon.exe uses text mode (fd.o #75863, Руслан Ижбулатов)

D-Bus 1.8.0 (2014-01-20)
==

The “Wolverine distrusts my printer” release.

This starts a new stable branch. The 1.6.x branch is now considered to be
outdated, and will only receive fixes for serious bugs such as security
flaws. The 1.4.x and 1.2.x branches no longer have upstream support and
are unlikely to get any more releases, but if distributors still need to
support them, please share security patches via upstream.

Summary of changes since 1.6.x:

• libdbus always behaves as if dbus_threads_init_default() had been called
  (thread-safety by default)
• new dbus-run-session tool, replacing certain misuses of dbus-launch
• dbus-monitor can talk to outdated versions of dbus-daemon again
• new org.freedesktop.DBus.GetConnectionCredentials method
• GetConnectionUnixProcessID also works correctly on Windows, returning
  the Windows process ID
• GetConnectionWindowsSID returns the correct SID on Windows
• expat is required, libxml2 can no longer be used as a substitute
• the userDB cache is required, and cannot be disabled
• a 64-bit integer type (either int, long, long long or _int64) is required
• better systemd-journald integration on Linux
• fixed long-standing fd and array leaks when failing to parse a message
• fixed referenced-but-never-freed parent nodes (effectively memory leaks)
  when using certain object-path allocation patterns, notably in Avahi
• better defaults for Windows support
• better CMake support
• better portability to mingw32, FreeBSD, NetBSD, QNX and Hurd
• the source language for the man pages is now Docbook XML

Enhancements since 1.7.10:

• Enhance the CMake build system to check for GLib and compile/run
  a subset of the regression tests (fd.o #41252, #73495; Ralf Habacker)

Fixes since 1.7.10:

• don't rely on va_copy(), use DBUS_VA_COPY() wrapper (fd.o #72840,
  Ralf Habacker)

• fix compilation of systemd journal support on older systemd versions where
  sd-journal.h doesn't include syslog.h (fd.o #73455, Ralf Habacker)

• fix compilation on older MSVC versions by including stdlib.h
  (fd.o #73455, Ralf Habacker)

• Allow <allow_anonymous/> to appear in an included configuration file
  (fd.o #73475, Matt Hoosier)

Test behaviour changes since 1.7.10:

• If the tests crash with an assertion failure, they no longer default to
  blocking for a debugger to be attached. Set DBUS_BLOCK_ON_ABORT in the
  environment if you want the old behaviour.

• To improve debuggability, the dbus-daemon and dbus-daemon-eavesdrop tests
  can be run with an external dbus-daemon by setting
  DBUS_TEST_DAEMON_ADDRESS in the environment. Test-cases that require
  an unusually-configured dbus-daemon are skipped.

D-Bus 1.7.10 (2014-01-06)
==

The “weighted companion cube” release.

This is a release candidate for D-Bus 1.8.

D-Bus Specification 0.23:

• don't require messages with no INTERFACE to be dispatched
  (fd.o #68597, Simon McVittie)

• document "tcp:bind=..." and "nonce-tcp:bind=..." (fd.o #72301,
  Chengwei Yang)

• define "listenable" and "connectable" addresses, and discuss
  the difference (fd.o #61303, Simon McVittie)

Enhancements:

• support printing Unix file descriptors in dbus-send, dbus-monitor
  (fd.o #70592, Robert Ancell)

• don't install systemd units if --disable-systemd is given
  (fd.o #71818, Chengwei Yang)

Fixes:

• don't leak memory on out-of-memory while listing activatable or
  active services (fd.o #71526, Radoslaw Pajak)

• fix undefined behaviour in a regression test (fd.o #69924, DreamNik)

• escape Unix socket addresses correctly (fd.o #46013, Chengwei Yang)

• on SELinux systems, don't assume that SECCLASS_DBUS, DBUS__ACQUIRE_SVC
  and DBUS__SEND_MSG are numerically equal to their values in the
  reference policy (fd.o #88719, osmond sun)

• define PROCESS_QUERY_LIMITED_INFORMATION if missing from MinGW < 4 headers
  (fd.o #71366, Matt Fischer)

• define WIN32_LEAN_AND_MEAN to avoid conflicts between winsock.h and
  winsock2.h (fd.o #71405, Matt Fischer)

• do not return failure from _dbus_read_nonce() with no error set,
  preventing a potential crash (fd.o #72298, Chengwei Yang)

• on BSD systems, avoid some O(1)-per-process memory and fd leaks in kqueue,
  preventing test failures (fd.o #69332, fd.o #72213; Chengwei Yang)

• fix warning spam on Hurd by not trying to set SO_REUSEADDR on Unix sockets,
  which doesn't do anything anyway on at least Linux and FreeBSD
  (fd.o #69492, Simon McVittie)

• fix use of TCP sockets on FreeBSD and Hurd by tolerating EINVAL from
  sendmsg() with SCM_CREDS (retrying with plain send()), and looking
  for credentials more correctly (fd.o #69492, Simon McVittie)

• ensure that tests run with a temporary XDG_RUNTIME_DIR to avoid
  getting mixed up in XDG/systemd "user sessions" (fd.o #61301,
  Simon McVittie)

• refresh cached policy rules for existing connections when bus
  configuration changes (fd.o #39463, Chengwei Yang)

D-Bus 1.7.8 (2013-11-01)
==

The “extreme hills” release.

Dependencies:

• If systemd support is enabled, libsystemd-journal is now required.

Enhancements:

• When activating a non-systemd service under systemd, annotate its
  stdout/stderr with its bus name in the Journal. Known limitation:
  because the socket is opened before forking, the process will still be
  logged as if it had dbus-daemon's process ID and user ID.
  (fd.o #68559, Chengwei Yang)

• Document more configuration elements in dbus-daemon(1)
  (fd.o #69125, Chengwei Yang)

Fixes:

• Don't leak string arrays or fds if dbus_message_iter_get_args_valist()
  unpacks them and then encounters an error (fd.o #21259, Chengwei Yang)

• If compiled with libaudit, retain CAP_AUDIT_WRITE so we can write
  disallowed method calls to the audit log, fixing a regression in 1.7.6
  (fd.o #49062, Colin Walters)

• path_namespace='/' in match rules incorrectly matched nothing; it
  now matches everything. (fd.o #70799, Simon McVittie)

D-Bus 1.7.6 (2013-10-09)
==

The “CSI Shrewsbury” release.

Build-time configuration changes:

• Directory change notification via dnotify on Linux is no longer
  supported; it hadn't compiled successfully since 2010 in any case.
  If you don't have inotify (Linux) or kqueue (*BSD), you will need
  to send SIGHUP to the dbus-daemon when its configuration changes.
  (fd.o #33001, Chengwei Yang)

• Compiling with --disable-userdb-cache is no longer supported;
  it didn't work since at least 2008, and would lead to an extremely
  slow dbus-daemon even it worked. (fd.o #15589, #17133, #66947;
  Chengwei Yang)

• The DBUS_DISABLE_ASSERTS CMake option didn't actually disable most
  assertions. It has been renamed to DBUS_DISABLE_ASSERT to be consistent
  with the Autotools build system. (fd.o #66142, Chengwei Yang)

• --with-valgrind=auto enables Valgrind instrumentation if and only if
  valgrind headers are available. The default is still --with-valgrind=no.
  (fd.o #56925, Simon McVittie)

Dependencies:

• Platforms with no 64-bit integer type are no longer supported.
  (fd.o #65429, Simon McVittie)

• GNU make is now (documented to be) required. (fd.o #48277, Simon McVittie)

• Full test coverage no longer requires dbus-glib, although the tests do not
  exercise the shared library (only a static copy) if dbus-glib is missing.
  (fd.o #68852, Simon McVittie)

Enhancements:

• D-Bus Specification 0.22
  · Document GetAdtAuditSessionData() and
    GetConnectionSELinuxSecurityContext() (fd.o #54445, Simon)
  · Fix example .service file (fd.o #66481, Chengwei Yang)
  · Don't claim D-Bus is "low-latency" (lower than what?), just
    give factual statements about it supporting async use
    (fd.o #65141, Justin Lee)
  · Document the contents of .service files, and the fact that
    system services' filenames are constrained
    (fd.o #66608; Simon McVittie, Chengwei Yang)

• Be thread-safe by default on all platforms, even if
  dbus_threads_init_default() has not been called. For compatibility with
  older libdbus, library users should continue to call
  dbus_threads_init_default(): it is harmless to do so.
  (fd.o #54972, Simon McVittie)

• Add GetConnectionCredentials() method (fd.o #54445, Simon)

• New API: dbus_setenv(), a simple wrapper around setenv().
  Note that this is not thread-safe. (fd.o #39196, Simon)

• Add dbus-send --peer=ADDRESS (connect to a given peer-to-peer connection,
  like --address=ADDRESS in previous versions) and dbus-send --bus=ADDRESS
  (connect to a given bus, like dbus-monitor --address=ADDRESS).
  dbus-send --address still exists for backwards compatibility,
  but is no longer documented. (fd.o #48816, Andrey Mazo)

• Windows-specific:
  · "dbus-daemon --nofork" is allowed on Windows again. (fd.o #68852,
    Simon McVittie)

Fixes:

• Avoid an infinite busy-loop if a signal interrupts waitpid()
  (fd.o #68945, Simon McVittie)

• Clean up memory for parent nodes when objects are unexported
  (fd.o #60176, Thomas Fitzsimmons)

• Make dbus_connection_set_route_peer_messages(x, FALSE) behave as
  documented. Previously, it assumed its second parameter was TRUE.
  (fd.o #69165, Chengwei Yang)

• Escape addresses containing non-ASCII characters correctly
  (fd.o #53499, Chengwei Yang)

• Document <servicedir> search order correctly (fd.o #66994, Chengwei Yang)

• Don't crash on "dbus-send --session / x.y.z" which regressed in 1.7.4.
  (fd.o #65923, Chengwei Yang)

• If malloc() returns NULL in _dbus_string_init() or similar, don't free
  an invalid pointer if the string is later freed (fd.o #65959, Chengwei Yang)

• If malloc() returns NULL in dbus_set_error(), don't va_end() a va_list
  that was never va_start()ed (fd.o #66300, Chengwei Yang)

• fix build failure with --enable-stats (fd.o #66004, Chengwei Yang)

• fix a regression test on platforms with strict alignment (fd.o #67279,
  Colin Walters)

• Avoid calling function parameters "interface" since certain Windows headers
  have a namespace-polluting macro of that name (fd.o #66493, Ivan Romanov)

• Assorted Doxygen fixes (fd.o #65755, Chengwei Yang)

• Various thread-safety improvements to static variables (fd.o #68610,
  Simon McVittie)

• Make "make -j check" work (fd.o #68852, Simon McVittie)

• Fix a NULL pointer dereference on an unlikely error path
  (fd.o #69327, Sviatoslav Chagaev)

• Improve valgrind memory pool tracking (fd.o #69326,
  Sviatoslav Chagaev)

• Don't over-allocate memory in dbus-monitor (fd.o #69329,
  Sviatoslav Chagaev)

• dbus-monitor can monitor dbus-daemon < 1.5.6 again
  (fd.o #66107, Chengwei Yang)

• Unix-specific:
  · If accept4() fails with EINVAL, as it can on older Linux kernels
    with newer glibc, try accept() instead of going into a busy-loop.
    (fd.o #69026, Chengwei Yang)
  · If socket() or socketpair() fails with EINVAL or EPROTOTYPE,
    for instance on Hurd or older Linux with a new glibc, try without
    SOCK_CLOEXEC. (fd.o #69073; Pino Toscano, Chengwei Yang)
  · Fix a file descriptor leak on an error code path.
    (fd.o #69182, Sviatoslav Chagaev)
  · dbus-run-session: clear some unwanted environment variables
    (fd.o #39196, Simon)
  · dbus-run-session: compile on FreeBSD (fd.o #66197, Chengwei Yang)
  · Don't fail the autolaunch test if there is no DISPLAY (fd.o #40352, Simon)
  · Use dbus-launch from the builddir for testing, not the installed copy
    (fd.o #37849, Chengwei Yang)
  · Fix compilation if writev() is unavailable (fd.o #69409,
    Vasiliy Balyasnyy)
  · Remove broken support for LOCAL_CREDS credentials passing, and
    document where each credential-passing scheme is used (fd.o #60340,
    Simon McVittie)
  · Make autogen.sh work on *BSD by not assuming GNU coreutils functionality
    (fd.o #35881, #69787; Chengwei Yang)
  · dbus-monitor: be portable to NetBSD (fd.o #69842, Chengwei Yang)
  · dbus-launch: stop using non-portable asprintf (fd.o #37849, Simon)
  · Improve error reporting from the setuid activation helper (fd.o #66728,
    Chengwei Yang)

• Windows-specific:
  · Remove unavailable command-line options from 'dbus-daemon --help'
    (fd.o #42441, Ralf Habacker)
  · Add support for looking up local TCPv4 clients' credentials on
    Windows XP via the undocumented AllocateAndGetTcpExTableFromStack
    function (fd.o #66060, Ralf Habacker)
  · Fix insufficient dependency-tracking (fd.o #68505, Simon McVittie)
  · Don't include wspiapi.h, fixing a compiler warning (fd.o #68852,
    Simon McVittie)

• Internal changes:
  · add DBUS_ENABLE_ASSERT, DBUS_ENABLE_CHECKS for less confusing
    conditionals (fd.o #66142, Chengwei Yang)
  · improve verbose-mode output (fd.o #63047, Colin Walters)
  · consolidate Autotools and CMake build (fd.o #64875, Ralf Habacker)
  · fix various unused variables, unusual build configurations
    etc. (fd.o #65712, #65990, #66005, #66257, #69165, #69410, #70218;
    Chengwei Yang, Vasiliy Balyasnyy)

D-Bus 1.7.4 (2013-06-13)
==

The “but is your thread-safety thread-safe?” release.

Security fixes:

• CVE-2013-2168: Fix misuse of va_list that could be used as a denial
  of service for system services. Vulnerability reported by Alexandru Cornea.
  (Simon)

Dependencies:

• The Windows version of libdbus now contains a C++ source file, used
  to provide global initialization when the library is loaded.
  gcc (mingw*) users should ensure that g++ is also installed.

• The libxml2-based configuration reader (which hasn't worked for 2.5 years,
  and was never the recommended option) has been removed. Expat is now a
  hard dependency.

Enhancements:

• It should now be safe to call dbus_threads_init_default() from any thread,
  at any time. Authors of loadable modules and plugins that use libdbus
  should consider doing so during initialization.
  (fd.o #54972, Simon McVittie)

• Improve dbus-send documentation and command-line parsing (fd.o #65424,
  Chengwei Yang)

Unix-specific:
  · dbus-run-session: experimental new tool to start a temporary D-Bus
    session, e.g. for regression tests or a text console, replacing
    certain uses of dbus-launch which weren't really correct
    (fd.o #39196, Simon)

Other fixes:

• In dbus-daemon, don't crash if a .service file starts with key=value
  (fd.o #60853, Chengwei Yang)

• Unix-specific:
  · Fix a crash similar to CVE-2013-2168 the first time we try to use syslog
    on a platform not defining LOG_PERROR, such as Solaris or QNX.
    This regressed in 1.7.0. (Simon)
  · Fix an assertion failure if we try to activate systemd services before
    systemd connects to the bus (fd.o #50199, Chengwei Yang)
  · Avoid compiler warnings for ignoring the return from write()
    (Chengwei Yang)

• Windows-specific:
  · Under cmake, install runtime libraries (DLLs) into bin/ instead of lib/
    so that Windows finds them (fd.o #59733, Ralf Habacker)

D-Bus 1.7.2 (2013-04-25)
==

The “only partially opaque” release.

Configuration changes:

• On non-QNX Unix platforms, the default limit on fds per message in the
  session bus configuration has reduced from 4096 to 1024. The default
  limit used on the system bus was already 1024. On QNX, both limits are
  reduced further, to 128.

Enhancements:

• D-Bus Specification 0.21
  · Following Unicode Corrigendum #9, the noncharacters U+nFFFE, U+nFFFF,
    U+FDD0..U+FDEF are allowed in UTF-8 strings again. (fd.o #63072,
    Simon McVittie)

Fixes:

• Diagnose incorrect use of dbus_connection_get_data() with negative slot
  (i.e. before allocating the slot) rather than returning junk
  (fd.o #63127, Dan Williams)

• Fix a cmake build regression since 1.7.0 (fd.o #63682; Ralf Habacker,
  Simon McVittie)

• Unix-specific:
  · On Linux, link successfully with glibc 2.17 (fd.o #63166, Simon McVittie)
  · Under systemd, log to syslog only, not stderr, avoiding duplication
    (fd.o #61399, #39987; Colin Walters, Dagobert Michelsen)
  · Under systemd, remove unnecessary dependency on syslog.socket
    (fd.o #63531, Cristian Rodríguez)
  · Include alloca.h for alloca() if available, fixing compilation on
    Solaris 10 (fd.o #63071, Dagobert Michelsen)
  · Allow use of systemd-logind without the rest of systemd
    (fd.o #62585, Martin Pitt)
  · When built with CMake, link to librt and use the right path for
    meinproc's XSLT stylesheets (fd.o #61637, Ralf Habacker)
  · Reduce the default limit on number of fds per message to 128 under
    QNX, working around an arbitrary OS limit (fd.o #61176, Matt Fischer)

• Windows-specific:
  · Do not claim that all bus clients have the dbus-daemon's credentials;
    pick up local TCPv4 clients' credentials (process ID and security
    identifier, i.e. user) using GetExtendedTcpTable() (fd.o #61787,
    Ralf Habacker)

D-Bus 1.7.0 (2013-02-22)
==

The "Disingenuous Assertions" release.

This is a new development release, starting the 1.7.x branch. D-Bus 1.6
remains the recommended version for long-term-supported distributions
or the upcoming GNOME 3.8 release.

Build-time configuration changes:

• The --with-dbus-session-bus-default-address configure option is no longer
  supported. Use the new --with-dbus-session-bus-connect-address and
  --with-dbus-session-bus-listen-address options instead. On Windows, you
  usually want them to have the same argument; on Unix, the defaults are
  usually correct.

• Similarly, the DBUS_SESSION_BUS_DEFAULT_ADDRESS CMake variable is no longer
  supported; use the new DBUS_SESSION_BUS_LISTEN_ADDRESS and
  DBUS_SESSION_BUS_CONNECT_ADDRESS variables instead.

• cmake/cross-compile.sh has been removed. Instead, please use a
  cross-toolchain file (-DCMAKE_TOOLCHAIN_FILE) as documented at
  <http://www.vtk.org/Wiki/CMake_Cross_Compiling>; or use Autotools
  as documented in "info automake Cross-Compilation", and set
  PKG_CONFIG_PATH appropriately.

Requirements:

• Man pages now require xmlto (or either xmlto or meinproc, if using CMake).
• man2html is no longer used.

Enhancements:

• D-Bus Specification 0.20
  · actually say that /org/freedesktop/DBus is the object that
    implements o.fd.DBus (fd.o #51865, Colin Walters)
  · various reorganisation for better clarity (fd.o #38252, Simon McVittie)
  · stop claiming that all basic types work just like INT32 (strings don't!)

• The "source code" for the man pages is now Docbook XML, eliminating
  the outdated duplicate copies used when building with CMake.
  (fd.o #59805; Ralf Habacker, Simon McVittie)

Fixes:

• In the activation helper, when compiled for tests, do not reset the system
  bus address, fixing the regression tests. (fd.o #52202, Simon)

• Fix building with Valgrind 3.8, at the cost of causing harmless warnings
  with Valgrind 3.6 on some compilers (fd.o #55932, Arun Raghavan)

• Merge <servicehelper> from system-local.conf if necessary (fd.o #51560,
  Krzysztof Konopko)

• Under CMake, prefer xmlto over meinproc (fd.o #59733, Ralf Habacker)

• Stop duplicating CMake's own logic to find libexpat
  (fd.o #59733, Ralf Habacker)

• Don't assume CMake host and build system are the same (fd.o #59733,
  Ralf Habacker)

• Avoid deprecation warnings for GLib 2.35 (fd.o #59971, Simon McVittie)

• Unix-specific:
  · Check for functions in libpthread correctly, fixing compilation on
    (at least) OpenBSD (fd.o #47239, Simon)
  · Don't leak temporary fds pointing to /dev/null (fd.o #56927,
    Michel HERMIER)
  · Update sd-daemon.[ch] from systemd (fd.o #60681)
  · Add partial support for QNX (fd.o #60339, fd.o #61176; Matt Fischer)

• Windows-specific:
  · The default session bus listening and connecting address is now
    "autolaunch:", which makes D-Bus on Windows interoperate with itself
    and GDBus "out of the box". Use the configure options and cmake variables
    described above if you require a different autolaunch scope.
    (fd.o #38201, Simon McVittie)
  · Avoid a CMake warning under Cygwin (fd.o #59401, Ralf Habacker)

• Create session.d, system.d directories under CMake (fd.o #41319,
  Ralf Habacker)

D-Bus 1.6.8 (2012-09-28)
==

The "Fix one thing, break another" release.

• Follow up to CVE-2012-3524: The additional hardening
  work to use __secure_getenv() as a followup to bug #52202
  broke certain configurations of gnome-keyring.  Given
  the difficulty of making this work without extensive
  changes to gnome-keyring, use of __secure_getenv() is
  deferred.

D-Bus 1.6.6 (2012-09-28)
==

The "Clear the environment in your setuid binaries, please" release.

• CVE-2012-3524: Don't access environment variables (fd.o #52202)
  Thanks to work and input from Colin Walters, Simon McVittie,
  Geoffrey Thomas, and others.
• Unix-specific:
  · Fix compilation on Solaris (fd.o #53286, Jonathan Perkin)
  · Work around interdependent headers on OpenBSD by including sys/types.h
    before each use of sys/socket.h (fd.o #54418, Brad Smith)

D-Bus 1.6.4 (2012-07-18)
==

• Detect that users are "at the console" correctly when configured with
  a non-default path such as --enable-console-auth-dir=/run/console
  (fd.o #51521, Dave Reisner)

• Remove an incorrect assertion from DBusTransport (fd.o #51657,
  Simon McVittie)

• Make --enable-developer default to "no" (regression in 1.6.2;
  fd.o #51657, Simon McVittie)

• Windows-specific:
  · Launch dbus-daemon correctly if its path contains a space
    (fd.o #49450, Wolfgang Baron)

D-Bus 1.6.2 (2012-06-27)
==

The "Ice Cabbage" release.

• Change how we create /var/lib/dbus so it works under Automake >= 1.11.4
  (fd.o #51406, Simon McVittie)

• Don't return from dbus_pending_call_set_notify with a lock held on OOM
  (fd.o #51032, Simon McVittie)

• Disconnect "developer mode" (assertions, verbose mode etc.) from
  Automake maintainer mode. D-Bus developers should now configure with
  --enable-developer. Automake maintainer mode is now on by default;
  distributions can disable it with --disable-maintainer-mode.
  (fd.o #34671, Simon McVittie)

• Automatically define DBUS_STATIC_BUILD in static-only Autotools builds,
  fixing linking when targeting Windows (fd.o #33973; william, Simon McVittie)

• Unix-specific:
  · Check for libpthread under CMake on Unix (fd.o #47237, Simon McVittie)

D-Bus 1.6.0 (2012-06-05)
==

The “soul of this machine has improved” release.

This version starts a new stable branch of D-Bus: only bug fixes will
be accepted into 1.6.x. Other changes will now go to the 1.7.x branch.

Summary of changes since 1.4.x:

• New requirements
  · PTHREAD_MUTEX_RECURSIVE on Unix
  · compiler support for 64-bit integers (int64_t or equivalent)

• D-Bus Specification v0.19

• New dbus-daemon features
  · <allow own_prefix="com.example.Service"/> rules allow the service to
    own names like com.example.Service.Instance3
  · optional systemd integration when checking at_console policies
  · --nopidfile option, mainly for use by systemd
  · path_namespace and arg0namespace may appear in match rules
  · eavesdropping is disabled unless the match rule contains eavesdrop=true

• New public API
  · functions to validate various string types (dbus_validate_path() etc.)
  · dbus_type_is_valid()
  · DBusBasicValue, a union of every basic type

• Bug fixes
  · removed an unsafe reimplementation of recursive mutexes
  · dbus-daemon no longer busy-loops if it has far too many file descriptors
  · dbus-daemon.exe --print-address works on Windows
  · all the other bug fixes from 1.4.20

• Other major implementation changes
  · on Linux, dbus-daemon uses epoll if supported, for better scalability
  · dbus_threads_init() ignores its argument and behaves like
    dbus_threads_init_default() instead
  · removed the per-connection link cache, improving dbus-daemon performance

• Developer features
  · optional Valgrind instrumentation (--with-valgrind)
  · optional Stats interface on the dbus-daemon (--enable-stats)
  · optionally abort whenever malloc() fails (--enable-embedded-tests
    and export DBUS_MALLOC_CANNOT_FAIL=1)

Changes since 1.5.12:

• Be more careful about monotonic time vs. real time, fixing DBUS_COOKIE_SHA1
  spec-compliance (fd.o #48580, David Zeuthen)

• Don't use install(1) within the source/build trees, fixing the build as
  non-root when using OpenBSD install(1) (fd.o #48217, Antoine Jacoutot)

• Add missing commas in some tcp and nonce-tcp addresses, and remove
  an unused duplicate copy of the nonce-tcp transport in Windows builds
  (fd.o #45896, Simon McVittie)

D-Bus 1.5.12 (2012-03-27)
==

The “Big Book of Science” release.

• Add public API to validate various string types:
  dbus_validate_path(), dbus_validate_interface(), dbus_validate_member(),
  dbus_validate_error_name(), dbus_validate_bus_name(), dbus_validate_utf8()
  (fd.o #39549, Simon McVittie)

• Turn DBusBasicValue into public API so bindings don't need to invent their
  own "union of everything" type (fd.o #11191, Simon McVittie)

• Enumerate data files included in the build rather than using find(1)
  (fd.o #33840, Simon McVittie)

• Add support for policy rules like <allow own_prefix="com.example.Service"/>
  in dbus-daemon (fd.o #46273, Alban Crequy)

• Windows-specific:
  · make dbus-daemon.exe --print-address (and --print-pid) work again
    on Win32, but not on WinCE (fd.o #46049, Simon McVittie)
  · fix duplicate case value when compiling against mingw-w64
    (fd.o #47321, Andoni Morales Alastruey)

D-Bus 1.5.10 (2012-02-21)
==

The "fire in Delerium" release.

On Unix platforms, PTHREAD_MUTEX_RECURSIVE (as specified in POSIX 2008 Base
and SUSv2) is now required.

• D-Bus Specification 0.19:
  · Formally define unique connection names and well-known bus names,
    and document best practices for interface, bus, member and error names,
    and object paths (fd.o #37095, Simon McVittie)
  · Document the search path for session and system services on Unix, and
    where they should be installed by build systems (fd.o #21620, fd.o #35306;
    Simon McVittie)
  · Document the systemd transport (fd.o #35232, Lennart Poettering)

• Make dbus_threads_init() use the same built-in threading implementation
  as dbus_threads_init_default(); the user-specified primitives that it
  takes as a parameter are now ignored (fd.o #43744, Simon McVittie)

• Allow all configured auth mechanisms, not just one (fd.o #45106,
  Pavel Strashkin)

• Improve cmake build system (Ralf Habacker):
  · simplify XML parser dependencies (fd.o #41027)
  · generate build timestamp (fd.o #41029)
  · only create batch files on Windows
  · fix option and cache syntax
  · add help-options target
  · share dbus-arch-deps.h.in with autotools rather than having our
    own version (fd.o #41033)

• Build tests successfully with older GLib, as found in e.g. Debian 6
  (fd.o #41219, Simon McVittie)

• Avoid use of deprecated GThread API (fd.o #44413, Martin Pitt)

• Build documentation correctly if man2html doesn't support filenames on
  its command-line (fd.o #43875, Jack Nagel)

• Improve test coverage. To get even more coverage, run the tests with
  DBUS_TEST_SLOW=1 (fd.o #38285, #42811; Simon McVittie)

• Reduce the size of the shared library by moving functionality only used
  by dbus-daemon, tests etc. into their internal library and deleting
  unused code (fd.o #34976, #39759; Simon McVittie)

• Add dbus-daemon --nopidfile option, overriding the configuration, for
  setups where the default configuration must include <pidfile/> to avoid
  breaking traditional init, but the pid file is in fact unnecessary; use
  it under systemd to improve startup time a bit (fd.o #45520,
  Lennart Poettering)

• Optionally (if configured --with-valgrind) add instrumentation to debug
  libdbus and associated tools more meaningfully under Valgrind
  (fd.o #37286, Simon McVittie)

• Improve the dbus-send(1) man page (fd.o #14005, Simon McVittie)

• Make dbus-protocol.h compatible with C++11 (fd.o #46147, Marc Mutz)

• If tests are enabled and DBUS_MALLOC_CANNOT_FAIL is set in the environment,
  abort on failure to malloc() (like GLib does), to turn runaway memory leaks
  into a debuggable core-dump if a resource limit is applied (fd.o #41048,
  Simon McVittie)

• Don't crash if realloc() returns NULL in a debug build (fd.o #41048,
  Simon McVittie)

• Unix-specific:
  · Replace our broken reimplementation of recursive mutexes, which has
    been broken since 2006, with an ordinary pthreads recursive mutex
    (fd.o #43744; Sigmund Augdal, Simon McVittie)
  · Use epoll(7) for a more efficient main loop in Linux; equivalent patches
    welcomed for other OSs' equivalents like kqueue, /dev/poll, or Solaris
    event ports (fd.o #33337; Simon McVittie, Ralf Habacker)
  · When running under systemd, use it instead of ConsoleKit to check
    whether to apply at_console policies (fd.o #39609, Lennart Poettering)
  · Avoid a highly unlikely fd leak (fd.o #29881, Simon McVittie)
  · Don't close invalid fd -1 if getaddrinfo fails (fd.o #37258, eXeC001er)
  · Don't touch ~/.dbus and ~/.dbus-keyrings when running 'make installcheck'
    (fd.o #41218, Simon McVittie)
  · Stop pretending we respect XDG_DATA_DIRS for system services: the launch
    helper doesn't obey environment variables to avoid privilege escalation
    attacks, so make the system bus follow the same rules
    (fd.o #21620, Simon McVittie)

• Windows-specific:
  · Find the dbus-daemon executable next to the shared library (fd.o #41558;
    Jesper Dam, Ralf Habacker)
  · Remove the faulty implementation of _dbus_condvar_wake_all (fd.o #44609,
    Simon McVittie)

D-Bus 1.5.8 (2011-09-21)
==

The "cross-metering" release.

In addition to dead code removal and refactoring, this release contains all
of the bugfixes from 1.4.16.

• Clean up dead code, and make more warnings fatal in development builds
  (fd.o #39231, fd.o #41012; Simon McVittie)

• If full test coverage is requested via --enable-tests, strictly require
  Python, pygobject and dbus-python, which are required by some tests; if not,
  and Python is missing, skip those tests rather than failing
  (fd.o #37847, Simon McVittie)

• When using cmake, provide the same version-info API in the installed headers
  as for autotools (DBUS_VERSION, etc.) (fd.o #40905, Ralf Habacker)

• Add a regression test for fd.o #38005 (fd.o #39836, Simon McVittie)

• Make "NOCONFIGURE=1 ./autogen.sh" not run configure (Colin Walters)

• Add _DBUS_STATIC_ASSERT and use it to check invariants (fd.o #39636,
  Simon McVittie)

• Fix duplicates in authors list (Ralf Habacker)

• Fix broken links from dbus-tutorial.html if $(htmldir) != $(docdir)
  (fd.o #39879, Chris Mayo)

• Fix a small memory leak, and a failure to report errors, when updating
  a service file entry for activation (fd.o #39230, Simon McVittie)

• Unix-specific:
  · Clean up (non-abstract) Unix sockets on bus daemon exit (fd.o #38656;
    Brian Cameron, Simon McVittie)
  · On systems that use libcap-ng but not systemd, drop supplemental groups
    when switching to the daemon user (Red Hat #726953, Steve Grubb)
  · Make the cmake build work again on GNU platforms (fd.o #29228,
    Simon McVittie)
  · Fix compilation on non-C99 systems that have inttypes.h but not stdint.h,
    like Solaris (fd.o #40313, Dagobert Michelsen)
  · Define CMSG_ALIGN, CMSG_LEN, CMSG_SPACE on Solaris < 10
    (fd.o #40235, Simon McVittie)
  · Cope with Unixes that don't have LOG_PERROR, like Solaris 10
    (fd.o #39987, Simon McVittie)
  · Cope with platforms whose vsnprintf violates both POSIX and C99, like
    Tru64, IRIX and HP-UX (fd.o #11668, Simon McVittie)

• Windows-specific:
  · Fix compilation on MSVC, which doesn't understand "inline" with its
    C99 meaning (fd.o #40000; Ralf Habacker, Simon McVittie)
  · Fix misuse of GPid in test/dbus-daemon.c (fd.o #40003, Simon McVittie)
  · Fix cross-compilation to Windows with Automake (fd.o #40003, Simon McVittie)

D-Bus 1.5.6 (2011-07-29)
==

The "weird, gravy-like aftertaste" release.

In addition to new features and refactoring, this release contains all of the
bugfixes from 1.4.14.

Potentially incompatible (Bustle and similar debugging tools will need
changes to work as intended):

• Do not allow match rules to "eavesdrop" (receive messages intended for a
  different recipient) by mistake: eavesdroppers must now opt-in to this
  behaviour by putting "eavesdrop='true'" in the match rule, which will
  not have any practical effect on buses where eavesdropping is not allowed
  (fd.o #37890, Cosimo Alfarano)

Other changes:

• D-Bus Specification version 0.18 (fd.o #37890, fd.o #39450, fd.o #38252;
  Cosimo Alfarano, Simon McVittie)
  · add the "eavesdrop" keyword to match rules
  · define eavesdropping, unicast messages and broadcast messages
  · stop claiming that match rules are needed to match unicast messages to you
  · promote the type system to be a top-level section

• Use DBUS_ERROR_OBJECT_PATH_IN_USE if dbus_connection_try_register_object_path
  or dbus_connection_try_register_fallback fails, not ...ADDRESS_IN_USE,
  and simplify object-path registration (fd.o #38874, Jiří Klimeš)

• Consistently use atomic operations on everything that is ever manipulated
  via atomic ops, as was done for changes to DBusConnection's refcount in
  1.4.12 (fd.o #38005, Simon McVittie)

• Fix a file descriptor leak when connecting to a TCP socket (fd.o #37258,
  Simon McVittie)

• Make "make check" in a clean tree work, by not running tests until
  test data has been set up (fd.o #34405, Simon McVittie)

• The dbus-daemon no longer busy-loops if it has a very large number of file
  descriptors (fd.o #23194, Simon McVittie)

• Refactor message flow through dispatching to avoid locking violations if
  the bus daemon's message limit is hit; remove the per-connection link cache,
  which was meant to improve performance, but now reduces it (fd.o #34393,
  Simon McVittie)

• Some cmake fixes (Ralf Habacker)

• Remove dead code, mainly from DBusString (fd.o #38570, fd.o #39610;
  Simon McVittie, Lennart Poettering)

• Stop storing two extra byte order indicators in each D-Bus message
  (fd.o #38287, Simon McVittie)

• Add an optional Stats interface which can be used to get statistics from
  a running dbus-daemon if enabled at configure time with --enable-stats
  (fd.o #34040, Simon McVittie)

• Fix various typos (fd.o #27227, fd.o #38284; Sascha Silbe, Simon McVittie)

• Documentation (fd.o #36156, Simon McVittie):
  · let xsltproc be overridden as usual: ./configure XSLTPROC=myxsltproc
  · install more documentation automatically, including man2html output
  · put dbus.devhelp in the right place (it must go in ${htmldir})

• Unix-specific:
  · look for system services in /lib/dbus-1/system-services in addition to all
    the other well-known locations; note that this should always be /lib,
    even on platforms where shared libraries on the root FS would go in /lib64,
    /lib/x86_64-linux-gnu or similar (fd.o #35229, Lennart Poettering)
  · opt-in to fd passing on Solaris (fd.o #33465, Simon McVittie)

• Windows-specific (Ralf Habacker):
  · fix use of a mutex for autolaunch server detection
  · don't crash on malloc failure in _dbus_printf_string_upper_bound

D-Bus 1.5.4 (2011-06-10)
==

Security (local denial of service):

• Byte-swap foreign-endian messages correctly, preventing a long-standing
  local DoS if foreign-endian messages are relayed through the dbus-daemon
  (backporters: this is git commit c3223ba6c401ba81df1305851312a47c485e6cd7)
  (CVE-2011-2200, fd.o #38120, Debian #629938; Simon McVittie)

New things:

• The constant to use for an infinite timeout now has a name,
  DBUS_TIMEOUT_INFINITE. It is numerically equivalent to 0x7fffffff (INT32_MAX)
  which can be used for source compatibility with older versions of libdbus.

• If GLib and DBus-GLib are already installed, more tests will be built,
  providing better coverage. The new tests can also be installed via
      ./configure --enable-installed-tests
  for system integration testing, if required. (fd.o #34570, Simon McVittie)

Changes:

• Consistently use atomic operations for the DBusConnection's refcount,
  fixing potential threading problems (fd.o #38005, Simon McVittie)

• Don't use -Wl,--gc-sections by default: in practice the size decrease is
  small (300KiB on x86-64) and it frequently doesn't work in unusual
  toolchains. To optimize for minimum installed size, you should benchmark
  various possibilities for CFLAGS and LDFLAGS, and set the best flags for
  your particular toolchain at configure time. (fd.o #33466, Simon McVittie)

• Use #!/bin/sh for run-with-tmp-session-bus.sh, making it work on *BSD
  (fd.o #35880, Timothy Redaelli)

• Use ln -fs to set up dbus for systemd, which should fix reinstallation
  when not using a DESTDIR (fd.o #37870, Simon McVittie)

• Windows-specific changes:
  · don't try to build dbus-daemon-launch-helper (fd.o #37838, Mark Brand)

D-Bus 1.5.2 (2011-06-01)
==

The "Boar Hunter" release.

Notes for distributors:

  This version of D-Bus no longer uses -fPIE by default. Distributions wishing
  to harden the dbus-daemon and dbus-launch-helper can re-enable this if their
  toolchain supports it reliably, via something like:

    ./configure CFLAGS=-fPIE LDFLAGS="-pie -Wl,-z,relro"

  or by using distribution-specific wrappers such as Debian's hardening-wrapper.

Changes:

  • D-Bus Specification v0.17
    · Reserve the extra characters used in signatures by GVariant
      (fd.o #34529, Simon McVittie)
    · Define the ObjectManager interface (fd.o #34869, David Zeuthen)
  • Don't force -fPIE: distributions and libtool know better than we do whether
    it's desirable (fd.o #16621, fd.o #27215; Simon McVittie)
  • Allow --disable-gc-sections, in case your toolchain offers the
    -ffunction-sections, -fdata-sections and -Wl,--gc-sections options
    but they're broken, as seen on Solaris (fd.o #33466, Simon McVittie)
  • Install dbus-daemon and dbus-daemon-launch-helper in a more normal way
    (fd.o #14512; Simon McVittie, loosely based on a patch from Luca Barbato)
  • Ensure that maintainers upload documentation with the right permissions
    (fd.o #36130, Simon McVittie)
  • Don't force users of libdbus to be linked against -lpthread, -lrt
    (fd.o #32827, Simon McVittie)
  • Log system-bus activation information to syslog (fd.o #35705,
    Colin Walters)
  • Log messages dropped due to quotas to syslog (fd.o #35358,
    Simon McVittie)
  • Make the nonce-tcp transport work on Unix (fd.o #34569, Simon McVittie)
  • On Unix, if /var/lib/dbus/machine-id cannot be read, try /etc/machine-id
    (fd.o #35228, Lennart Poettering)
  • In the regression tests, don't report fds as "leaked" if they were open
    on startup (fd.o #35173, Simon McVittie)
  • Make dbus-monitor bail out if asked to monitor more than one bus,
    rather than silently using the last one (fd.o #26548, Will Thompson)
  • Clarify documentation (fd.o #35182, Simon McVittie)
  • Clean up minor dead code and some incorrect error handling
    (fd.o #33128, fd.o #29881; Simon McVittie)
  • Check that compiler options are supported before using them (fd.o #19681,
    Simon McVittie)
  • Windows:
    • Remove obsolete workaround for winioctl.h (fd.o #35083, Ralf Habacker)

D-Bus 1.5.0 (2011-04-11)
==

The "you never know when you need to tow something from your giant
flying shark" release.

  • D-Bus Specification v0.16
    · Add support for path_namespace and arg0namespace in match rules
      (fd.o #24317, #34870; Will Thompson, David Zeuthen, Simon McVittie)
    · Make argNpath support object paths, not just object-path-like strings,
      and document it better (fd.o #31818, Will Thompson)
  • Let the bus daemon implement more than one interface (fd.o #33757,
    Simon McVittie)
  • Optimize _dbus_string_replace_len to reduce waste (fd.o #21261,
    Roberto Guido)
  • Require user intervention to compile with missing 64-bit support
    (fd.o #35114, Simon McVittie)
  • Add dbus_type_is_valid as public API (fd.o #20496, Simon McVittie)
  • Raise UnknownObject instead of UnknownMethod for calls to methods on
    paths that are not part of the object tree, and UnknownInterface for calls
    to unknown interfaces in the bus daemon (fd.o #34527, Lennart Poettering)

D-Bus 1.4.8 (2011-04-08)
==

The "It's like the beginning of a lobster" release.

  • Rename configure.in to configure.ac, and update it to modern conventions
    (fd.o #32245; Javier Jardón, Simon McVittie)
  • Correctly give XDG_DATA_HOME priority over XDG_DATA_DIRS (fd.o #34496,
    Anders Kaseorg)
  • Prevent X11 autolaunching if $DISPLAY is unset or empty, and add
    --disable-x11-autolaunch configure option to prevent it altogether
    in embedded environments (fd.o #19997, NB#219964; Simon McVittie)
  • Install the documentation, and an index for Devhelp (fd.o #13495,
    Debian #454142; Simon McVittie, Matthias Clasen)
  • If checks are not disabled, check validity of string-like types and
    booleans when sending them (fd.o #16338, NB#223152; Simon McVittie)
  • Add UnknownObject, UnknownInterface, UnknownProperty and PropertyReadOnly
    errors to dbus-shared.h (fd.o #34527, Lennart Poettering)
  • Break up a huge conditional in config-parser so gcov can produce coverage
    data (fd.o #10887, Simon McVittie)
  • List which parts of the Desktop Entry specification are applicable to
    .service files (fd.o #19159, Sven Herzberg)
  • Don't suppress service activation if two services have the same Exec=
    (fd.o #35750, Colin Walters)
  • Windows:
    · Avoid the name ELEMENT_TYPE due to namespace-pollution from winioctl.h
      (Andre Heinecke)
    · Include _dbus_path_is_absolute in libdbus on Windows, fixing compilation
      (fd.o #32805, Mark Brand)

D-Bus 1.4.6 (2010-02-17)
==

The "1, 2, miss a few, 99, 100" release.

  • Remove unfinished changes intended to support GTest-based tests,
    which were mistakenly included in 1.4.4

D-Bus 1.4.4 (2010-02-17)
==

  • Switch back to using even micro versions for stable releases; 1.4.1
    should have been called 1.4.2, so skip that version number
  • Don't leave bad file descriptors being watched when spawning processes,
    which could result in a busy-loop (fd.o #32992, NB#200248; possibly
    also LP#656134, LP#680444, LP#713157)
  • Check for MSG_NOSIGNAL correctly
  • Fix failure to detect abstract socket support (fd.o #29895)
  • Make _dbus_system_logv actually exit with DBUS_SYSTEM_LOG_FATAL
    (fd.o #32262, NB#180486)
  • Improve some error code paths (fd.o #29981, fd.o #32264, fd.o #32262,
    fd.o #33128, fd.o #33277, fd.o #33126, NB#180486)
  • Avoid possible symlink attacks in /tmp during compilation (fd.o #32854)
  • Tidy up dead code (fd.o #25306, fd.o #33128, fd.o #34292, NB#180486)
  • Improve gcc malloc annotations (fd.o #32710)
  • If the system bus is launched via systemd, protect it from the OOM killer
  • Documentation improvements (fd.o #11190)
  • Avoid readdir_r, which is difficult to use correctly (fd.o #8284,
    fd.o #15922, LP#241619)
  • Cope with invalid files in session.d, system.d (fd.o #19186,
    Debian #230231)
  • Don't distribute generated files that embed our builddir (fd.o #30285,
    fd.o #34292)
  • Raise the system bus's fd limit to be sufficient for its configuration
    (fd.o #33474, LP#381063)
  • Fix syslog string processing
  • Ignore -Waddress
  • Remove broken gcov parsing code and --enable-gcov, and replace them
    with lcov HTML reports and --enable-compiler-coverage (fd.o #10887)
  • Windows:
    · avoid live-lock in Windows CE due to unfair condition variables
  • OpenBSD:
    · support credentials-passing (fd.o #32542)
  • Solaris:
    · opt-in to thread safety (fd.o #33464)

D-Bus 1.4.1 (20 December 2010)
==

 • Fix for CVE-2010-4352: sending messages with excessively-nested variants can
   crash the bus. The existing restriction to 64-levels of nesting previously
   only applied to the static type signature; now it also applies to dynamic
   nesting using variants. Thanks to Rémi Denis-Courmont for discoving this
   issue.
 • OS X portability fixes, including launchd support.
 • Windows autolaunch improvements.
 • Various bug fixes.

D-Bus 1.4.0 (6 Sep 2010)
==
 - systemd hookup

D-Bus 1.3.1 (23 June 2010)
==
 - New standardized PropertiesChanged signal in the properties interface
 - Various portability fixes, in particular to Windows platforms
 - Support forking bus services, for compatibility

D-Bus 1.3.0 (29 July 2009)
==
 - ability for dbus-send to send to any bus (--address)
 - file descriptor passing on Unix socket transports
 - use of GCC atomic intrinsics for better processor support
   (requires -march=i486 or above for x86 compilation)
 - thread-safe FD_CLOEXEC setting on recent Linux kernels (2.6.24-27 and up)
   and glibc (2.9 for pipe2 and 2.10 for accept4)
 - feature negotiation in the bus daemon<|MERGE_RESOLUTION|>--- conflicted
+++ resolved
@@ -1,7 +1,6 @@
 D-Bus 1.11.14 (UNRELEASED)
 ==
 
-<<<<<<< HEAD
 Dependencies:
 
 • SELinux support requires at least libselinux 2.0.86 as explicit
@@ -78,26 +77,12 @@
 
 Fixes:
 
+• Fix a reference leak when blocking on a pending call on a connection
+  that has been disconnected (fd.o #101481, Shin-ichi MORITA)
+
 • Don't put timestamps in the Doxygen-generated documentation,
   or hard-code the build directory into builds with embedded tests,
   for reproducible builds (fd.o #100692, Simon McVittie)
-=======
-Fixes:
-
-• Fix a reference leak when blocking on a pending call on a connection
-  that has been disconnected (fd.o #101481, Shin-ichi MORITA)
-
-• Don't put timestamps in the Doxygen-generated documentation, for
-  closer-to-reproducible builds (fd.o #100692, Simon McVittie)
-
-• Avoid an assertion failure when connecting to a semicolon-separated
-  series of addresses, one of which fails (fd.o #101257, Simon McVittie)
-
-Documentation:
-
-• Update git URIs in HACKING document to sync up with cgit.freedesktop.org
-  (fd.o #100715, Simon McVittie)
->>>>>>> e570dfd9
 
 • Fix some integration test issues (fd.o #100686, Simon McVittie)
 
@@ -106,6 +91,11 @@
 • If we somehow get an autolaunch address with multiple semicolon-separated
   components, and they don't work, don't invalidly "pile up" errors
   (fd.o #101257, Simon McVittie)
+
+Documentation:
+
+• Update git URIs in HACKING document to sync up with cgit.freedesktop.org
+  (fd.o #100715, Simon McVittie)
 
 D-Bus 1.11.12 (2017-04-07)
 ==
