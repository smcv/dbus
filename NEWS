--- conflicted
+++ resolved
@@ -39,18 +39,10 @@
   out) on entropy-starved embedded systems.
   (fd.o #101858, Simon McVittie)
 
-<<<<<<< HEAD
-D-Bus 1.11.16 (2017-07-27)
-=======
-• Increase listen() backlog of AF_UNIX sockets to the maximum possible,
-  minimizing failed connections under heavy load
-  (fd.o #95264, Lennart Poettering)
-
 • Avoid a -Werror=declaration-after-statement build failure on Solaris
   (fd.o #102145, Alan Coopersmith)
 
-D-Bus 1.10.22 (2017-07-27)
->>>>>>> 4a2e7024
+D-Bus 1.11.16 (2017-07-27)
 ==
 
 The “south facing garden” release.
