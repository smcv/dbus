--- conflicted
+++ resolved
@@ -1,4 +1,3 @@
-<<<<<<< HEAD
 D-Bus 1.9.0 (UNRELEASED)
 ==
 
@@ -35,11 +34,30 @@
   (fd.o #83583; Ralf Habacker, Simon McVittie)
 
 Fixes:
-=======
-D-Bus 1.8.10 (UNRELEASED)
-==
-
-...
+
+• fix an incorrect error message if a Unix socket path is too long
+  (fd.o #73887, Antoine Jacoutot)
+
+• in an MSYS/Cygwin environment, pass Unix-style filenames to xmlto,
+  fixing documentation generation (fd.o #75860, Руслан Ижбулатов)
+
+• in Unix with X11, avoid giving dbus-launch a misleading argv[0]
+  in ps(1) (fd.o #69716, Chengwei Yang)
+
+• avoid calling poll() with timeout < -1, which is considered invalid
+  on FreeBSD and NetBSD (fd.o #78480, Jaap Boender)
+
+• be portable to BSD-derived platforms where O_CLOEXEC is unavailable in libc
+  (like Mac OS X 10.6), or available in libc but unsupported by the kernel
+  (fd.o #77032; rmvsxop, OBATA Akio, Patrick Welche)
+
+• Fix include path for test/internal/*.c with cmake (Ralf Habacker)
+
+• Change DBUS_TYPE_G_BYTE_ARRAY reference in dbus-tutorial.xml
+  to the correct DBUS_TYPE_G_UCHAR_ARRAY (fd.o #80795, Thomas Haller)
+
+• in dbus-monitor, do not leak file descriptors that we have monitored
+  (fd.o #80603, Alban Crequy)
 
 D-Bus 1.8.8 (2014-09-16)
 ==
@@ -83,23 +101,6 @@
   (CVE-2014-3639, fd.o #80919; Alban Crequy)
 
 Other fixes:
->>>>>>> 8874d3a0
-
-• fix an incorrect error message if a Unix socket path is too long
-  (fd.o #73887, Antoine Jacoutot)
-
-• in an MSYS/Cygwin environment, pass Unix-style filenames to xmlto,
-  fixing documentation generation (fd.o #75860, Руслан Ижбулатов)
-
-• in Unix with X11, avoid giving dbus-launch a misleading argv[0]
-  in ps(1) (fd.o #69716, Chengwei Yang)
-
-• avoid calling poll() with timeout < -1, which is considered invalid
-  on FreeBSD and NetBSD (fd.o #78480, Jaap Boender)
-
-• be portable to BSD-derived platforms where O_CLOEXEC is unavailable in libc
-  (like Mac OS X 10.6), or available in libc but unsupported by the kernel
-  (fd.o #77032; rmvsxop, OBATA Akio, Patrick Welche)
 
 • Check for libsystemd from systemd >= 209, falling back to
   the older separate libraries if not found (Umut Tezduyar Lindskog,
@@ -112,16 +113,8 @@
 • Fix compilation with --enable-stats (fd.o #81043, Gentoo #507232;
   Alban Crequy)
 
-• Fix include path for test/internal/*.c with cmake (Ralf Habacker)
-
-• Change DBUS_TYPE_G_BYTE_ARRAY reference in dbus-tutorial.xml
-  to the correct DBUS_TYPE_G_UCHAR_ARRAY (fd.o #80795, Thomas Haller)
-
 • Improve documentation for running tests on Windows (fd.o #41252,
   Ralf Habacker)
-
-• in dbus-monitor, do not leak file descriptors that we have monitored
-  (fd.o #80603, Alban Crequy)
 
 D-Bus 1.8.6 (2014-06-02)
 ==
