<<<<<<< HEAD
D-Bus 1.9.6 (UNRELEASED)
=======
D-Bus 1.9.6 (2015-01-05)
>>>>>>> ae9d7149
==

The “I do have a bread knife” release.

<<<<<<< HEAD
=======
Security hardening:

• Do not allow calls to UpdateActivationEnvironment from uids other than
  the uid of the dbus-daemon. If a system service installs unsafe
  security policy rules that allow arbitrary method calls
  (such as CVE-2014-8148) then this prevents memory consumption and
  possible privilege escalation via UpdateActivationEnvironment.

  We believe that in practice, privilege escalation here is avoided
  by dbus-daemon-launch-helper sanitizing its environment; but
  it seems better to be safe.

• Do not allow calls to UpdateActivationEnvironment or the Stats interface
  on object paths other than /org/freedesktop/DBus. Some system services
  install unsafe security policy rules that allow arbitrary method calls
  to any destination, method and interface with a specified object path;
  while less bad than allowing arbitrary method calls, these security
  policies are still harmful, since dbus-daemon normally offers the
  same API on all object paths and other system services might behave
  similarly.

Other fixes:

• Add missing initialization so GetExtendedTcpTable doesn't crash on
  Windows Vista SP0 (fd.o #77008, Илья А. Ткаченко)

>>>>>>> ae9d7149
D-Bus 1.9.4 (2014-11-24)
==

The “extra-sturdy caramel” release.

Fixes:

• Partially revert the CVE-2014-3639 patch by increasing the default
  authentication timeout on the system bus from 5 seconds back to 30
  seconds, since this has been reported to cause boot regressions for
  some users, mostly with parallel boot (systemd) on slower hardware.

  On fast systems where local users are considered particularly hostile,
  administrators can return to the 5 second timeout (or any other value
  in milliseconds) by saving this as /etc/dbus-1/system-local.conf:

  <busconfig>
    <limit name="auth_timeout">5000</limit>
  </busconfig>

  (fd.o #86431, Simon McVittie)

• Add a message in syslog/the Journal when the auth_timeout is exceeded
  (fd.o #86431, Simon McVittie)

• Send back an AccessDenied error if the addressed recipient is not allowed
  to receive a message (and in builds with assertions enabled, don't
  assert under the same conditions). (fd.o #86194, Jacek Bukarewicz)

D-Bus 1.9.2 (2014-11-10)
==

The “structurally unsound flapjack” release.

Security fixes:

• Increase dbus-daemon's RLIMIT_NOFILE rlimit to 65536
  so that CVE-2014-3636 part A cannot exhaust the system bus'
  file descriptors, completing the incomplete fix in 1.8.8.
  (CVE-2014-7824, fd.o #85105; Simon McVittie, Alban Crequy)

Enhancements:

• D-Bus Specification version 0.25
  · new value 'const' for EmitsChangedSignal annotation
    (fd.o #72958, Lennart Poettering)
  · new ALLOW_INTERACTIVE_AUTHORIZATION flag, for PolicyKit and similar
    (fd.o #83449; Lennart Poettering, Simon McVittie)
  · annotate table of types with reserved/basic/container, and for
    basic types, fixed/string-like
  · clarify arbitrary limits by quoting them in mebibytes

• New API: add accessors for the ALLOW_INTERACTIVE_AUTHORIZATION flag
  (fd.o #83449, Simon McVittie)

• Add dbus-test-tool, a D-Bus swiss army knife with multiple subcommands,
  useful for debugging and performance testing:
  · dbus-test-tool spam: send repeated messages
  · dbus-test-tool echo: send an empty reply for all method calls
  · dbus-test-tool black-hole: do not reply to method calls
  (fd.o #34140; Alban Crequy, Simon McVittie, Will Thompson)

• Add support for process ID in credentials-passing on NetBSD
  (fd.o #69702, Patrick Welche)

• Add an example script to find potentially undesired match rules
  (fd.o #84598, Alban Crequy)

• Document the central assumption that makes our use of credentials-passing
  secure (fd.o #83499, Simon McVittie)

• Replace the dbus-glib section of the tutorial with a GDBus recommendation,
  and add some links to GDBus and QtDBus documentation (fd.o #25140,
  Simon McVittie)

Fixes:

• Use a less confusing NoReply message when disconnected with a reply pending
  (fd.o #76112, Simon McVittie)

• Make the .pc file relocatable by letting pkg-config do all variable
  expansion itself (fd.o #75858, Руслан Ижбулатов)

• Fix a build failure on platforms with kqueue, which regressed in 1.9.0
  (fd.o #85563, Patrick Welche)

• Consistently save errno after socket calls (fd.o #83625, Simon McVittie)

• In dbus-spawn, when the grandchild process exits due to a failed exec(),
  do not lose the exec() errno (fd.o #24821, Simon McVittie)

• Do not fail the tests if a parent process has leaked non-close-on-exec
  file descriptors to us (fd.o #73689, fd.o #83899; Simon McVittie)

• Do not fail the tests on Unix platforms with incomplete
  credentials-passing support, but do fail if we can't pass credentials
  on a platform where it is known to work: Linux, FreeBSD, OpenBSD, NetBSD
  (fd.o #69702, Simon McVittie)

• Detect accept4, dirfd, inotify_init1, pipe2, and Unix fd passing
  when building with cmake, and expand test coverage there
  (fd.o #73689; Ralf Habacker, Simon McVittie)

D-Bus 1.9.0 (2014-10-01)
==

The “tiered cheeses” release.

Requirements:

• Support for the systemd: (LISTEN_FDS) pseudo-transport on Linux now
  requires either the libsystemd or libsd-daemon shared library, dropping the
  embedded convenience copy of sd-daemon (fd.o #71818, Simon)

Build-time configuration changes:

• The Stats interface is now enabled by default, and locked-down to
  root-only on the system bus. Configure with --disable-stats
  to disable it altogether on memory- or disk-constrained systems,
  or see ${docdir}/examples/ to open it up to non-root users on the
  system bus or restrict access on the session bus.
  (fd.o #80759; Simon McVittie, Alban Crequy)

• The CMake build system now builds the same shared library name as Autotools
  on at least Linux and Windows:
  - on Linux (and perhaps other Unix platforms), it previously built
    libdbus-1.so, but now builds libdbus-1.so.3.* with development
    symlink libdbus-1.so and SONAME/symlink libdbus-1.so.3
  - on Windows, it previously built either libdbus-1.dll (release) or
    libdbus-1d.dll (debug), but now builds libdbus-1-3.dll, copied to
    libdbus-1.dll for compatibility with older applications.
  (fd.o #74117, Ralf Habacker)

Enhancements:

• D-Bus Specification version 0.24
  · document how to quote match rules (fd.o #24307, Simon McVittie)
  · explicitly say that most message types never expect a reply
    regardles of whether they have NO_REPLY_EXPECTED
    (fd.o #75749, Simon McVittie)

• on Unix platforms, disable Nagle's algorithm on TCP connections to improve
  initial latency (fd.o #75544, Matt Hoosier)

• use backtrace() if it is in -lexecinfo instead of libc, as on NetBSD
  (fd.o #69702, Patrick Welche)

• in dbus-monitor, print more information about file descriptors
  (fd.o #80603, Alban Crequy)

• do not install system bus configuration if built for Windows
  (fd.o #83583; Ralf Habacker, Simon McVittie)

• Add GetAllMatchRules to the Stats interface (fd.o #24307, Alban Crequy)

• Add a regression test for file descriptor passing (fd.o #83622,
  Simon McVittie)

Fixes:

• fix an incorrect error message if a Unix socket path is too long
  (fd.o #73887, Antoine Jacoutot)

• in an MSYS/Cygwin environment, pass Unix-style filenames to xmlto,
  fixing documentation generation (fd.o #75860, Руслан Ижбулатов)

• in Unix with X11, avoid giving dbus-launch a misleading argv[0]
  in ps(1) (fd.o #69716, Chengwei Yang)

• avoid calling poll() with timeout < -1, which is considered invalid
  on FreeBSD and NetBSD (fd.o #78480, Jaap Boender)

• be portable to BSD-derived platforms where O_CLOEXEC is unavailable in libc
  (like Mac OS X 10.6), or available in libc but unsupported by the kernel
  (fd.o #77032; rmvsxop, OBATA Akio, Patrick Welche)

• Fix include path for test/internal/*.c with cmake (Ralf Habacker)

• Documentation improvements
  (fd.o #80795, #84313; Thomas Haller, Sebastian Rasmussen)

• in dbus-monitor, do not leak file descriptors that we have monitored
  (fd.o #80603, Alban Crequy)

• Set the close-on-exec flag for the inotify file descriptor, even
  if built with CMake or older libc (fd.o #73689, Simon McVittie)

• Remove some LGPL code from the Windows dbus-daemon
  (fd.o #57272, Ralf Habacker)

D-Bus 1.8.8 (2014-09-16)
==

The "smashy smashy egg man" release.

Security fixes:

• Do not accept an extra fd in the padding of a cmsg message, which
  could lead to a 4-byte heap buffer overrun.
  (CVE-2014-3635, fd.o #83622; Simon McVittie)

• Reduce default for maximum Unix file descriptors passed per message
  from 1024 to 16, preventing a uid with the default maximum number of
  connections from exhausting the system bus' file descriptors under
  Linux's default rlimit. Distributors or system administrators with a
  more restrictive fd limit may wish to reduce these limits further.

  Additionally, on Linux this prevents a second denial of service
  in which the dbus-daemon can be made to exceed the maximum number
  of fds per sendmsg() and disconnect the process that would have
  received them.
  (CVE-2014-3636, fd.o #82820; Alban Crequy)

• Disconnect connections that still have a fd pending unmarshalling after
  a new configurable limit, pending_fd_timeout (defaulting to 150 seconds),
  removing the possibility of creating an abusive connection that cannot be
  disconnected by setting up a circular reference to a connection's
  file descriptor.
  (CVE-2014-3637, fd.o #80559; Alban Crequy)

• Reduce default for maximum pending replies per connection from 8192 to 128,
  mitigating an algorithmic complexity denial-of-service attack
  (CVE-2014-3638, fd.o #81053; Alban Crequy)

• Reduce default for authentication timeout on the system bus from
  30 seconds to 5 seconds, avoiding denial of service by using up
  all unauthenticated connection slots; and when all unauthenticated
  connection slots are used up, make new connection attempts block
  instead of disconnecting them.
  (CVE-2014-3639, fd.o #80919; Alban Crequy)

Other fixes:

• Check for libsystemd from systemd >= 209, falling back to
  the older separate libraries if not found (Umut Tezduyar Lindskog,
  Simon McVittie)

• On Linux, use prctl() to disable core dumps from a test executable
  that deliberately raises SIGSEGV to test dbus-daemon's handling
  of that condition (fd.o #83772, Simon McVittie)

• Fix compilation with --enable-stats (fd.o #81043, Gentoo #507232;
  Alban Crequy)

• Improve documentation for running tests on Windows (fd.o #41252,
  Ralf Habacker)

D-Bus 1.8.6 (2014-06-02)
==

Security fixes:

• On Linux ≥ 2.6.37-rc4, if sendmsg() fails with ETOOMANYREFS, silently drop
  the message. This prevents an attack in which a malicious client can
  make dbus-daemon disconnect a system service, which is a local
  denial of service.
  (fd.o #80163, CVE-2014-3532; Alban Crequy)

• Track remaining Unix file descriptors correctly when more than one
  message in quick succession contains fds. This prevents another attack
  in which a malicious client can make dbus-daemon disconnect a system
  service.
  (fd.o #79694, fd.o #80469, CVE-2014-3533; Alejandro Martínez Suárez,
  Simon McVittie, Alban Crequy)

Other fixes:

• When dbus-launch --exit-with-session starts a dbus-daemon but then cannot
  attach to a session, kill the dbus-daemon as intended
  (fd.o #74698, Роман Донченко)

D-Bus 1.8.4 (2014-06-10)
==

Security fix:

• Alban Crequy at Collabora Ltd. discovered and fixed a denial-of-service
  flaw in dbus-daemon, part of the reference implementation of D-Bus.
  Additionally, in highly unusual environments the same flaw could lead to
  a side channel between processes that should not be able to communicate.
  (CVE-2014-3477, fd.o #78979)

D-Bus 1.8.2 (2014-04-30)
==

The “nobody wants red” release.

Enhancements:

• in the CMake build system, add some hints for Linux users cross-compiling
  Windows D-Bus binaries to be able to run tests under Wine
  (fd.o #41252, Ralf Habacker)

• add Documentation key to dbus.service (fd.o #77447, Cameron Norman)

Fixes:

• in "dbus-uuidgen --ensure", try to copy systemd's /etc/machine-id
  to /var/lib/dbus/machine-id instead of generating an entirely new ID
  (fd.o #77941, Simon McVittie)

• if dbus-launch receives an X error very quickly, do not kill
  unrelated processes (fd.o #74698, Роман Донченко)

• on Windows, allow up to 8K connections to the dbus-daemon, instead of the
  previous 64 (fd.o #71297; Cristian Onet, Ralf Habacker)

• cope with \r\n newlines in regression tests, since on Windows,
  dbus-daemon.exe uses text mode (fd.o #75863, Руслан Ижбулатов)

D-Bus 1.8.0 (2014-01-20)
==

The “Wolverine distrusts my printer” release.

This starts a new stable branch. The 1.6.x branch is now considered to be
outdated, and will only receive fixes for serious bugs such as security
flaws. The 1.4.x and 1.2.x branches no longer have upstream support and
are unlikely to get any more releases, but if distributors still need to
support them, please share security patches via upstream.

Summary of changes since 1.6.x:

• libdbus always behaves as if dbus_threads_init_default() had been called
  (thread-safety by default)
• new dbus-run-session tool, replacing certain misuses of dbus-launch
• dbus-monitor can talk to outdated versions of dbus-daemon again
• new org.freedesktop.DBus.GetConnectionCredentials method
• GetConnectionUnixProcessID also works correctly on Windows, returning
  the Windows process ID
• GetConnectionWindowsSID returns the correct SID on Windows
• expat is required, libxml2 can no longer be used as a substitute
• the userDB cache is required, and cannot be disabled
• a 64-bit integer type (either int, long, long long or _int64) is required
• better systemd-journald integration on Linux
• fixed long-standing fd and array leaks when failing to parse a message
• fixed referenced-but-never-freed parent nodes (effectively memory leaks)
  when using certain object-path allocation patterns, notably in Avahi
• better defaults for Windows support
• better CMake support
• better portability to mingw32, FreeBSD, NetBSD, QNX and Hurd
• the source language for the man pages is now Docbook XML

Enhancements since 1.7.10:

• Enhance the CMake build system to check for GLib and compile/run
  a subset of the regression tests (fd.o #41252, #73495; Ralf Habacker)

Fixes since 1.7.10:

• don't rely on va_copy(), use DBUS_VA_COPY() wrapper (fd.o #72840,
  Ralf Habacker)

• fix compilation of systemd journal support on older systemd versions where
  sd-journal.h doesn't include syslog.h (fd.o #73455, Ralf Habacker)

• fix compilation on older MSVC versions by including stdlib.h
  (fd.o #73455, Ralf Habacker)

• Allow <allow_anonymous/> to appear in an included configuration file
  (fd.o #73475, Matt Hoosier)

Test behaviour changes since 1.7.10:

• If the tests crash with an assertion failure, they no longer default to
  blocking for a debugger to be attached. Set DBUS_BLOCK_ON_ABORT in the
  environment if you want the old behaviour.

• To improve debuggability, the dbus-daemon and dbus-daemon-eavesdrop tests
  can be run with an external dbus-daemon by setting
  DBUS_TEST_DAEMON_ADDRESS in the environment. Test-cases that require
  an unusually-configured dbus-daemon are skipped.

D-Bus 1.7.10 (2014-01-06)
==

The “weighted companion cube” release.

This is a release candidate for D-Bus 1.8.

D-Bus Specification 0.23:

• don't require messages with no INTERFACE to be dispatched
  (fd.o #68597, Simon McVittie)

• document "tcp:bind=..." and "nonce-tcp:bind=..." (fd.o #72301,
  Chengwei Yang)

• define "listenable" and "connectable" addresses, and discuss
  the difference (fd.o #61303, Simon McVittie)

Enhancements:

• support printing Unix file descriptors in dbus-send, dbus-monitor
  (fd.o #70592, Robert Ancell)

• don't install systemd units if --disable-systemd is given
  (fd.o #71818, Chengwei Yang)

Fixes:

• don't leak memory on out-of-memory while listing activatable or
  active services (fd.o #71526, Radoslaw Pajak)

• fix undefined behaviour in a regression test (fd.o #69924, DreamNik)

• escape Unix socket addresses correctly (fd.o #46013, Chengwei Yang)

• on SELinux systems, don't assume that SECCLASS_DBUS, DBUS__ACQUIRE_SVC
  and DBUS__SEND_MSG are numerically equal to their values in the
  reference policy (fd.o #88719, osmond sun)

• define PROCESS_QUERY_LIMITED_INFORMATION if missing from MinGW < 4 headers
  (fd.o #71366, Matt Fischer)

• define WIN32_LEAN_AND_MEAN to avoid conflicts between winsock.h and
  winsock2.h (fd.o #71405, Matt Fischer)

• do not return failure from _dbus_read_nonce() with no error set,
  preventing a potential crash (fd.o #72298, Chengwei Yang)

• on BSD systems, avoid some O(1)-per-process memory and fd leaks in kqueue,
  preventing test failures (fd.o #69332, fd.o #72213; Chengwei Yang)

• fix warning spam on Hurd by not trying to set SO_REUSEADDR on Unix sockets,
  which doesn't do anything anyway on at least Linux and FreeBSD
  (fd.o #69492, Simon McVittie)

• fix use of TCP sockets on FreeBSD and Hurd by tolerating EINVAL from
  sendmsg() with SCM_CREDS (retrying with plain send()), and looking
  for credentials more correctly (fd.o #69492, Simon McVittie)

• ensure that tests run with a temporary XDG_RUNTIME_DIR to avoid
  getting mixed up in XDG/systemd "user sessions" (fd.o #61301,
  Simon McVittie)

• refresh cached policy rules for existing connections when bus
  configuration changes (fd.o #39463, Chengwei Yang)

D-Bus 1.7.8 (2013-11-01)
==

The “extreme hills” release.

Dependencies:

• If systemd support is enabled, libsystemd-journal is now required.

Enhancements:

• When activating a non-systemd service under systemd, annotate its
  stdout/stderr with its bus name in the Journal. Known limitation:
  because the socket is opened before forking, the process will still be
  logged as if it had dbus-daemon's process ID and user ID.
  (fd.o #68559, Chengwei Yang)

• Document more configuration elements in dbus-daemon(1)
  (fd.o #69125, Chengwei Yang)

Fixes:

• Don't leak string arrays or fds if dbus_message_iter_get_args_valist()
  unpacks them and then encounters an error (fd.o #21259, Chengwei Yang)

• If compiled with libaudit, retain CAP_AUDIT_WRITE so we can write
  disallowed method calls to the audit log, fixing a regression in 1.7.6
  (fd.o #49062, Colin Walters)

• path_namespace='/' in match rules incorrectly matched nothing; it
  now matches everything. (fd.o #70799, Simon McVittie)

D-Bus 1.7.6 (2013-10-09)
==

The “CSI Shrewsbury” release.

Build-time configuration changes:

• Directory change notification via dnotify on Linux is no longer
  supported; it hadn't compiled successfully since 2010 in any case.
  If you don't have inotify (Linux) or kqueue (*BSD), you will need
  to send SIGHUP to the dbus-daemon when its configuration changes.
  (fd.o #33001, Chengwei Yang)

• Compiling with --disable-userdb-cache is no longer supported;
  it didn't work since at least 2008, and would lead to an extremely
  slow dbus-daemon even it worked. (fd.o #15589, #17133, #66947;
  Chengwei Yang)

• The DBUS_DISABLE_ASSERTS CMake option didn't actually disable most
  assertions. It has been renamed to DBUS_DISABLE_ASSERT to be consistent
  with the Autotools build system. (fd.o #66142, Chengwei Yang)

• --with-valgrind=auto enables Valgrind instrumentation if and only if
  valgrind headers are available. The default is still --with-valgrind=no.
  (fd.o #56925, Simon McVittie)

Dependencies:

• Platforms with no 64-bit integer type are no longer supported.
  (fd.o #65429, Simon McVittie)

• GNU make is now (documented to be) required. (fd.o #48277, Simon McVittie)

• Full test coverage no longer requires dbus-glib, although the tests do not
  exercise the shared library (only a static copy) if dbus-glib is missing.
  (fd.o #68852, Simon McVittie)

Enhancements:

• D-Bus Specification 0.22
  · Document GetAdtAuditSessionData() and
    GetConnectionSELinuxSecurityContext() (fd.o #54445, Simon)
  · Fix example .service file (fd.o #66481, Chengwei Yang)
  · Don't claim D-Bus is "low-latency" (lower than what?), just
    give factual statements about it supporting async use
    (fd.o #65141, Justin Lee)
  · Document the contents of .service files, and the fact that
    system services' filenames are constrained
    (fd.o #66608; Simon McVittie, Chengwei Yang)

• Be thread-safe by default on all platforms, even if
  dbus_threads_init_default() has not been called. For compatibility with
  older libdbus, library users should continue to call
  dbus_threads_init_default(): it is harmless to do so.
  (fd.o #54972, Simon McVittie)

• Add GetConnectionCredentials() method (fd.o #54445, Simon)

• New API: dbus_setenv(), a simple wrapper around setenv().
  Note that this is not thread-safe. (fd.o #39196, Simon)

• Add dbus-send --peer=ADDRESS (connect to a given peer-to-peer connection,
  like --address=ADDRESS in previous versions) and dbus-send --bus=ADDRESS
  (connect to a given bus, like dbus-monitor --address=ADDRESS).
  dbus-send --address still exists for backwards compatibility,
  but is no longer documented. (fd.o #48816, Andrey Mazo)

• Windows-specific:
  · "dbus-daemon --nofork" is allowed on Windows again. (fd.o #68852,
    Simon McVittie)

Fixes:

• Avoid an infinite busy-loop if a signal interrupts waitpid()
  (fd.o #68945, Simon McVittie)

• Clean up memory for parent nodes when objects are unexported
  (fd.o #60176, Thomas Fitzsimmons)

• Make dbus_connection_set_route_peer_messages(x, FALSE) behave as
  documented. Previously, it assumed its second parameter was TRUE.
  (fd.o #69165, Chengwei Yang)

• Escape addresses containing non-ASCII characters correctly
  (fd.o #53499, Chengwei Yang)

• Document <servicedir> search order correctly (fd.o #66994, Chengwei Yang)

• Don't crash on "dbus-send --session / x.y.z" which regressed in 1.7.4.
  (fd.o #65923, Chengwei Yang)

• If malloc() returns NULL in _dbus_string_init() or similar, don't free
  an invalid pointer if the string is later freed (fd.o #65959, Chengwei Yang)

• If malloc() returns NULL in dbus_set_error(), don't va_end() a va_list
  that was never va_start()ed (fd.o #66300, Chengwei Yang)

• fix build failure with --enable-stats (fd.o #66004, Chengwei Yang)

• fix a regression test on platforms with strict alignment (fd.o #67279,
  Colin Walters)

• Avoid calling function parameters "interface" since certain Windows headers
  have a namespace-polluting macro of that name (fd.o #66493, Ivan Romanov)

• Assorted Doxygen fixes (fd.o #65755, Chengwei Yang)

• Various thread-safety improvements to static variables (fd.o #68610,
  Simon McVittie)

• Make "make -j check" work (fd.o #68852, Simon McVittie)

• Fix a NULL pointer dereference on an unlikely error path
  (fd.o #69327, Sviatoslav Chagaev)

• Improve valgrind memory pool tracking (fd.o #69326,
  Sviatoslav Chagaev)

• Don't over-allocate memory in dbus-monitor (fd.o #69329,
  Sviatoslav Chagaev)

• dbus-monitor can monitor dbus-daemon < 1.5.6 again
  (fd.o #66107, Chengwei Yang)

• Unix-specific:
  · If accept4() fails with EINVAL, as it can on older Linux kernels
    with newer glibc, try accept() instead of going into a busy-loop.
    (fd.o #69026, Chengwei Yang)
  · If socket() or socketpair() fails with EINVAL or EPROTOTYPE,
    for instance on Hurd or older Linux with a new glibc, try without
    SOCK_CLOEXEC. (fd.o #69073; Pino Toscano, Chengwei Yang)
  · Fix a file descriptor leak on an error code path.
    (fd.o #69182, Sviatoslav Chagaev)
  · dbus-run-session: clear some unwanted environment variables
    (fd.o #39196, Simon)
  · dbus-run-session: compile on FreeBSD (fd.o #66197, Chengwei Yang)
  · Don't fail the autolaunch test if there is no DISPLAY (fd.o #40352, Simon)
  · Use dbus-launch from the builddir for testing, not the installed copy
    (fd.o #37849, Chengwei Yang)
  · Fix compilation if writev() is unavailable (fd.o #69409,
    Vasiliy Balyasnyy)
  · Remove broken support for LOCAL_CREDS credentials passing, and
    document where each credential-passing scheme is used (fd.o #60340,
    Simon McVittie)
  · Make autogen.sh work on *BSD by not assuming GNU coreutils functionality
    (fd.o #35881, #69787; Chengwei Yang)
  · dbus-monitor: be portable to NetBSD (fd.o #69842, Chengwei Yang)
  · dbus-launch: stop using non-portable asprintf (fd.o #37849, Simon)
  · Improve error reporting from the setuid activation helper (fd.o #66728,
    Chengwei Yang)

• Windows-specific:
  · Remove unavailable command-line options from 'dbus-daemon --help'
    (fd.o #42441, Ralf Habacker)
  · Add support for looking up local TCPv4 clients' credentials on
    Windows XP via the undocumented AllocateAndGetTcpExTableFromStack
    function (fd.o #66060, Ralf Habacker)
  · Fix insufficient dependency-tracking (fd.o #68505, Simon McVittie)
  · Don't include wspiapi.h, fixing a compiler warning (fd.o #68852,
    Simon McVittie)

• Internal changes:
  · add DBUS_ENABLE_ASSERT, DBUS_ENABLE_CHECKS for less confusing
    conditionals (fd.o #66142, Chengwei Yang)
  · improve verbose-mode output (fd.o #63047, Colin Walters)
  · consolidate Autotools and CMake build (fd.o #64875, Ralf Habacker)
  · fix various unused variables, unusual build configurations
    etc. (fd.o #65712, #65990, #66005, #66257, #69165, #69410, #70218;
    Chengwei Yang, Vasiliy Balyasnyy)

D-Bus 1.7.4 (2013-06-13)
==

The “but is your thread-safety thread-safe?” release.

Security fixes:

• CVE-2013-2168: Fix misuse of va_list that could be used as a denial
  of service for system services. Vulnerability reported by Alexandru Cornea.
  (Simon)

Dependencies:

• The Windows version of libdbus now contains a C++ source file, used
  to provide global initialization when the library is loaded.
  gcc (mingw*) users should ensure that g++ is also installed.

• The libxml2-based configuration reader (which hasn't worked for 2.5 years,
  and was never the recommended option) has been removed. Expat is now a
  hard dependency.

Enhancements:

• It should now be safe to call dbus_threads_init_default() from any thread,
  at any time. Authors of loadable modules and plugins that use libdbus
  should consider doing so during initialization.
  (fd.o #54972, Simon McVittie)

• Improve dbus-send documentation and command-line parsing (fd.o #65424,
  Chengwei Yang)

Unix-specific:
  · dbus-run-session: experimental new tool to start a temporary D-Bus
    session, e.g. for regression tests or a text console, replacing
    certain uses of dbus-launch which weren't really correct
    (fd.o #39196, Simon)

Other fixes:

• In dbus-daemon, don't crash if a .service file starts with key=value
  (fd.o #60853, Chengwei Yang)

• Unix-specific:
  · Fix a crash similar to CVE-2013-2168 the first time we try to use syslog
    on a platform not defining LOG_PERROR, such as Solaris or QNX.
    This regressed in 1.7.0. (Simon)
  · Fix an assertion failure if we try to activate systemd services before
    systemd connects to the bus (fd.o #50199, Chengwei Yang)
  · Avoid compiler warnings for ignoring the return from write()
    (Chengwei Yang)

• Windows-specific:
  · Under cmake, install runtime libraries (DLLs) into bin/ instead of lib/
    so that Windows finds them (fd.o #59733, Ralf Habacker)

D-Bus 1.7.2 (2013-04-25)
==

The “only partially opaque” release.

Configuration changes:

• On non-QNX Unix platforms, the default limit on fds per message in the
  session bus configuration has reduced from 4096 to 1024. The default
  limit used on the system bus was already 1024. On QNX, both limits are
  reduced further, to 128.

Enhancements:

• D-Bus Specification 0.21
  · Following Unicode Corrigendum #9, the noncharacters U+nFFFE, U+nFFFF,
    U+FDD0..U+FDEF are allowed in UTF-8 strings again. (fd.o #63072,
    Simon McVittie)

Fixes:

• Diagnose incorrect use of dbus_connection_get_data() with negative slot
  (i.e. before allocating the slot) rather than returning junk
  (fd.o #63127, Dan Williams)

• Fix a cmake build regression since 1.7.0 (fd.o #63682; Ralf Habacker,
  Simon McVittie)

• Unix-specific:
  · On Linux, link successfully with glibc 2.17 (fd.o #63166, Simon McVittie)
  · Under systemd, log to syslog only, not stderr, avoiding duplication
    (fd.o #61399, #39987; Colin Walters, Dagobert Michelsen)
  · Under systemd, remove unnecessary dependency on syslog.socket
    (fd.o #63531, Cristian Rodríguez)
  · Include alloca.h for alloca() if available, fixing compilation on
    Solaris 10 (fd.o #63071, Dagobert Michelsen)
  · Allow use of systemd-logind without the rest of systemd
    (fd.o #62585, Martin Pitt)
  · When built with CMake, link to librt and use the right path for
    meinproc's XSLT stylesheets (fd.o #61637, Ralf Habacker)
  · Reduce the default limit on number of fds per message to 128 under
    QNX, working around an arbitrary OS limit (fd.o #61176, Matt Fischer)

• Windows-specific:
  · Do not claim that all bus clients have the dbus-daemon's credentials;
    pick up local TCPv4 clients' credentials (process ID and security
    identifier, i.e. user) using GetExtendedTcpTable() (fd.o #61787,
    Ralf Habacker)

D-Bus 1.7.0 (2013-02-22)
==

The "Disingenuous Assertions" release.

This is a new development release, starting the 1.7.x branch. D-Bus 1.6
remains the recommended version for long-term-supported distributions
or the upcoming GNOME 3.8 release.

Build-time configuration changes:

• The --with-dbus-session-bus-default-address configure option is no longer
  supported. Use the new --with-dbus-session-bus-connect-address and
  --with-dbus-session-bus-listen-address options instead. On Windows, you
  usually want them to have the same argument; on Unix, the defaults are
  usually correct.

• Similarly, the DBUS_SESSION_BUS_DEFAULT_ADDRESS CMake variable is no longer
  supported; use the new DBUS_SESSION_BUS_LISTEN_ADDRESS and
  DBUS_SESSION_BUS_CONNECT_ADDRESS variables instead.

• cmake/cross-compile.sh has been removed. Instead, please use a
  cross-toolchain file (-DCMAKE_TOOLCHAIN_FILE) as documented at
  <http://www.vtk.org/Wiki/CMake_Cross_Compiling>; or use Autotools
  as documented in "info automake Cross-Compilation", and set
  PKG_CONFIG_PATH appropriately.

Requirements:

• Man pages now require xmlto (or either xmlto or meinproc, if using CMake).
• man2html is no longer used.

Enhancements:

• D-Bus Specification 0.20
  · actually say that /org/freedesktop/DBus is the object that
    implements o.fd.DBus (fd.o #51865, Colin Walters)
  · various reorganisation for better clarity (fd.o #38252, Simon McVittie)
  · stop claiming that all basic types work just like INT32 (strings don't!)

• The "source code" for the man pages is now Docbook XML, eliminating
  the outdated duplicate copies used when building with CMake.
  (fd.o #59805; Ralf Habacker, Simon McVittie)

Fixes:

• In the activation helper, when compiled for tests, do not reset the system
  bus address, fixing the regression tests. (fd.o #52202, Simon)

• Fix building with Valgrind 3.8, at the cost of causing harmless warnings
  with Valgrind 3.6 on some compilers (fd.o #55932, Arun Raghavan)

• Merge <servicehelper> from system-local.conf if necessary (fd.o #51560,
  Krzysztof Konopko)

• Under CMake, prefer xmlto over meinproc (fd.o #59733, Ralf Habacker)

• Stop duplicating CMake's own logic to find libexpat
  (fd.o #59733, Ralf Habacker)

• Don't assume CMake host and build system are the same (fd.o #59733,
  Ralf Habacker)

• Avoid deprecation warnings for GLib 2.35 (fd.o #59971, Simon McVittie)

• Unix-specific:
  · Check for functions in libpthread correctly, fixing compilation on
    (at least) OpenBSD (fd.o #47239, Simon)
  · Don't leak temporary fds pointing to /dev/null (fd.o #56927,
    Michel HERMIER)
  · Update sd-daemon.[ch] from systemd (fd.o #60681)
  · Add partial support for QNX (fd.o #60339, fd.o #61176; Matt Fischer)

• Windows-specific:
  · The default session bus listening and connecting address is now
    "autolaunch:", which makes D-Bus on Windows interoperate with itself
    and GDBus "out of the box". Use the configure options and cmake variables
    described above if you require a different autolaunch scope.
    (fd.o #38201, Simon McVittie)
  · Avoid a CMake warning under Cygwin (fd.o #59401, Ralf Habacker)

• Create session.d, system.d directories under CMake (fd.o #41319,
  Ralf Habacker)

D-Bus 1.6.8 (2012-09-28)
==

The "Fix one thing, break another" release.

• Follow up to CVE-2012-3524: The additional hardening
  work to use __secure_getenv() as a followup to bug #52202
  broke certain configurations of gnome-keyring.  Given
  the difficulty of making this work without extensive
  changes to gnome-keyring, use of __secure_getenv() is
  deferred.

D-Bus 1.6.6 (2012-09-28)
==

The "Clear the environment in your setuid binaries, please" release.

• CVE-2012-3524: Don't access environment variables (fd.o #52202)
  Thanks to work and input from Colin Walters, Simon McVittie,
  Geoffrey Thomas, and others.
• Unix-specific:
  · Fix compilation on Solaris (fd.o #53286, Jonathan Perkin)
  · Work around interdependent headers on OpenBSD by including sys/types.h
    before each use of sys/socket.h (fd.o #54418, Brad Smith)

D-Bus 1.6.4 (2012-07-18)
==

• Detect that users are "at the console" correctly when configured with
  a non-default path such as --enable-console-auth-dir=/run/console
  (fd.o #51521, Dave Reisner)

• Remove an incorrect assertion from DBusTransport (fd.o #51657,
  Simon McVittie)

• Make --enable-developer default to "no" (regression in 1.6.2;
  fd.o #51657, Simon McVittie)

• Windows-specific:
  · Launch dbus-daemon correctly if its path contains a space
    (fd.o #49450, Wolfgang Baron)

D-Bus 1.6.2 (2012-06-27)
==

The "Ice Cabbage" release.

• Change how we create /var/lib/dbus so it works under Automake >= 1.11.4
  (fd.o #51406, Simon McVittie)

• Don't return from dbus_pending_call_set_notify with a lock held on OOM
  (fd.o #51032, Simon McVittie)

• Disconnect "developer mode" (assertions, verbose mode etc.) from
  Automake maintainer mode. D-Bus developers should now configure with
  --enable-developer. Automake maintainer mode is now on by default;
  distributions can disable it with --disable-maintainer-mode.
  (fd.o #34671, Simon McVittie)

• Automatically define DBUS_STATIC_BUILD in static-only Autotools builds,
  fixing linking when targeting Windows (fd.o #33973; william, Simon McVittie)

• Unix-specific:
  · Check for libpthread under CMake on Unix (fd.o #47237, Simon McVittie)

D-Bus 1.6.0 (2012-06-05)
==

The “soul of this machine has improved” release.

This version starts a new stable branch of D-Bus: only bug fixes will
be accepted into 1.6.x. Other changes will now go to the 1.7.x branch.

Summary of changes since 1.4.x:

• New requirements
  · PTHREAD_MUTEX_RECURSIVE on Unix
  · compiler support for 64-bit integers (int64_t or equivalent)

• D-Bus Specification v0.19

• New dbus-daemon features
  · <allow own_prefix="com.example.Service"/> rules allow the service to
    own names like com.example.Service.Instance3
  · optional systemd integration when checking at_console policies
  · --nopidfile option, mainly for use by systemd
  · path_namespace and arg0namespace may appear in match rules
  · eavesdropping is disabled unless the match rule contains eavesdrop=true

• New public API
  · functions to validate various string types (dbus_validate_path() etc.)
  · dbus_type_is_valid()
  · DBusBasicValue, a union of every basic type

• Bug fixes
  · removed an unsafe reimplementation of recursive mutexes
  · dbus-daemon no longer busy-loops if it has far too many file descriptors
  · dbus-daemon.exe --print-address works on Windows
  · all the other bug fixes from 1.4.20

• Other major implementation changes
  · on Linux, dbus-daemon uses epoll if supported, for better scalability
  · dbus_threads_init() ignores its argument and behaves like
    dbus_threads_init_default() instead
  · removed the per-connection link cache, improving dbus-daemon performance

• Developer features
  · optional Valgrind instrumentation (--with-valgrind)
  · optional Stats interface on the dbus-daemon (--enable-stats)
  · optionally abort whenever malloc() fails (--enable-embedded-tests
    and export DBUS_MALLOC_CANNOT_FAIL=1)

Changes since 1.5.12:

• Be more careful about monotonic time vs. real time, fixing DBUS_COOKIE_SHA1
  spec-compliance (fd.o #48580, David Zeuthen)

• Don't use install(1) within the source/build trees, fixing the build as
  non-root when using OpenBSD install(1) (fd.o #48217, Antoine Jacoutot)

• Add missing commas in some tcp and nonce-tcp addresses, and remove
  an unused duplicate copy of the nonce-tcp transport in Windows builds
  (fd.o #45896, Simon McVittie)

D-Bus 1.5.12 (2012-03-27)
==

The “Big Book of Science” release.

• Add public API to validate various string types:
  dbus_validate_path(), dbus_validate_interface(), dbus_validate_member(),
  dbus_validate_error_name(), dbus_validate_bus_name(), dbus_validate_utf8()
  (fd.o #39549, Simon McVittie)

• Turn DBusBasicValue into public API so bindings don't need to invent their
  own "union of everything" type (fd.o #11191, Simon McVittie)

• Enumerate data files included in the build rather than using find(1)
  (fd.o #33840, Simon McVittie)

• Add support for policy rules like <allow own_prefix="com.example.Service"/>
  in dbus-daemon (fd.o #46273, Alban Crequy)

• Windows-specific:
  · make dbus-daemon.exe --print-address (and --print-pid) work again
    on Win32, but not on WinCE (fd.o #46049, Simon McVittie)
  · fix duplicate case value when compiling against mingw-w64
    (fd.o #47321, Andoni Morales Alastruey)

D-Bus 1.5.10 (2012-02-21)
==

The "fire in Delerium" release.

On Unix platforms, PTHREAD_MUTEX_RECURSIVE (as specified in POSIX 2008 Base
and SUSv2) is now required.

• D-Bus Specification 0.19:
  · Formally define unique connection names and well-known bus names,
    and document best practices for interface, bus, member and error names,
    and object paths (fd.o #37095, Simon McVittie)
  · Document the search path for session and system services on Unix, and
    where they should be installed by build systems (fd.o #21620, fd.o #35306;
    Simon McVittie)
  · Document the systemd transport (fd.o #35232, Lennart Poettering)

• Make dbus_threads_init() use the same built-in threading implementation
  as dbus_threads_init_default(); the user-specified primitives that it
  takes as a parameter are now ignored (fd.o #43744, Simon McVittie)

• Allow all configured auth mechanisms, not just one (fd.o #45106,
  Pavel Strashkin)

• Improve cmake build system (Ralf Habacker):
  · simplify XML parser dependencies (fd.o #41027)
  · generate build timestamp (fd.o #41029)
  · only create batch files on Windows
  · fix option and cache syntax
  · add help-options target
  · share dbus-arch-deps.h.in with autotools rather than having our
    own version (fd.o #41033)

• Build tests successfully with older GLib, as found in e.g. Debian 6
  (fd.o #41219, Simon McVittie)

• Avoid use of deprecated GThread API (fd.o #44413, Martin Pitt)

• Build documentation correctly if man2html doesn't support filenames on
  its command-line (fd.o #43875, Jack Nagel)

• Improve test coverage. To get even more coverage, run the tests with
  DBUS_TEST_SLOW=1 (fd.o #38285, #42811; Simon McVittie)

• Reduce the size of the shared library by moving functionality only used
  by dbus-daemon, tests etc. into their internal library and deleting
  unused code (fd.o #34976, #39759; Simon McVittie)

• Add dbus-daemon --nopidfile option, overriding the configuration, for
  setups where the default configuration must include <pidfile/> to avoid
  breaking traditional init, but the pid file is in fact unnecessary; use
  it under systemd to improve startup time a bit (fd.o #45520,
  Lennart Poettering)

• Optionally (if configured --with-valgrind) add instrumentation to debug
  libdbus and associated tools more meaningfully under Valgrind
  (fd.o #37286, Simon McVittie)

• Improve the dbus-send(1) man page (fd.o #14005, Simon McVittie)

• Make dbus-protocol.h compatible with C++11 (fd.o #46147, Marc Mutz)

• If tests are enabled and DBUS_MALLOC_CANNOT_FAIL is set in the environment,
  abort on failure to malloc() (like GLib does), to turn runaway memory leaks
  into a debuggable core-dump if a resource limit is applied (fd.o #41048,
  Simon McVittie)

• Don't crash if realloc() returns NULL in a debug build (fd.o #41048,
  Simon McVittie)

• Unix-specific:
  · Replace our broken reimplementation of recursive mutexes, which has
    been broken since 2006, with an ordinary pthreads recursive mutex
    (fd.o #43744; Sigmund Augdal, Simon McVittie)
  · Use epoll(7) for a more efficient main loop in Linux; equivalent patches
    welcomed for other OSs' equivalents like kqueue, /dev/poll, or Solaris
    event ports (fd.o #33337; Simon McVittie, Ralf Habacker)
  · When running under systemd, use it instead of ConsoleKit to check
    whether to apply at_console policies (fd.o #39609, Lennart Poettering)
  · Avoid a highly unlikely fd leak (fd.o #29881, Simon McVittie)
  · Don't close invalid fd -1 if getaddrinfo fails (fd.o #37258, eXeC001er)
  · Don't touch ~/.dbus and ~/.dbus-keyrings when running 'make installcheck'
    (fd.o #41218, Simon McVittie)
  · Stop pretending we respect XDG_DATA_DIRS for system services: the launch
    helper doesn't obey environment variables to avoid privilege escalation
    attacks, so make the system bus follow the same rules
    (fd.o #21620, Simon McVittie)

• Windows-specific:
  · Find the dbus-daemon executable next to the shared library (fd.o #41558;
    Jesper Dam, Ralf Habacker)
  · Remove the faulty implementation of _dbus_condvar_wake_all (fd.o #44609,
    Simon McVittie)

D-Bus 1.5.8 (2011-09-21)
==

The "cross-metering" release.

In addition to dead code removal and refactoring, this release contains all
of the bugfixes from 1.4.16.

• Clean up dead code, and make more warnings fatal in development builds
  (fd.o #39231, fd.o #41012; Simon McVittie)

• If full test coverage is requested via --enable-tests, strictly require
  Python, pygobject and dbus-python, which are required by some tests; if not,
  and Python is missing, skip those tests rather than failing
  (fd.o #37847, Simon McVittie)

• When using cmake, provide the same version-info API in the installed headers
  as for autotools (DBUS_VERSION, etc.) (fd.o #40905, Ralf Habacker)

• Add a regression test for fd.o #38005 (fd.o #39836, Simon McVittie)

• Make "NOCONFIGURE=1 ./autogen.sh" not run configure (Colin Walters)

• Add _DBUS_STATIC_ASSERT and use it to check invariants (fd.o #39636,
  Simon McVittie)

• Fix duplicates in authors list (Ralf Habacker)

• Fix broken links from dbus-tutorial.html if $(htmldir) != $(docdir)
  (fd.o #39879, Chris Mayo)

• Fix a small memory leak, and a failure to report errors, when updating
  a service file entry for activation (fd.o #39230, Simon McVittie)

• Unix-specific:
  · Clean up (non-abstract) Unix sockets on bus daemon exit (fd.o #38656;
    Brian Cameron, Simon McVittie)
  · On systems that use libcap-ng but not systemd, drop supplemental groups
    when switching to the daemon user (Red Hat #726953, Steve Grubb)
  · Make the cmake build work again on GNU platforms (fd.o #29228,
    Simon McVittie)
  · Fix compilation on non-C99 systems that have inttypes.h but not stdint.h,
    like Solaris (fd.o #40313, Dagobert Michelsen)
  · Define CMSG_ALIGN, CMSG_LEN, CMSG_SPACE on Solaris < 10
    (fd.o #40235, Simon McVittie)
  · Cope with Unixes that don't have LOG_PERROR, like Solaris 10
    (fd.o #39987, Simon McVittie)
  · Cope with platforms whose vsnprintf violates both POSIX and C99, like
    Tru64, IRIX and HP-UX (fd.o #11668, Simon McVittie)

• Windows-specific:
  · Fix compilation on MSVC, which doesn't understand "inline" with its
    C99 meaning (fd.o #40000; Ralf Habacker, Simon McVittie)
  · Fix misuse of GPid in test/dbus-daemon.c (fd.o #40003, Simon McVittie)
  · Fix cross-compilation to Windows with Automake (fd.o #40003, Simon McVittie)

D-Bus 1.5.6 (2011-07-29)
==

The "weird, gravy-like aftertaste" release.

In addition to new features and refactoring, this release contains all of the
bugfixes from 1.4.14.

Potentially incompatible (Bustle and similar debugging tools will need
changes to work as intended):

• Do not allow match rules to "eavesdrop" (receive messages intended for a
  different recipient) by mistake: eavesdroppers must now opt-in to this
  behaviour by putting "eavesdrop='true'" in the match rule, which will
  not have any practical effect on buses where eavesdropping is not allowed
  (fd.o #37890, Cosimo Alfarano)

Other changes:

• D-Bus Specification version 0.18 (fd.o #37890, fd.o #39450, fd.o #38252;
  Cosimo Alfarano, Simon McVittie)
  · add the "eavesdrop" keyword to match rules
  · define eavesdropping, unicast messages and broadcast messages
  · stop claiming that match rules are needed to match unicast messages to you
  · promote the type system to be a top-level section

• Use DBUS_ERROR_OBJECT_PATH_IN_USE if dbus_connection_try_register_object_path
  or dbus_connection_try_register_fallback fails, not ...ADDRESS_IN_USE,
  and simplify object-path registration (fd.o #38874, Jiří Klimeš)

• Consistently use atomic operations on everything that is ever manipulated
  via atomic ops, as was done for changes to DBusConnection's refcount in
  1.4.12 (fd.o #38005, Simon McVittie)

• Fix a file descriptor leak when connecting to a TCP socket (fd.o #37258,
  Simon McVittie)

• Make "make check" in a clean tree work, by not running tests until
  test data has been set up (fd.o #34405, Simon McVittie)

• The dbus-daemon no longer busy-loops if it has a very large number of file
  descriptors (fd.o #23194, Simon McVittie)

• Refactor message flow through dispatching to avoid locking violations if
  the bus daemon's message limit is hit; remove the per-connection link cache,
  which was meant to improve performance, but now reduces it (fd.o #34393,
  Simon McVittie)

• Some cmake fixes (Ralf Habacker)

• Remove dead code, mainly from DBusString (fd.o #38570, fd.o #39610;
  Simon McVittie, Lennart Poettering)

• Stop storing two extra byte order indicators in each D-Bus message
  (fd.o #38287, Simon McVittie)

• Add an optional Stats interface which can be used to get statistics from
  a running dbus-daemon if enabled at configure time with --enable-stats
  (fd.o #34040, Simon McVittie)

• Fix various typos (fd.o #27227, fd.o #38284; Sascha Silbe, Simon McVittie)

• Documentation (fd.o #36156, Simon McVittie):
  · let xsltproc be overridden as usual: ./configure XSLTPROC=myxsltproc
  · install more documentation automatically, including man2html output
  · put dbus.devhelp in the right place (it must go in ${htmldir})

• Unix-specific:
  · look for system services in /lib/dbus-1/system-services in addition to all
    the other well-known locations; note that this should always be /lib,
    even on platforms where shared libraries on the root FS would go in /lib64,
    /lib/x86_64-linux-gnu or similar (fd.o #35229, Lennart Poettering)
  · opt-in to fd passing on Solaris (fd.o #33465, Simon McVittie)

• Windows-specific (Ralf Habacker):
  · fix use of a mutex for autolaunch server detection
  · don't crash on malloc failure in _dbus_printf_string_upper_bound

D-Bus 1.5.4 (2011-06-10)
==

Security (local denial of service):

• Byte-swap foreign-endian messages correctly, preventing a long-standing
  local DoS if foreign-endian messages are relayed through the dbus-daemon
  (backporters: this is git commit c3223ba6c401ba81df1305851312a47c485e6cd7)
  (CVE-2011-2200, fd.o #38120, Debian #629938; Simon McVittie)

New things:

• The constant to use for an infinite timeout now has a name,
  DBUS_TIMEOUT_INFINITE. It is numerically equivalent to 0x7fffffff (INT32_MAX)
  which can be used for source compatibility with older versions of libdbus.

• If GLib and DBus-GLib are already installed, more tests will be built,
  providing better coverage. The new tests can also be installed via
      ./configure --enable-installed-tests
  for system integration testing, if required. (fd.o #34570, Simon McVittie)

Changes:

• Consistently use atomic operations for the DBusConnection's refcount,
  fixing potential threading problems (fd.o #38005, Simon McVittie)

• Don't use -Wl,--gc-sections by default: in practice the size decrease is
  small (300KiB on x86-64) and it frequently doesn't work in unusual
  toolchains. To optimize for minimum installed size, you should benchmark
  various possibilities for CFLAGS and LDFLAGS, and set the best flags for
  your particular toolchain at configure time. (fd.o #33466, Simon McVittie)

• Use #!/bin/sh for run-with-tmp-session-bus.sh, making it work on *BSD
  (fd.o #35880, Timothy Redaelli)

• Use ln -fs to set up dbus for systemd, which should fix reinstallation
  when not using a DESTDIR (fd.o #37870, Simon McVittie)

• Windows-specific changes:
  · don't try to build dbus-daemon-launch-helper (fd.o #37838, Mark Brand)

D-Bus 1.5.2 (2011-06-01)
==

The "Boar Hunter" release.

Notes for distributors:

  This version of D-Bus no longer uses -fPIE by default. Distributions wishing
  to harden the dbus-daemon and dbus-launch-helper can re-enable this if their
  toolchain supports it reliably, via something like:

    ./configure CFLAGS=-fPIE LDFLAGS="-pie -Wl,-z,relro"

  or by using distribution-specific wrappers such as Debian's hardening-wrapper.

Changes:

  • D-Bus Specification v0.17
    · Reserve the extra characters used in signatures by GVariant
      (fd.o #34529, Simon McVittie)
    · Define the ObjectManager interface (fd.o #34869, David Zeuthen)
  • Don't force -fPIE: distributions and libtool know better than we do whether
    it's desirable (fd.o #16621, fd.o #27215; Simon McVittie)
  • Allow --disable-gc-sections, in case your toolchain offers the
    -ffunction-sections, -fdata-sections and -Wl,--gc-sections options
    but they're broken, as seen on Solaris (fd.o #33466, Simon McVittie)
  • Install dbus-daemon and dbus-daemon-launch-helper in a more normal way
    (fd.o #14512; Simon McVittie, loosely based on a patch from Luca Barbato)
  • Ensure that maintainers upload documentation with the right permissions
    (fd.o #36130, Simon McVittie)
  • Don't force users of libdbus to be linked against -lpthread, -lrt
    (fd.o #32827, Simon McVittie)
  • Log system-bus activation information to syslog (fd.o #35705,
    Colin Walters)
  • Log messages dropped due to quotas to syslog (fd.o #35358,
    Simon McVittie)
  • Make the nonce-tcp transport work on Unix (fd.o #34569, Simon McVittie)
  • On Unix, if /var/lib/dbus/machine-id cannot be read, try /etc/machine-id
    (fd.o #35228, Lennart Poettering)
  • In the regression tests, don't report fds as "leaked" if they were open
    on startup (fd.o #35173, Simon McVittie)
  • Make dbus-monitor bail out if asked to monitor more than one bus,
    rather than silently using the last one (fd.o #26548, Will Thompson)
  • Clarify documentation (fd.o #35182, Simon McVittie)
  • Clean up minor dead code and some incorrect error handling
    (fd.o #33128, fd.o #29881; Simon McVittie)
  • Check that compiler options are supported before using them (fd.o #19681,
    Simon McVittie)
  • Windows:
    • Remove obsolete workaround for winioctl.h (fd.o #35083, Ralf Habacker)

D-Bus 1.5.0 (2011-04-11)
==

The "you never know when you need to tow something from your giant
flying shark" release.

  • D-Bus Specification v0.16
    · Add support for path_namespace and arg0namespace in match rules
      (fd.o #24317, #34870; Will Thompson, David Zeuthen, Simon McVittie)
    · Make argNpath support object paths, not just object-path-like strings,
      and document it better (fd.o #31818, Will Thompson)
  • Let the bus daemon implement more than one interface (fd.o #33757,
    Simon McVittie)
  • Optimize _dbus_string_replace_len to reduce waste (fd.o #21261,
    Roberto Guido)
  • Require user intervention to compile with missing 64-bit support
    (fd.o #35114, Simon McVittie)
  • Add dbus_type_is_valid as public API (fd.o #20496, Simon McVittie)
  • Raise UnknownObject instead of UnknownMethod for calls to methods on
    paths that are not part of the object tree, and UnknownInterface for calls
    to unknown interfaces in the bus daemon (fd.o #34527, Lennart Poettering)

D-Bus 1.4.8 (2011-04-08)
==

The "It's like the beginning of a lobster" release.

  • Rename configure.in to configure.ac, and update it to modern conventions
    (fd.o #32245; Javier Jardón, Simon McVittie)
  • Correctly give XDG_DATA_HOME priority over XDG_DATA_DIRS (fd.o #34496,
    Anders Kaseorg)
  • Prevent X11 autolaunching if $DISPLAY is unset or empty, and add
    --disable-x11-autolaunch configure option to prevent it altogether
    in embedded environments (fd.o #19997, NB#219964; Simon McVittie)
  • Install the documentation, and an index for Devhelp (fd.o #13495,
    Debian #454142; Simon McVittie, Matthias Clasen)
  • If checks are not disabled, check validity of string-like types and
    booleans when sending them (fd.o #16338, NB#223152; Simon McVittie)
  • Add UnknownObject, UnknownInterface, UnknownProperty and PropertyReadOnly
    errors to dbus-shared.h (fd.o #34527, Lennart Poettering)
  • Break up a huge conditional in config-parser so gcov can produce coverage
    data (fd.o #10887, Simon McVittie)
  • List which parts of the Desktop Entry specification are applicable to
    .service files (fd.o #19159, Sven Herzberg)
  • Don't suppress service activation if two services have the same Exec=
    (fd.o #35750, Colin Walters)
  • Windows:
    · Avoid the name ELEMENT_TYPE due to namespace-pollution from winioctl.h
      (Andre Heinecke)
    · Include _dbus_path_is_absolute in libdbus on Windows, fixing compilation
      (fd.o #32805, Mark Brand)

D-Bus 1.4.6 (2010-02-17)
==

The "1, 2, miss a few, 99, 100" release.

  • Remove unfinished changes intended to support GTest-based tests,
    which were mistakenly included in 1.4.4

D-Bus 1.4.4 (2010-02-17)
==

  • Switch back to using even micro versions for stable releases; 1.4.1
    should have been called 1.4.2, so skip that version number
  • Don't leave bad file descriptors being watched when spawning processes,
    which could result in a busy-loop (fd.o #32992, NB#200248; possibly
    also LP#656134, LP#680444, LP#713157)
  • Check for MSG_NOSIGNAL correctly
  • Fix failure to detect abstract socket support (fd.o #29895)
  • Make _dbus_system_logv actually exit with DBUS_SYSTEM_LOG_FATAL
    (fd.o #32262, NB#180486)
  • Improve some error code paths (fd.o #29981, fd.o #32264, fd.o #32262,
    fd.o #33128, fd.o #33277, fd.o #33126, NB#180486)
  • Avoid possible symlink attacks in /tmp during compilation (fd.o #32854)
  • Tidy up dead code (fd.o #25306, fd.o #33128, fd.o #34292, NB#180486)
  • Improve gcc malloc annotations (fd.o #32710)
  • If the system bus is launched via systemd, protect it from the OOM killer
  • Documentation improvements (fd.o #11190)
  • Avoid readdir_r, which is difficult to use correctly (fd.o #8284,
    fd.o #15922, LP#241619)
  • Cope with invalid files in session.d, system.d (fd.o #19186,
    Debian #230231)
  • Don't distribute generated files that embed our builddir (fd.o #30285,
    fd.o #34292)
  • Raise the system bus's fd limit to be sufficient for its configuration
    (fd.o #33474, LP#381063)
  • Fix syslog string processing
  • Ignore -Waddress
  • Remove broken gcov parsing code and --enable-gcov, and replace them
    with lcov HTML reports and --enable-compiler-coverage (fd.o #10887)
  • Windows:
    · avoid live-lock in Windows CE due to unfair condition variables
  • OpenBSD:
    · support credentials-passing (fd.o #32542)
  • Solaris:
    · opt-in to thread safety (fd.o #33464)

D-Bus 1.4.1 (20 December 2010)
==

 • Fix for CVE-2010-4352: sending messages with excessively-nested variants can
   crash the bus. The existing restriction to 64-levels of nesting previously
   only applied to the static type signature; now it also applies to dynamic
   nesting using variants. Thanks to Rémi Denis-Courmont for discoving this
   issue.
 • OS X portability fixes, including launchd support.
 • Windows autolaunch improvements.
 • Various bug fixes.

D-Bus 1.4.0 (6 Sep 2010)
==
 - systemd hookup

D-Bus 1.3.1 (23 June 2010)
==
 - New standardized PropertiesChanged signal in the properties interface
 - Various portability fixes, in particular to Windows platforms
 - Support forking bus services, for compatibility

D-Bus 1.3.0 (29 July 2009)
==
 - ability for dbus-send to send to any bus (--address)
 - file descriptor passing on Unix socket transports
 - use of GCC atomic intrinsics for better processor support
   (requires -march=i486 or above for x86 compilation)
 - thread-safe FD_CLOEXEC setting on recent Linux kernels (2.6.24-27 and up)
   and glibc (2.9 for pipe2 and 2.10 for accept4)
 - feature negotiation in the bus daemon<|MERGE_RESOLUTION|>--- conflicted
+++ resolved
@@ -1,14 +1,13 @@
-<<<<<<< HEAD
-D-Bus 1.9.6 (UNRELEASED)
-=======
+D-Bus 1.9.8 (UNRELEASED)
+==
+
+...
+
 D-Bus 1.9.6 (2015-01-05)
->>>>>>> ae9d7149
 ==
 
 The “I do have a bread knife” release.
 
-<<<<<<< HEAD
-=======
 Security hardening:
 
 • Do not allow calls to UpdateActivationEnvironment from uids other than
@@ -35,7 +34,6 @@
 • Add missing initialization so GetExtendedTcpTable doesn't crash on
   Windows Vista SP0 (fd.o #77008, Илья А. Ткаченко)
 
->>>>>>> ae9d7149
 D-Bus 1.9.4 (2014-11-24)
 ==
 
