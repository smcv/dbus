--- conflicted
+++ resolved
@@ -79,10 +79,6 @@
 dbus_daemon_LDADD=					\
 	$(top_builddir)/dbus/libdbus-convenience.la	\
 	$(EFENCE)					\
-<<<<<<< HEAD
-=======
-	$(top_builddir)/dbus/libdbus-convenience.la	\
->>>>>>> b93476ce
 	$(DBUS_BUS_LIBS)
 
 dbus_daemon_LDFLAGS=@R_DYNAMIC_LDFLAG@ @SECTION_LDFLAGS@ @PIE_LDFLAGS@
