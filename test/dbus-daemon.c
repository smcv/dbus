/* Integration tests for the dbus-daemon
 *
 * Author: Simon McVittie <simon.mcvittie@collabora.co.uk>
 * Copyright © 2010-2011 Nokia Corporation
 *
 * Permission is hereby granted, free of charge, to any person
 * obtaining a copy of this software and associated documentation files
 * (the "Software"), to deal in the Software without restriction,
 * including without limitation the rights to use, copy, modify, merge,
 * publish, distribute, sublicense, and/or sell copies of the Software,
 * and to permit persons to whom the Software is furnished to do so,
 * subject to the following conditions:
 *
 * The above copyright notice and this permission notice shall be
 * included in all copies or substantial portions of the Software.
 *
 * THE SOFTWARE IS PROVIDED "AS IS", WITHOUT WARRANTY OF ANY KIND,
 * EXPRESS OR IMPLIED, INCLUDING BUT NOT LIMITED TO THE WARRANTIES OF
 * MERCHANTABILITY, FITNESS FOR A PARTICULAR PURPOSE AND
 * NONINFRINGEMENT. IN NO EVENT SHALL THE AUTHORS OR COPYRIGHT HOLDERS
 * BE LIABLE FOR ANY CLAIM, DAMAGES OR OTHER LIABILITY, WHETHER IN AN
 * ACTION OF CONTRACT, TORT OR OTHERWISE, ARISING FROM, OUT OF OR IN
 * CONNECTION WITH THE SOFTWARE OR THE USE OR OTHER DEALINGS IN THE
 * SOFTWARE.
 */

#include <config.h>

#include <glib.h>

#include <dbus/dbus.h>

#include <string.h>

#ifdef DBUS_WIN
# include <io.h>
# include <windows.h>
#else
# include <signal.h>
# include <unistd.h>
# include <sys/types.h>
#endif

#include "test-utils.h"

/* Platforms where we know that credentials-passing passes both the
 * uid and the pid. Please keep these in alphabetical order.
 *
 * These platforms should #error in _dbus_read_credentials_socket()
 * if we didn't detect their flavour of credentials-passing, since that
 * would be a regression.
 */
#if defined(__FreeBSD__) || defined(__FreeBSD_kernel__) || \
  defined(__linux__) || \
  defined(__NetBSD__) || \
  defined(__OpenBSD__)
# define UNIX_USER_SHOULD_WORK
# define PID_SHOULD_WORK
#endif

/* Platforms where we know that credentials-passing passes the
 * uid, but not necessarily the pid. Again, alphabetical order please.
 *
 * These platforms should also #error in _dbus_read_credentials_socket()
 * if we didn't detect their flavour of credentials-passing.
 */
#if 0 /* defined(__your_platform_here__) */
# define UNIX_USER_SHOULD_WORK
#endif

typedef struct {
    gboolean skip;

    TestMainContext *ctx;

    DBusError e;
    GError *ge;

    GPid daemon_pid;

    DBusConnection *left_conn;

    DBusConnection *right_conn;
    gboolean right_conn_echo;
    gboolean wait_forever_called;
} Fixture;

#define assert_no_error(e) _assert_no_error (e, __FILE__, __LINE__)
static void
_assert_no_error (const DBusError *e,
    const char *file,
    int line)
{
  if (G_UNLIKELY (dbus_error_is_set (e)))
    g_error ("%s:%d: expected success but got error: %s: %s",
        file, line, e->name, e->message);
}

static gchar *
spawn_dbus_daemon (gchar *binary,
    gchar *configuration,
    GPid *daemon_pid)
{
  GError *error = NULL;
  GString *address;
  gint address_fd;
  gchar *argv[] = {
      binary,
      configuration,
      "--nofork",
      "--print-address=1", /* stdout */
      NULL
  };

  g_spawn_async_with_pipes (NULL, /* working directory */
      argv,
      NULL, /* envp */
      G_SPAWN_DO_NOT_REAP_CHILD | G_SPAWN_SEARCH_PATH,
      NULL, /* child_setup */
      NULL, /* user data */
      daemon_pid,
      NULL, /* child's stdin = /dev/null */
      &address_fd,
      NULL, /* child's stderr = our stderr */
      &error);
  g_assert_no_error (error);

  address = g_string_new (NULL);

  /* polling until the dbus-daemon writes out its address is a bit stupid,
   * but at least it's simple, unlike dbus-launch... in principle we could
   * use select() here, but life's too short */
  while (1)
    {
      gssize bytes;
      gchar buf[4096];
      gchar *newline;

      bytes = read (address_fd, buf, sizeof (buf));

      if (bytes > 0)
        g_string_append_len (address, buf, bytes);

      newline = strchr (address->str, '\n');

      if (newline != NULL)
        {
          if ((newline > address->str) && ('\r' == newline[-1]))
            newline -= 1;
          g_string_truncate (address, newline - address->str);
          break;
        }

      g_usleep (G_USEC_PER_SEC / 10);
    }

  return g_string_free (address, FALSE);
}

static DBusConnection *
connect_to_bus (Fixture *f,
    const gchar *address)
{
  DBusConnection *conn;
  DBusError error = DBUS_ERROR_INIT;
  dbus_bool_t ok;

  conn = dbus_connection_open_private (address, &error);
  assert_no_error (&error);
  g_assert (conn != NULL);

  ok = dbus_bus_register (conn, &error);
  assert_no_error (&error);
  g_assert (ok);
  g_assert (dbus_bus_get_unique_name (conn) != NULL);

  test_connection_setup (f->ctx, conn);
  return conn;
}

static DBusHandlerResult
echo_filter (DBusConnection *connection,
    DBusMessage *message,
    void *user_data)
{
  Fixture *f = user_data;
  DBusMessage *reply;

  if (dbus_message_get_type (message) != DBUS_MESSAGE_TYPE_METHOD_CALL)
    return DBUS_HANDLER_RESULT_NOT_YET_HANDLED;

  /* WaitForever() never replies, emulating a service that has got stuck */
  if (dbus_message_is_method_call (message, "com.example", "WaitForever"))
    {
      f->wait_forever_called = TRUE;
      return DBUS_HANDLER_RESULT_HANDLED;
    }

  reply = dbus_message_new_method_return (message);

  if (reply == NULL)
    g_error ("OOM");

  if (!dbus_connection_send (connection, reply, NULL))
    g_error ("OOM");

  dbus_message_unref (reply);

  return DBUS_HANDLER_RESULT_HANDLED;
}

typedef struct {
    const char *bug_ref;
    guint min_messages;
    const char *config_file;
} Config;

static void
setup (Fixture *f,
    gconstpointer context)
{
  const Config *config = context;
  gchar *dbus_daemon;
  gchar *arg;
  gchar *address;

  f->ctx = test_main_context_get ();
  f->ge = NULL;
  dbus_error_init (&f->e);

  if (config != NULL && config->config_file != NULL)
    {
      if (g_getenv ("DBUS_TEST_DAEMON_ADDRESS") != NULL)
        {
          g_message ("SKIP: cannot use DBUS_TEST_DAEMON_ADDRESS for "
              "unusally-configured dbus-daemon");
          f->skip = TRUE;
          return;
        }

      if (g_getenv ("DBUS_TEST_DATA") == NULL)
        {
          g_message ("SKIP: set DBUS_TEST_DATA to a directory containing %s",
              config->config_file);
          f->skip = TRUE;
          return;
        }

      arg = g_strdup_printf (
          "--config-file=%s/%s",
          g_getenv ("DBUS_TEST_DATA"), config->config_file);
    }
  else if (g_getenv ("DBUS_TEST_SYSCONFDIR") != NULL)
    {
      arg = g_strdup_printf ("--config-file=%s/dbus-1/session.conf",
          g_getenv ("DBUS_TEST_SYSCONFDIR"));
    }
  else if (g_getenv ("DBUS_TEST_DATA") != NULL)
    {
      arg = g_strdup_printf (
          "--config-file=%s/valid-config-files/session.conf",
          g_getenv ("DBUS_TEST_DATA"));
    }
  else
    {
      arg = g_strdup ("--session");
    }

  dbus_daemon = g_strdup (g_getenv ("DBUS_TEST_DAEMON"));

  if (dbus_daemon == NULL)
    dbus_daemon = g_strdup ("dbus-daemon");

  if (g_getenv ("DBUS_TEST_DAEMON_ADDRESS") != NULL)
    {
      address = g_strdup (g_getenv ("DBUS_TEST_DAEMON_ADDRESS"));
    }
  else
    {
      address = spawn_dbus_daemon (dbus_daemon, arg, &f->daemon_pid);
    }

  g_free (dbus_daemon);
  g_free (arg);

  f->left_conn = connect_to_bus (f, address);
  f->right_conn = connect_to_bus (f, address);
  g_free (address);
}

static void
add_echo_filter (Fixture *f)
{
  if (!dbus_connection_add_filter (f->right_conn, echo_filter, f, NULL))
    g_error ("OOM");

  f->right_conn_echo = TRUE;
}

static void
pc_count (DBusPendingCall *pc,
    void *data)
{
  guint *received_p = data;

  (*received_p)++;
}

static void
test_echo (Fixture *f,
    gconstpointer context)
{
  const Config *config = context;
  guint count = 2000;
  guint sent;
  guint received = 0;
  double elapsed;

  if (f->skip)
    return;

  if (config != NULL && config->bug_ref != NULL)
    g_test_bug (config->bug_ref);

  if (g_test_perf ())
    count = 100000;

  if (config != NULL)
    count = MAX (config->min_messages, count);

  add_echo_filter (f);

  g_test_timer_start ();

  for (sent = 0; sent < count; sent++)
    {
      DBusMessage *m = dbus_message_new_method_call (
          dbus_bus_get_unique_name (f->right_conn), "/",
          "com.example", "Spam");
      DBusPendingCall *pc;

      if (m == NULL)
        g_error ("OOM");

      if (!dbus_connection_send_with_reply (f->left_conn, m, &pc,
                                            DBUS_TIMEOUT_INFINITE) ||
          pc == NULL)
        g_error ("OOM");

      if (dbus_pending_call_get_completed (pc))
        pc_count (pc, &received);
      else if (!dbus_pending_call_set_notify (pc, pc_count, &received,
            NULL))
        g_error ("OOM");

      dbus_pending_call_unref (pc);
      dbus_message_unref (m);
    }

  while (received < count)
    test_main_context_iterate (f->ctx, TRUE);

  elapsed = g_test_timer_elapsed ();

  g_test_maximized_result (count / elapsed, "%u messages / %f seconds",
      count, elapsed);
}

static void
pending_call_store_reply (DBusPendingCall *pc,
    void *data)
{
  DBusMessage **message_p = data;

  *message_p = dbus_pending_call_steal_reply (pc);
  g_assert (*message_p != NULL);
}

static void
test_no_reply (Fixture *f,
    gconstpointer context)
{
  const Config *config = context;
  DBusMessage *m;
  DBusPendingCall *pc;
  DBusMessage *reply = NULL;
  enum { TIMEOUT, DISCONNECT } mode;
  gboolean ok;

  if (f->skip)
    return;

  g_test_bug ("76112");

  if (config != NULL && config->config_file != NULL)
    mode = TIMEOUT;
  else
    mode = DISCONNECT;

  m = dbus_message_new_method_call (
      dbus_bus_get_unique_name (f->right_conn), "/",
      "com.example", "WaitForever");

  add_echo_filter (f);

  if (m == NULL)
    g_error ("OOM");

  if (!dbus_connection_send_with_reply (f->left_conn, m, &pc,
                                        DBUS_TIMEOUT_INFINITE) ||
      pc == NULL)
    g_error ("OOM");

  if (dbus_pending_call_get_completed (pc))
    pending_call_store_reply (pc, &reply);
  else if (!dbus_pending_call_set_notify (pc, pending_call_store_reply, &reply,
        NULL))
    g_error ("OOM");

  dbus_pending_call_unref (pc);
  dbus_message_unref (m);

  if (mode == DISCONNECT)
    {
      while (!f->wait_forever_called)
        test_main_context_iterate (f->ctx, TRUE);

      dbus_connection_remove_filter (f->right_conn, echo_filter, f);
      dbus_connection_close (f->right_conn);
      dbus_connection_unref (f->right_conn);
      f->right_conn = NULL;
    }

  while (reply == NULL)
    test_main_context_iterate (f->ctx, TRUE);

  /* using inefficient string comparison for better assertion message */
  g_assert_cmpstr (
      dbus_message_type_to_string (dbus_message_get_type (reply)), ==,
      dbus_message_type_to_string (DBUS_MESSAGE_TYPE_ERROR));
  ok = dbus_set_error_from_message (&f->e, reply);
  g_assert (ok);
  g_assert_cmpstr (f->e.name, ==, DBUS_ERROR_NO_REPLY);

  if (mode == DISCONNECT)
    g_assert_cmpstr (f->e.message, ==,
        "Message recipient disconnected from message bus without replying");
  else
    g_assert_cmpstr (f->e.message, ==,
        "Message did not receive a reply (timeout by message bus)");
}

static void
test_creds (Fixture *f,
    gconstpointer context)
{
  const char *unique = dbus_bus_get_unique_name (f->left_conn);
  DBusMessage *m = dbus_message_new_method_call (DBUS_SERVICE_DBUS,
      DBUS_PATH_DBUS, DBUS_INTERFACE_DBUS, "GetConnectionCredentials");
  DBusPendingCall *pc;
  DBusMessageIter args_iter;
  DBusMessageIter arr_iter;
  DBusMessageIter pair_iter;
  DBusMessageIter var_iter;
  enum {
      SEEN_UNIX_USER = 1,
      SEEN_PID = 2,
      SEEN_WINDOWS_SID = 4
  } seen = 0;

  if (m == NULL)
    g_error ("OOM");

  if (!dbus_message_append_args (m,
        DBUS_TYPE_STRING, &unique,
        DBUS_TYPE_INVALID))
    g_error ("OOM");

  if (!dbus_connection_send_with_reply (f->left_conn, m, &pc,
                                        DBUS_TIMEOUT_USE_DEFAULT) ||
      pc == NULL)
    g_error ("OOM");

  dbus_message_unref (m);
  m = NULL;

  if (dbus_pending_call_get_completed (pc))
    pending_call_store_reply (pc, &m);
  else if (!dbus_pending_call_set_notify (pc, pending_call_store_reply,
                                          &m, NULL))
    g_error ("OOM");

  while (m == NULL)
    test_main_context_iterate (f->ctx, TRUE);

  g_assert_cmpstr (dbus_message_get_signature (m), ==, "a{sv}");

  dbus_message_iter_init (m, &args_iter);
  g_assert_cmpuint (dbus_message_iter_get_arg_type (&args_iter), ==,
      DBUS_TYPE_ARRAY);
  g_assert_cmpuint (dbus_message_iter_get_element_type (&args_iter), ==,
      DBUS_TYPE_DICT_ENTRY);
  dbus_message_iter_recurse (&args_iter, &arr_iter);

  while (dbus_message_iter_get_arg_type (&arr_iter) != DBUS_TYPE_INVALID)
    {
      const char *name;

      dbus_message_iter_recurse (&arr_iter, &pair_iter);
      g_assert_cmpuint (dbus_message_iter_get_arg_type (&pair_iter), ==,
          DBUS_TYPE_STRING);
      dbus_message_iter_get_basic (&pair_iter, &name);
      dbus_message_iter_next (&pair_iter);
      g_assert_cmpuint (dbus_message_iter_get_arg_type (&pair_iter), ==,
          DBUS_TYPE_VARIANT);
      dbus_message_iter_recurse (&pair_iter, &var_iter);

      if (g_strcmp0 (name, "UnixUserID") == 0)
        {
#ifdef G_OS_UNIX
          guint32 u32;

          g_assert (!(seen & SEEN_UNIX_USER));
          g_assert_cmpuint (dbus_message_iter_get_arg_type (&var_iter), ==,
              DBUS_TYPE_UINT32);
          dbus_message_iter_get_basic (&var_iter, &u32);
          g_message ("%s of this process is %u", name, u32);
          g_assert_cmpuint (u32, ==, geteuid ());
          seen |= SEEN_UNIX_USER;
#else
          g_assert_not_reached ();
#endif
        }
      else if (g_strcmp0 (name, "ProcessID") == 0)
        {
          guint32 u32;

          g_assert (!(seen & SEEN_PID));
          g_assert_cmpuint (dbus_message_iter_get_arg_type (&var_iter), ==,
              DBUS_TYPE_UINT32);
          dbus_message_iter_get_basic (&var_iter, &u32);
          g_message ("%s of this process is %u", name, u32);
#ifdef G_OS_UNIX
          g_assert_cmpuint (u32, ==, getpid ());
#elif defined(G_OS_WIN32)
          g_assert_cmpuint (u32, ==, GetCurrentProcessId ());
#else
          g_assert_not_reached ();
#endif
          seen |= SEEN_PID;
        }

      dbus_message_iter_next (&arr_iter);
    }

#ifdef UNIX_USER_SHOULD_WORK
  g_assert (seen & SEEN_UNIX_USER);
#endif

#ifdef PID_SHOULD_WORK
  g_assert (seen & SEEN_PID);
#endif

#ifdef G_OS_WIN32
  /* FIXME: when implemented:
  g_assert (seen & SEEN_WINDOWS_SID);
   */
#endif
}

static void
test_processid (Fixture *f,
    gconstpointer context)
{
  const char *unique = dbus_bus_get_unique_name (f->left_conn);
  DBusMessage *m = dbus_message_new_method_call (DBUS_SERVICE_DBUS,
      DBUS_PATH_DBUS, DBUS_INTERFACE_DBUS, "GetConnectionUnixProcessID");
  DBusPendingCall *pc;
  DBusError error = DBUS_ERROR_INIT;
  guint32 pid;

  if (m == NULL)
    g_error ("OOM");

  if (!dbus_message_append_args (m,
        DBUS_TYPE_STRING, &unique,
        DBUS_TYPE_INVALID))
    g_error ("OOM");

  if (!dbus_connection_send_with_reply (f->left_conn, m, &pc,
                                        DBUS_TIMEOUT_USE_DEFAULT) ||
      pc == NULL)
    g_error ("OOM");

  dbus_message_unref (m);
  m = NULL;

  if (dbus_pending_call_get_completed (pc))
    pending_call_store_reply (pc, &m);
  else if (!dbus_pending_call_set_notify (pc, pending_call_store_reply,
                                          &m, NULL))
    g_error ("OOM");

  while (m == NULL)
    test_main_context_iterate (f->ctx, TRUE);

  if (dbus_message_get_args (m, &error,
        DBUS_TYPE_UINT32, &pid,
        DBUS_TYPE_INVALID))
    {
      g_assert_cmpstr (dbus_message_get_signature (m), ==, "u");
      assert_no_error (&error);

      g_message ("GetConnectionUnixProcessID returned %u", pid);

#ifdef G_OS_UNIX
      g_assert_cmpuint (pid, ==, getpid ());
#elif defined(G_OS_WIN32)
      g_assert_cmpuint (pid, ==, GetCurrentProcessId ());
#else
      g_assert_not_reached ();
#endif
    }
  else
    {
      g_assert_cmpstr (error.name, ==, DBUS_ERROR_UNIX_PROCESS_ID_UNKNOWN);

#ifdef PID_SHOULD_WORK
      g_error ("Expected pid to be passed, but got %s: %s",
          error.name, error.message);
#endif

      dbus_error_free (&error);
    }
}

static void
<<<<<<< HEAD
=======
test_canonical_path_uae (Fixture *f,
    gconstpointer context)
{
  DBusMessage *m = dbus_message_new_method_call (DBUS_SERVICE_DBUS,
      DBUS_PATH_DBUS, DBUS_INTERFACE_DBUS, "UpdateActivationEnvironment");
  DBusPendingCall *pc;
  DBusMessageIter args_iter;
  DBusMessageIter arr_iter;

  if (m == NULL)
    g_error ("OOM");

  dbus_message_iter_init_append (m, &args_iter);

  /* Append an empty a{ss} (string => string dictionary). */
  if (!dbus_message_iter_open_container (&args_iter, DBUS_TYPE_ARRAY,
        "{ss}", &arr_iter) ||
      !dbus_message_iter_close_container (&args_iter, &arr_iter))
    g_error ("OOM");

  if (!dbus_connection_send_with_reply (f->left_conn, m, &pc,
                                        DBUS_TIMEOUT_USE_DEFAULT) ||
      pc == NULL)
    g_error ("OOM");

  dbus_message_unref (m);
  m = NULL;

  if (dbus_pending_call_get_completed (pc))
    pending_call_store_reply (pc, &m);
  else if (!dbus_pending_call_set_notify (pc, pending_call_store_reply,
                                          &m, NULL))
    g_error ("OOM");

  while (m == NULL)
    test_main_context_iterate (f->ctx, TRUE);

  /* it succeeds */
  g_assert_cmpint (dbus_message_get_type (m), ==,
      DBUS_MESSAGE_TYPE_METHOD_RETURN);

  dbus_message_unref (m);

  /* Now try with the wrong object path */
  m = dbus_message_new_method_call (DBUS_SERVICE_DBUS,
      "/com/example/Wrong", DBUS_INTERFACE_DBUS, "UpdateActivationEnvironment");

  if (m == NULL)
    g_error ("OOM");

  dbus_message_iter_init_append (m, &args_iter);

  /* Append an empty a{ss} (string => string dictionary). */
  if (!dbus_message_iter_open_container (&args_iter, DBUS_TYPE_ARRAY,
        "{ss}", &arr_iter) ||
      !dbus_message_iter_close_container (&args_iter, &arr_iter))
    g_error ("OOM");

  if (!dbus_connection_send_with_reply (f->left_conn, m, &pc,
                                        DBUS_TIMEOUT_USE_DEFAULT) ||
      pc == NULL)
    g_error ("OOM");

  dbus_message_unref (m);
  m = NULL;

  if (dbus_pending_call_get_completed (pc))
    pending_call_store_reply (pc, &m);
  else if (!dbus_pending_call_set_notify (pc, pending_call_store_reply,
                                          &m, NULL))
    g_error ("OOM");

  while (m == NULL)
    test_main_context_iterate (f->ctx, TRUE);

  /* it fails, yielding an error message with one string argument */
  g_assert_cmpint (dbus_message_get_type (m), ==, DBUS_MESSAGE_TYPE_ERROR);
  g_assert_cmpstr (dbus_message_get_error_name (m), ==,
      DBUS_ERROR_ACCESS_DENIED);
  g_assert_cmpstr (dbus_message_get_signature (m), ==, "s");

  dbus_message_unref (m);
}

static void
>>>>>>> ae9d7149
teardown (Fixture *f,
    gconstpointer context G_GNUC_UNUSED)
{
  dbus_error_free (&f->e);
  g_clear_error (&f->ge);

  if (f->left_conn != NULL)
    {
      dbus_connection_close (f->left_conn);
      dbus_connection_unref (f->left_conn);
      f->left_conn = NULL;
    }

  if (f->right_conn != NULL)
    {
      if (f->right_conn_echo)
        {
          dbus_connection_remove_filter (f->right_conn, echo_filter, f);
          f->right_conn_echo = FALSE;
        }

      dbus_connection_close (f->right_conn);
      dbus_connection_unref (f->right_conn);
      f->right_conn = NULL;
    }

  if (f->daemon_pid != 0)
    {
#ifdef DBUS_WIN
      TerminateProcess (f->daemon_pid, 1);
#else
      kill (f->daemon_pid, SIGTERM);
#endif

      g_spawn_close_pid (f->daemon_pid);
      f->daemon_pid = 0;
    }

  test_main_context_unref (f->ctx);
}

static Config limited_config = {
    "34393", 10000, "valid-config-files/incoming-limit.conf"
};

static Config finite_timeout_config = {
    NULL, 1, "valid-config-files/finite-timeout.conf"
};

int
main (int argc,
    char **argv)
{
  g_test_init (&argc, &argv, NULL);
  g_test_bug_base ("https://bugs.freedesktop.org/show_bug.cgi?id=");

  g_test_add ("/echo/session", Fixture, NULL, setup, test_echo, teardown);
  g_test_add ("/echo/limited", Fixture, &limited_config,
      setup, test_echo, teardown);
  g_test_add ("/no-reply/disconnect", Fixture, NULL,
      setup, test_no_reply, teardown);
  g_test_add ("/no-reply/timeout", Fixture, &finite_timeout_config,
      setup, test_no_reply, teardown);
  g_test_add ("/creds", Fixture, NULL, setup, test_creds, teardown);
  g_test_add ("/processid", Fixture, NULL, setup, test_processid, teardown);
<<<<<<< HEAD
=======
  g_test_add ("/canonical-path/uae", Fixture, NULL,
      setup, test_canonical_path_uae, teardown);
>>>>>>> ae9d7149

  return g_test_run ();
}<|MERGE_RESOLUTION|>--- conflicted
+++ resolved
@@ -635,8 +635,6 @@
 }
 
 static void
-<<<<<<< HEAD
-=======
 test_canonical_path_uae (Fixture *f,
     gconstpointer context)
 {
@@ -722,7 +720,6 @@
 }
 
 static void
->>>>>>> ae9d7149
 teardown (Fixture *f,
     gconstpointer context G_GNUC_UNUSED)
 {
@@ -788,11 +785,8 @@
       setup, test_no_reply, teardown);
   g_test_add ("/creds", Fixture, NULL, setup, test_creds, teardown);
   g_test_add ("/processid", Fixture, NULL, setup, test_processid, teardown);
-<<<<<<< HEAD
-=======
   g_test_add ("/canonical-path/uae", Fixture, NULL,
       setup, test_canonical_path_uae, teardown);
->>>>>>> ae9d7149
 
   return g_test_run ();
 }