<<<<<<< HEAD
D-Bus 1.11.12 (UNRELEASED)
==

Enhancements:

• The session dbus-daemon now supports transient .service files
  in $XDG_RUNTIME_DIR/dbus-1/services. Unlike the other standard
  service directories, this directory is not monitored with inotify
  or similar, and the service files must be named exactly
  ${bus_name}.service. (fd.o #99825, Simon McVittie)

• dbus can be configured with --enable-relocation when building with
  Autotools, or with -DDBUS_RELOCATABLE=ON when building with cmake,
  to make the pkg-config metadata relocatable. This is useful for
  non-standard prefixes, and in particular for Windows installations.
  However, it is not recommended for system-wide installations into
  /usr, because it interferes with pkg-config's ability to filter out
  compiler default linker directories.

  With Autotools, the default is --enable-relocation when building
  for Windows or --disable-relocation otherwise. With CMake, the default
  is -DDBUS_RELOCATABLE=ON.

  (fd.o #99721; Ralf Habacker, Simon McVittie)

• Users of CMake ≥ 2.6 can now link to libdbus without providing their
  own FindDBus.cmake macros, whether dbus was compiled with Autotools
  or with CMake. See the end of README.cmake for more information.
  (fd.o #99721; Ralf Habacker, Simon McVittie)

Fixes:

• Always read service file directories in the intended order
  (fd.o #99825, Simon McVittie)

• When tests are skipped, don't try to kill nonexistent process 0
  (fd.o #99825, Simon McVittie)

• Avoid valgrind false positives (fd.o #88808, Philip Withnall)
=======
D-Bus 1.10.18 (2017-04-05)
==

The “can't handle a self-referential paradox” release.

Fixes:

• Re-order dbus-daemon startup so that on SELinux systems, the thread
  that reads AVC notifications retains the ability to write to the
  audit log (fd.o #92832, Debian #857660; Laurent Bigonville)

• Fix a harmless read overflow and some memory leaks in a unit test
  (fd.o #100568, Philip Withnall)
>>>>>>> 73961ee5

• Fix some typos in test code
  (fd.o #99999, Coverity #141876, #141877; Philip Withnall)

• Clarify the roles of /etc/dbus-1/s*.d and /usr/share/dbus-1/s*.d
  in documentation (fd.o #99901, Philip Withnall)

D-Bus 1.11.10 (2017-02-16)
==

The “purple hair gives you telekinesis?” release.

Dependencies:

• AppArmor support requires at least libapparmor 2.8.95, reduced
  from 2.10 in previous versions. One test requires 2.10 and is
  skipped if building with an older version.

Enhancements:

• Do the Travis-CI build in Docker containers for Ubuntu LTS, Debian
  stable and Debian testing in addition to the older Ubuntu that is
  the default (fd.o #98889, Simon McVittie)

• Avoid some deprecated CMake functions (fd.o #99586, Ralf Habacker)

• Silence many -Wswitch-enum and -Wswitch-default warnings
  (fd.o #98191; Thomas Zimmermann, Simon McVittie)

• Install a sysusers.d snippet so `dbus-daemon --system` can be used
  with an unpopulated /etc (fd.o #99162, Lennart Poettering)

• Install pkg-config metadata on Unix even if building with CMake
  (fd.o #99752, Ralf Habacker)

• Exclude auth mechanisms from REJECTED message if they are supported
  in the code but but configured to be disallowed (fd.o #99621,
  Ralf Habacker)

Fixes:

• Prevent symlink attacks in the nonce-tcp transport on Unix that could
  allow an attacker to overwrite a file named "nonce", in a directory
  that the user running dbus-daemon can write, with a random value
  known only to the user running dbus-daemon. This is unlikely to be
  exploitable in practice, particularly since the nonce-tcp transport
  is really only useful on Windows.

  On Unix systems we strongly recommend using only the unix: and systemd:
  transports, together with EXTERNAL authentication. These are the only
  transports and authentication mechanisms enabled by default.

  (fd.o #99828, Simon McVittie)

• Avoid symlink attacks in the "embedded tests", which are not enabled
  by default and should never be enabled in production builds of dbus.
  (fd.o #99828, Simon McVittie)

• Fix the implementation of re-enabling a timeout so that its
  countdown is restarted as intended, instead of continually
  decreasing. (fd.o #95619; Michal Koutný, Simon McVittie)

• When receiving a message with file descriptors, do not start reading
  the beginning of the next message, so that only one such message
  is processed at a time. In conjunction with the fix for #95619
  this means that processes sending many file descriptors, such as
  systemd-logind on a system that receives very rapid ssh connections,
  are not treated as abusive and kicked off the bus. Revert the previous
  workaround that special-cased uid 0.
  (fd.o #95263, LP#1591411; Simon McVittie)

• Do not require TMPDIR, TEMP or TMP to be set when cross-compiling
  for Windows with CMake (fd.o #99586, Ralf Habacker)

• Do not set Unix-specific variables when targeting Windows
  (fd.o #99586, Ralf Habacker)

• Install Unix executables to ${CMAKE_INSTALL_PREFIX}/bin as intended,
  not ${CMAKE_INSTALL_PREFIX}/lib (fd.o #99752, Ralf Habacker)

• Use relative install locations in CMake on Unix to respect DESTDIR,
  and use GNU-style install layout (fd.o #99721, #99752; Ralf Habacker)

• Install dbus-arch-deps.h correctly when using CMake
  (fd.o #99586, #99721; Ralf Habacker)

• Improve argument validation for `dbus-test-tool spam`
  (ffd.o #99693, Coverity #54759; Philip Withnall)

• Don't shift by a negative integer if a hash table becomes monstrously
  large (fd.o #99641, Coverity #54682; Philip Withnall)

• Don't leak LSM label if dbus-daemon runs out of memory when dealing with
  a new connection (fd.o #99612, Coverity #141058; Philip Withnall)

• Remove an unnecessary NULL check
  (fd.o #99642, Coverity #141062; Philip Withnall)

• Improve error handling in unit tests and dbus-send
  (fd.o #99643, #99694, #99712, #99722, #99723, #99724, #99758,
  #99759, #99793, Coverity #54688, #54692, #54693, #54697, #54701,
  #54710, #54711, #54714, #54715, #54718, #54721, #54724, #54726,
  #54730, #54740, #54822, #54823, #54824, #54825; Philip Withnall)

• Do not print verbose messages' timestamps to stderr if the actual message
  has been redirected to the Windows debug port (fd.o #99749, Ralf Habacker)

D-Bus 1.11.8 (2016-11-28)
==

The “panics in the face of breakfast foods” release.

Build-time configuration:

• The new --enable-debug configure option provides an easy way to
  enable debug symbols, disable optimization and/or enable profiling.

• The --enable-compile-warnings configure option can be used to control
  compiler warnings.

• The --disable-compiler-optimisations configure option is no longer
  supported. Use --enable-debug=yes or CFLAGS=-O0 instead.

Enhancements:

• D-Bus Specification version 0.30
  · Define the jargon term "activation" more clearly
  · Define the jargon term "auto-starting", which is one form of activation
  · Document the optional SystemdService key in service files
  · Use versioned interface and bus names in most examples
  · Clarify intended behaviour of Properties.GetAll
  (fd.o #36190, fd.o #98671; Philip Withnall, Simon McVittie)

• Fix and enable a lot of compiler warnings to improve future code
  quality. This might incidentally also fix some environment variable
  accesses on OS X.
  · In particular, printf-style functions in the libdbus API are now annotated
    with __attribute__((__format__(__printf__, *, *))) when compiling with
    gcc or clang. This might make printf bugs in other software visible
    at compile time.
  (fd.o #97357, fd.o #98192, fd.o #98195, fd.o #98658;
  Thomas Zimmermann, Simon McVittie)

• When running with AppArmor mediation (for example using Ubuntu's patched
  Linux kernel), clients can no longer auto-start services unless they would
  have been able to send the auto-starting message to the service after it
  starts. StartServiceByName() is unaffected, and continues to be allowed by
  default in AppArmor's <abstractions/dbus-strict> and
  <abstractions/dbus-session-strict>. (fd.o #98666, Simon McVittie)

Fixes:

• Work around an undesired effect of the fix for CVE-2014-3637
  (fd.o #80559), in which processes that frequently send fds, such as
  logind during a flood of new PAM sessions, can get disconnected for
  continuously having at least one fd "in flight" for too long;
  dbus-daemon interprets that as a potential denial of service attack.
  The workaround is to disable that check for uid 0 process such as
  logind, with a message in the system log. The bug remains open while
  we look for a more general solution.
  (fd.o #95263, LP#1591411; Simon McVittie)

• Don't run the test test-dbus-launch-x11.sh if X11 autolaunching
  was disabled at compile time. That test is not expected to work
  in that configuration. (fd.o #98665, Simon McVittie)

D-Bus 1.11.6 (2016-10-10)
==

The “darkly whimsical” release.

Security fixes:

• Do not treat ActivationFailure message received from root-owned systemd
  name as a format string. In principle this is a security vulnerability,
  but we do not believe it is exploitable in practice, because only
  privileged processes can own the org.freedesktop.systemd1 bus name, and
  systemd does not appear to send activation failures that contain "%".

  Please note that this probably *was* exploitable in dbus versions
  older than 1.6.30, 1.8.16 and 1.9.10 due to a missing check which at
  the time was only thought to be a denial of service vulnerability
  (CVE-2015-0245). If you are still running one of those versions,
  patch or upgrade immediately.

  (fd.o #98157, Simon McVittie)

Enhancements:

• D-Bus Specification version 0.29
  · Recommend not using '/' for object paths (fd.o #37095, Philip Withnall)
  · Allow <annotation> in <arg> elements (fd.o #86162, Philip Withnall)

• Log to syslog when we exceed various anti-DoS limits, and add test
  coverage for them (fd.o #86442, Simon McVittie)

• Improve syslog handling so that _dbus_warn() and similar warnings
  go to syslog, add dbus-daemon --syslog|--nosyslog|--syslog-only options,
  and log to syslog (instead of /dev/null) when dbus-daemon is started by
  dbus-launch. (fd.o #97009, Simon McVittie)

• Install introspect.dtd and busconfig.dtd to ${datadir}/xml/dbus-1
  (fd.o #89011, Philip Withnall)

• When logging messages about service activation, mention which peer
  requested the activation (fd.o #68212, Philip Withnall)

• On Linux, mention the LSM label (if available) whenever we print
  debug information about a peer (fd.o #68212, Philip Withnall)

Other fixes:

• Harden dbus-daemon against malicious or incorrect ActivationFailure
  messages by rejecting them if they do not come from a privileged
  process, or if systemd activation is not enabled
  (fd.o #98157, Simon McVittie)

• Avoid undefined behaviour when setting reply serial number without going
  via union DBusBasicValue (fd.o #98035, Marc Mutz)

• Fix CMake build for Unix platforms that do not have -lrt, such as Android,
  or that do need -lsocket, such as QNX (fd.o #94096, Ralf Habacker)

• autogen.sh: fail cleanly if autoconf fails (Simon McVittie)

D-Bus 1.11.4 (2016-08-15)
==

The “copper pickaxe” release.

Dependencies:

• Building from git (but not from tarballs) now requires
  macros from the GNU Autoconf Archive, for example the autoconf-archive
  package in Debian or Fedora derivatives.

Build-time configuration:

• The option to enable coverage instrumentation has changed from
  --enable-compiler-coverage to --enable-code-coverage.

Enhancements:

• D-Bus Specification version 0.28
  · Clarify some details of serialization (fd.o #93382, Philip Withnall)

• Increase listen() backlog of AF_UNIX sockets to the maximum possible,
  minimizing failed connections under heavy load
  (fd.o #95264, Lennart Poettering)

• Add a new dbus-launch --exit-with-x11 option (fd.o #39197, Simon McVittie)

• Use the same regression tests for subprocess starting on Unix and Windows
  (fd.o #95191, Ralf Habacker)

• Print timestamps and thread IDs in verbose messages
  (fd.o #95191, Ralf Habacker)

• On Unix, unify the various places that reopen stdin, stdout and/or stderr
  pointing to /dev/null (fd.o #97008, Simon McVittie)

• Use AX_CODE_COVERAGE instead of our own COMPILER_COVERAGE
  (fd.o #88922, Thomas Zimmermann)

Fixes:

• On Windows, fix a memory leak in replacing the installation prefix
  (fd.o #95191, Ralf Habacker)

• On Linux, when dbus-daemon is run with reduced susceptibility to the
  OOM killer (typically via systemd), do not let child processes inherit
  that setting (fd.o #32851; Kimmo Hämäläinen, WaLyong Cho)

• On Unix, make dbus-launch and dbus-daemon --fork work as intended
  even if a parent process incorrectly starts them with stdin, stdout
  and/or stderr closed (fd.o #97008, Simon McVittie)

• Output valid shell syntax in ~/.dbus/session-bus/ if the bus address
  contains a semicolon (fd.o #94746, Thiago Macieira)

• Fix memory leaks and thread safety in subprocess starting on Windows
  (fd.o #95191, Ralf Habacker)

• Stop test-dbus-daemon incorrectly failing on platforms that cannot
  discover the process ID of clients (fd.o #96653, Руслан Ижбулатов)

• In tests that exercise correct handling of crashing D-Bus services,
  suppress Windows crash handler (fd.o #95155; Yiyang Fei, Ralf Habacker)

• Explicitly check for stdint.h (Ioan-Adrian Ratiu)

• In tests, add an invalid DBusAuthState to avoid undefined behaviour
  in some test cases (fd.o #93909, Nick Lewycky)

• Add assertions to reassure a static analysis tool
  (fd.o #93210, Deepika Aggarwal)

• Be explicit about enum comparison when loading XML
  (fd.o #93205, Deepika Aggarwal)

• update-activation-environment: produce better diagnostics on error
  (fd.o #96653, Simon McVittie)

• Avoid various compiler warnings with gcc 6
  (fd.o #97282; Thomas Zimmermann, Simon McVittie)

• On Unix when configured to use the system log, report as "dbus-daemon",
  not as "dbus" (fd.o #97009, Simon McVittie)

• During unit tests, reduce the amount we write to the system log
  (fd.o #97009, Simon McVittie)

D-Bus 1.11.2 (2016-03-07)
==

The “pneumatic drill vs. Iron Maiden” release.

Fixes:

• Enable "large file support" on systems where it exists: dbus-daemon
  is not expected to open large files, but it might need to stat files
  that happen to have large inode numbers (fd.o #93545, Hongxu Jia)

• Eliminate padding inside DBusMessageIter on 64-bit platforms,
  which might result in a pedantic C compiler not copying the entire contents
  of a DBusMessageIter; statically assert that this is not an ABI change
  in practice (fd.o #94136, Simon McVittie)

• Document dbus-test-tool echo --sleep-ms=N instead of incorrect --sleep=N
  (fd.o #94244, Dmitri Iouchtchenko)

• Correctly report test failures in C tests from run-test.sh
  (fd.o #93379; amit tewari, Simon McVittie)

• When tests are enabled, run all the marshal-validate tests, not just
  the even-numbered ones (fd.o #93908, Nick Lewycky)

• Correct the expected error from one marshal-validate test, which was
  previously not run due to the above bug (fd.o #93908, Simon McVittie)

• Fix compilation under CMake when embedded tests are disabled
  (fd.o #94094, eric.hyer)

Internal changes:

• Fix all -Wpointer-sign (signed/unsigned mismatch) warnings, and enable the
  warning (fd.o #93069; Ralf Habacker, Simon McVittie)

• When building with CMake, use the same gcc/clang warnings as under Autotools,
  or MSVC warnings that are broadly similar (fd.o #93069, Ralf Habacker)

• test/name-test: make C tests produce TAP output and run them directly, not
  via run-test.sh (fd.o #92899, Simon McVittie)

• Under CMake when cross-compiling for Windows on Unix, run the tests
  under Wine even if binfmt_misc support is not available
  (fd.o #88966, Ralf Habacker)

• The DBUS_USE_TEST_BINARY environment variable is no longer used by builds with
  embedded tests; DBUS_TEST_DBUS_LAUNCH replaces it (fd.o #92899, Simon McVittie)

• Factor out some functions that will be needed in future for a Windows
  implementation of dbus-run-session (fd.o #92899, Ralf Habacker)

D-Bus 1.11.0 (2015-12-02)
==

The “peppermint deer” release.

Dependencies:

• On non-Windows platforms, dbus now requires an <inttypes.h> that defines
  C99 constants such as PRId64 and PRIu64.

Enhancements:

• D-Bus Specification version 0.27
  · Specify that services should not reply if NO_REPLY_EXPECTED was used
    (fd.o #75749, Lars Uebernickel)

• Add a script to do continuous-integration builds, and metadata to run it
  on travis-ci.org. To use this, clone the dbus git repository on GitHub
  and set it up with travis-ci.org; the only special setting needed is
  "only build branches with a .travis.yml". (fd.o #93194, Simon McVittie)

• If dbus-daemon is run with --systemd-activation, do not require
  org.freedesktop.systemd1.service to exist (fd.o #93194, Simon McVittie)

Fixes:

• Re-order dbus-daemon startup so that on SELinux systems, the thread
  that reads AVC notifications retains the ability to write to the
  audit log (fd.o #92832, Laurent Bigonville)

• Print 64-bit integers on non-GNU Unix platforms (fd.o #92043, Natanael Copa)

• When using the Monitoring interface, match messages' destinations
  (fd.o #92074, Simon McVittie)

• On Linux with systemd, stop installing a reference to the obsolete
  dbus.target, and enable dbus.socket statically (fd.o #78412, #92402;
  Simon McVittie)

• On Windows, when including configuration files with <include> or
  <includedir>, apply the same relocation as for the Exec paths
  in .service files (fd.o #92028, Simon McVittie)

• Add support for backtraces on Windows (fd.o #92721, Ralf Habacker)

• Fix many -Wpointer-sign warnings (fd.o #93069, Ralf Habacker)

D-Bus 1.10.6 (2015-12-01)
==

The “marzipan beetles” release.

Fixes:

• On Unix when running tests as root, don't assert that root and
  the dbus-daemon user can still call UpdateActivationEnvironment;
  assert that those privileged users can call BecomeMonitor instead
  (fd.o #93036, Simon McVittie)

• On Windows, fix a memory leak in the autolaunch transport (fd.o #92899,
  Simon McVittie)

• On Windows Autotools builds, don't run tests that rely on
  dbus-run-session and other Unix-specifics (fd.o #92899, Simon McVittie)

D-Bus 1.10.4 (2015-11-17)
==

The “Frostburn Canyon” release.

Enhancements:

• GetConnectionCredentials, GetConnectionUnixUser and
  GetConnectionUnixProcessID with argument "org.freedesktop.DBus"
  will now return details of the dbus-daemon itself. This is required
  to be able to call SetEnvironment on systemd.
  (fd.o #92857, Jan Alexander Steffens)

Fixes:

• Make UpdateActivationEnvironment always fail with AccessDenied on the
  system bus. Previously, it was possible to configure it so root could
  call it, but the environment variables were not actually used,
  because the launch helper would discard them.
  (fd.o #92857, Jan Alexander Steffens)

• On Unix with --systemd-activation on a user bus, make
  UpdateActivationEnvironment pass on its arguments to systemd's
  SetEnvironment method, solving inconsistency between the environments
  used for traditional activation and systemd user-service activation.
  (fd.o #92857, Jan Alexander Steffens)

• On Windows, don't crash if <syslog/> or --syslog is used
  (fd.o #92538, Ralf Habacker)

• On Windows, fix a memory leak when setting a DBusError from a Windows
  error (fd.o #92721, Ralf Habacker)

• On Windows, don't go into infinite recursion if we abort the process
  with backtraces enabled (fd.o #92721, Ralf Habacker)

• Fix various failing tests, variously on Windows and cross-platform:
  · don't test system.conf features (users, groups) that only make sense
    on the system bus, which is not supported on Windows
  · don't call _dbus_warn() when we skip a test, since it is fatal
  · fix computation of expected <standard_session_servicedirs/>
  · when running TAP tests, translate newlines to Unix format, fixing
    cross-compiled tests under Wine on Linux
  · don't stress-test refcounting under Wine, where it's really slow
  · stop assuming that a message looped-back to the test will be received
    immediately
  · skip some system bus tests on Windows since they make no sense there
  (fd.o #92538, fd.o #92721; Ralf Habacker, Simon McVittie)

D-Bus 1.10.2 (2015-10-26)
==

The “worst pies in London” release.

Fixes:

• Correct error handling for activation: if there are multiple attempts
  to activate the same service and it fails immediately, the first attempt
  would get the correct reply, but the rest would time out. We now send
  the same error reply to each attempt. (fd.o #92200, Simon McVittie)

• If BecomeMonitor is called with a syntactically invalid match rule,
  don't crash with an assertion failure, fixing a regression in 1.9.10.
  This was not exploitable as a denial of service, because the check
  for a privileged user is done first. (fd.o #92298, Simon McVittie)

• On Linux with --enable-user-session, add the bus address to the
  environment of systemd services for better backwards compatibility
  (fd.o #92612, Jan Alexander Steffens)

• On Windows, fix the logic for replacing the installation prefix
  in service files' Exec lines (fd.o #83539; Milan Crha, Simon McVittie)

• On Windows, if installed in the conventional layout with ${prefix}/etc
  and ${prefix}/share, use relative paths between bus configuration files
  to allow the tree to be relocated (fd.o #92028, Simon McVittie)

• Make more of the regression tests pass in Windows builds (fd.o #92538,
  Simon McVittie)

D-Bus 1.10.0 (2015-08-25)
==

The “0x20” release.

This is a new stable branch, recommended for use in OS distributions.

Fixes since 1.9.20:

• distribute test/tap-test.sh.in, even if the tarball was built without
  tests enabled (fd.o #91684, Simon McVittie)
• work around a fd leak in libcap-ng < 0.7.7 (fd.o #91684, Simon McVittie)

Summary of major changes since 1.8.0:

• The basic setup for the well-known system and session buses is
  now done in read-only files in ${datadir} (normally /usr/share).
  See the NEWS entry for 1.9.18 for details.

• AppArmor integration has been merged, with features similar to the
  pre-existing SELinux integration. It is mostly compatible with the
  patches previously shipped by Ubuntu, with one significant change:
  Ubuntu's GetConnectionAppArmorSecurityContext method has been superseded
  by GetConnectionCredentials and was not included.

• The --enable-user-session configure option can be enabled
  by OS integrators intending to use systemd to provide a session bus
  per user (in effect, treating all concurrent graphical and non-graphical
  login sessions as one large session).

• The new listenable address mode "unix:runtime=yes" listens on
  $XDG_RUNTIME_DIR/bus, the same AF_UNIX socket used by the systemd
  user session. libdbus and "dbus-launch --autolaunch" will connect to
  this address by default. GLib ≥ 2.45.3 and sd-bus ≥ 209 have a
  matching default.

• All executables are now dynamically linked to libdbus-1.
  Previously, some executables, most notably dbus-daemon, were statically
  linked to a specially-compiled variant of libdbus. This results in
  various private functions in the _dbus namespace being exposed by the
  shared library. These are not API, and must not be used outside
  the dbus source tree.

• On platforms with ELF symbol versioning, all public symbols
  are versioned LIBDBUS_1_3.

New bus APIs:

• org.freedesktop.DBus.GetConnectionCredentials returns
  LinuxSecurityLabel where supported
• org.freedesktop.DBus.Monitoring interface (privileged)
  · BecomeMonitor method supersedes match rules with eavesdrop=true,
    which are now deprecated
• org.freedesktop.DBus.Stats interface (semi-privileged)
  · now enabled by default
  · new GetAllMatchRules method
• org.freedesktop.DBus.Verbose interface (not normally compiled)
  · toggles the effect of DBUS_VERBOSE

New executables:

• dbus-test-tool
• dbus-update-activation-environment

New optional dependencies:

• The systemd: pseudo-transport requires libsystemd or libsd-daemon
• Complete documentation requires Ducktype and yelp-tools
• Full test coverage requires GLib 2.36 and PyGI
• AppArmor integration requires libapparmor and optionally libaudit

Dependencies removed:

• dbus-glib

D-Bus 1.9.20 (2015-08-06)
==

The “Remember Tomorrow” release.

This is a release-candidate for D-Bus 1.10.0. OS distribution vendors
should test it.

Fixes:

• Don't second-guess what the ABI of poll() is, allowing it to be used
  on Integrity RTOS and other unusual platforms (fd.o #90314;
  Rolland Dudemaine, Simon McVittie)

• Don't duplicate audit subsystem integration if AppArmor and SELinux are
  both enabled (fd.o #89225, Simon McVittie)

• Log audit events for AppArmor/SELinux policy violations whenever
  we have CAP_AUDIT_WRITE, even if not the system bus
  (fd.o #83856, Laurent Bigonville)

D-Bus 1.9.18 (2015-07-21)
==

The “Pirate Elite” release.

Configuration changes:

• The basic setup for the well-known system and session buses is now done
  in read-only files in ${datadir}, moving a step closer to systems
  that can operate with an empty /etc directory. In increasing order
  of precedence:

  · ${datadir}/dbus-1/s*.conf now perform the basic setup such as setting
    the default message policies.
  · ${sysconfdir}/dbus-1/s*.conf are now optional. By default
    dbus still installs a trivial version of each, for documentation
    purposes; putting configuration directives in these files is deprecated.
  · ${datadir}/dbus-1/s*.d/ are now available for third-party software
    to install "drop-in" configuration snippets (any packages
    using those directories should explicitly depend on at least this
    version of dbus).
  · ${sysconfdir}/dbus-1/s*.d/ are also still available for sysadmins
    or third-party software to install "drop-in" configuration snippets
  · ${sysconfdir}/dbus-1/s*-local.conf are still available for sysadmins'
    overrides

  ${datadir} is normally /usr/share, ${sysconfdir} is normally /etc,
  and "s*" refers to either system or session as appropriate.

  (fd.o #89280, Dimitri John Ledkov)

Fixes:

• Fix a memory leak when GetConnectionCredentials() succeeds
  (fd.o #91008, Jacek Bukarewicz)

• Ensure that dbus-monitor does not reply to messages intended for others,
  resulting in its own disconnection (fd.o #90952, Simon McVittie)

D-Bus 1.9.16 (2015-05-14)
==

The “titanium barns” release.

Dependencies:

• Automake 1.13 is now required when compiling from git or modifying
  the build system.

Security hardening:

• On Unix platforms, change the default configuration for the session bus
  to only allow EXTERNAL authentication (secure kernel-mediated
  credentials-passing), as was already done for the system bus.

  This avoids falling back to DBUS_COOKIE_SHA1, which relies on strongly
  unpredictable pseudo-random numbers.

  If you are using D-Bus over the (unencrypted!) tcp: or nonce-tcp: transport,
  in conjunction with DBUS_COOKIE_SHA1 and a shared home directory using
  NFS or similar, you will need to reconfigure the session bus to accept
  DBUS_COOKIE_SHA1 by commenting out the <auth> element. This configuration
  is not recommended.

  (fd.o #90414, Simon McVittie)

• When asked for random numbers for DBUS_COOKIE_SHA1, the nonce-tcp:
  transport, UUIDs or any other reason, fail if we cannot obtain entropy
  (from /dev/urandom or CryptGenRandom()) or an out-of-memory condition
  occurs, instead of silently falling back to low-entropy pseudorandom
  numbers from rand(). (fd.o #90414; Simon McVittie, Ralf Habacker)

Enhancements:

• Add dbus_message_iter_get_element_count()
  (fd.o #30350; Christian Dywan, Simon McVittie)

• Introduce new internal DBusSocket and DBusPollable types so we can
  stop treating the Windows SOCKET type as if it was int. DBusSocket
  is specifically a socket, cross-platform. DBusPollable is whatever
  _dbus_poll() can act on, i.e. a fd on Unix or a SOCKET on Windows.
  (fd.o #89444; Ralf Habacker, Simon McVittie)

• All regression tests now output TAP <https://testanything.org/>
  (fd.o #89846, Simon McVittie)

• Internal APIs consistently use signed values for timestamps
  (fd.o #18494, Peter McCurdy)

• Improve diagnostics when UpdateActivationEnvironment calls are rejected
  (fd.o #88812, Simon McVittie)

• Clean up a lot of compiler warnings
  (fd.o #17289, fd.o #89284; Ralf Habacker, Simon McVittie)

Fixes:

• Add locking to DBusCounter's reference count and notify function
  (fd.o #89297, Adrian Szyndela)

• Ensure that DBusTransport's reference count is protected by the
  corresponding DBusConnection's lock (fd.o #90312, Adrian Szyndela)

• Correctly release DBusServer mutex before early-return if we run out
  of memory while copying authentication mechanisms (fd.o #90021,
  Ralf Habacker)

• Make dbus-test-tool and dbus-update-activation-environment portable
  to Windows (fd.o #90089, Ralf Habacker)

• Correctly initialize all fields of DBusTypeReader (fd.o #90021;
  Ralf Habacker, Simon McVittie)

• Fix some missing \n in verbose (debug log) messages (fd.o #90004,
  Ralf Habacker)

• Clean up some memory and fd leaks in test code and tools
  (fd.o #90021, Ralf Habacker)

• Fix a NULL dereference if the dbus-daemon cannot read a configuration
  directory for a reason that is not ENOENT (fd.o #90021, Ralf Habacker)

• CMake generates a versioned shared library even if the revision is 0,
  as it usually is on the development branch. (fd.o #89450, Ralf Habacker)

D-Bus 1.9.14 (2015-03-02)
==

The “don't stand in the poison cloud” release.

Dependencies:

• dbus-daemon and dbus-daemon-launch-helper now require libdbus. They
  were previously linked to a static version of libdbus.

• The tests no longer require dbus-glib in order to exercise the libdbus
  shared library; they are always linked to libdbus now.

Build-time configuration:

• The new --enable-user-session option, off by default, can be enabled
  by OS integrators intending to use systemd to provide a session bus
  per user (in effect, treating all concurrent graphical and non-graphical
  login sessions as one large session)

Enhancements:

• All executables are now linked dynamically to libdbus.
  (fd.o #83115; Bertrand SIMONNET, Simon McVittie, Ralf Habacker)

• On platforms that support them (GNU libc and possibly others),
  libdbus now has versioned symbols for its public API.
  All public symbols (visible in the header files) are currently
  versioned as LIBDBUS_1_3; private symbols starting with _dbus or
  dbus_internal have a version that changes with each release, and
  must not be used by applications. (also fd.o #83115)

• New listenable address mode "unix:runtime=yes" which listens on
  a real filesystem (non-abstract) socket $XDG_RUNTIME_DIR/bus
  (fd.o #61303; Colin Walters, Alexander Larsson, Simon McVittie)

• Add optional systemd units for a per-user bus listening on
  $XDG_RUNTIME_DIR/bus (fd.o #61301; Simon McVittie, Colin Walters)

• On Unix platforms, both libdbus and "dbus-launch --autolaunch"
  default to connecting to $XDG_RUNTIME_DIR/bus if it is a socket
  (also fd.o #61301)

• New dbus-update-activation-environment tool uploads environment
  variables to "dbus-daemon --session" and optionally "systemd --user",
  primarily as a way to keep the per-user bus compatible with
  distributions' existing X11 login scripts (also fd.o #61301)

• <includedir/> elements in dbus-daemon configuration are now silently
  ignored if the directory does not exist. (fd.o #89280, Dimitri John Ledkov)

• Add microsecond-resolution timestamps to the default output of
  dbus-monitor and dbus-send (fd.o #88896; Ralf Habacker, Simon McVittie)

Fixes:

• Fix a race condition in the 'monitor' test introduced in 1.9.10
  (fd.o #89222, Simon McVittie)

D-Bus 1.9.12 (2015-02-19)
==

The “monster lasagna” release.

Dependencies:

• Ducktype and yelp-tools are now required to build complete documentation
  (they are optional for normal builds).

Enhancements:

• D-Bus Specification version 0.26
  · GetConnectionCredentials can return LinuxSecurityLabel or WindowsSID
  · document the BecomeMonitor method

• On Linux, add LinuxSecurityLabel to GetConnectionCredentials
  (fd.o #89041; Tyler Hicks, Simon McVittie)

• On Linux, add support for AppArmor mediation of message sending and
  receiving and name ownership (paralleling existing SELinux mediation
  support), and eavesdropping (a new check, currently AppArmor-specific)
  (fd.o #75113; John Johansen, Tyler Hicks, Simon McVittie)

• In dbus-send and dbus-monitor, pretty-print \0-terminated bytestrings
  that have printable ASCII contents; we previously only did this for
  unterminated bytestrings (fd.o #89109, Simon McVittie)

• Add a guide to designing good D-Bus APIs (fd.o #88994, Philip Withnall)

• On Windows, add WindowsSID to GetConnectionCredentials
  (fd.o #54445, Ralf Habacker)

• Improve clarity of dbus-monitor --profile output and add more columns
  (fd.o #89165, Ralf Habacker)

• Add a man page for dbus-test-tool, and build it under CMake as well
  as Autotools (fd.o#89086, Simon McVittie)

• If dbus-daemon was compiled with --enable-verbose, add a D-Bus API
  to control it at runtime, overriding the DBUS_VERBOSE environment variable
  (fd.o #88896, Ralf Habacker)

Fixes:

• Reduce the number of file descriptors used in the fd-passing test,
  avoiding failure under the default Linux fd limit, and automatically
  skip it if the rlimit is too small (fd.o #88998, Simon McVittie)

D-Bus 1.9.10 (2015-02-09)
==

The “sad cyborgs” release.

Security fixes merged from 1.8.16:

• Do not allow non-uid-0 processes to send forged ActivationFailure
  messages. On Linux systems with systemd activation, this would
  allow a local denial of service: unprivileged processes could
  flood the bus with these forged messages, winning the race with
  the actual service activation and causing an error reply
  to be sent back when service auto-activation was requested.
  This does not prevent the real service from being started,
  so the attack only works while the real service is not running.
  (CVE-2015-0245, fd.o #88811; Simon McVittie)

Enhancements:

• The new Monitoring interface in the dbus-daemon lets dbus-monitor and
  similar tools receive messages without altering the security properties
  of the system bus, by calling the new BecomeMonitor method on a
  private connection. This bypasses the normal <allow> and <deny> rules
  entirely, so to preserve normal message-privacy assumptions, only root
  is allowed to do this on the system bus. Restricted environments,
  such as Linux with LSMs, should lock down access to the Monitoring
  interface. (fd.o #46787, Simon McVittie)

• dbus-monitor uses BecomeMonitor to capture more traffic, if the
  dbus-daemon supports it and access permissions allow it.
  It still supports the previous approach ("eavesdropping" match rules)
  for compatibility with older bus daemons. (fd.o #46787, Simon)

• dbus-monitor can now log the message stream as binary data for later
  analysis, with either no extra framing beyond the normal D-Bus headers,
  or libpcap-compatible framing treating each D-Bus message
  as a captured packet. (fd.o #46787, Simon)

Other fixes:

• Fix some CMake build regressions (fd.o #88964, Ralf Habacker)

• On Unix, forcibly terminate regression tests after 60 seconds to
  prevent them from blocking continuous integration frameworks
  (fd.o #46787, Simon)

D-Bus 1.9.8 (2015-02-03)
==

The “all the types of precipitation” release.

Dependencies:

• full test coverage now requires GLib 2.36
• full test coverage now requires PyGI (PyGObject 3,
  "import gi.repository.GObject") instead of the
  obsolete PyGObject 2 ("import gobject")

Enhancements:

• add GLib-style "installed tests" (fd.o #88810, Simon McVittie)

• better regression test coverage, including systemd activation
  (fd.o #57952, #88810; Simon McVittie)

Fixes:

• fatal errors correctly make the dbus-daemon exit even if <syslog/> is
  turned off (fd.o #88808, Simon McVittie)

• TCP sockets on Windows no longer fail to listen approximately 1 time
  in 256, caused by a logic error that should have always made it fail but
  was mitigated by incorrect endianness for the port number
  (fd.o #87999, Ralf Habacker)

• fix some Windows build failures (fd.o #88009, #88010; Ralf Habacker)

• on Windows, allow up to 8K connections to the dbus-daemon instead of the
  previous 64, completing a previous fix which only worked under
  Autotools (fd.o #71297, Ralf Habacker)

• on Windows, if the IP family is unspecified only use IPv4,
  to mitigate IPv6 not working correctly (fd.o #87999, Ralf Habacker)

• fix some unlikely memory leaks on OOM (fd.o #88087, Simon McVittie)

• lcov code coverage analysis works again (fd.o #88808, Simon McVittie)

• fix an unused function error with --disable-embedded-tests (fd.o #87837,
  Thiago Macieira)

D-Bus 1.9.6 (2015-01-05)
==

The “I do have a bread knife” release.

Security hardening:

• Do not allow calls to UpdateActivationEnvironment from uids other than
  the uid of the dbus-daemon. If a system service installs unsafe
  security policy rules that allow arbitrary method calls
  (such as CVE-2014-8148) then this prevents memory consumption and
  possible privilege escalation via UpdateActivationEnvironment.

  We believe that in practice, privilege escalation here is avoided
  by dbus-daemon-launch-helper sanitizing its environment; but
  it seems better to be safe.

• Do not allow calls to UpdateActivationEnvironment or the Stats interface
  on object paths other than /org/freedesktop/DBus. Some system services
  install unsafe security policy rules that allow arbitrary method calls
  to any destination, method and interface with a specified object path;
  while less bad than allowing arbitrary method calls, these security
  policies are still harmful, since dbus-daemon normally offers the
  same API on all object paths and other system services might behave
  similarly.

Other fixes:

• Add missing initialization so GetExtendedTcpTable doesn't crash on
  Windows Vista SP0 (fd.o #77008, Илья А. Ткаченко)

D-Bus 1.9.4 (2014-11-24)
==

The “extra-sturdy caramel” release.

Fixes:

• Partially revert the CVE-2014-3639 patch by increasing the default
  authentication timeout on the system bus from 5 seconds back to 30
  seconds, since this has been reported to cause boot regressions for
  some users, mostly with parallel boot (systemd) on slower hardware.

  On fast systems where local users are considered particularly hostile,
  administrators can return to the 5 second timeout (or any other value
  in milliseconds) by saving this as /etc/dbus-1/system-local.conf:

  <busconfig>
    <limit name="auth_timeout">5000</limit>
  </busconfig>

  (fd.o #86431, Simon McVittie)

• Add a message in syslog/the Journal when the auth_timeout is exceeded
  (fd.o #86431, Simon McVittie)

• Send back an AccessDenied error if the addressed recipient is not allowed
  to receive a message (and in builds with assertions enabled, don't
  assert under the same conditions). (fd.o #86194, Jacek Bukarewicz)

D-Bus 1.9.2 (2014-11-10)
==

The “structurally unsound flapjack” release.

Security fixes:

• Increase dbus-daemon's RLIMIT_NOFILE rlimit to 65536
  so that CVE-2014-3636 part A cannot exhaust the system bus'
  file descriptors, completing the incomplete fix in 1.8.8.
  (CVE-2014-7824, fd.o #85105; Simon McVittie, Alban Crequy)

Enhancements:

• D-Bus Specification version 0.25
  · new value 'const' for EmitsChangedSignal annotation
    (fd.o #72958, Lennart Poettering)
  · new ALLOW_INTERACTIVE_AUTHORIZATION flag, for PolicyKit and similar
    (fd.o #83449; Lennart Poettering, Simon McVittie)
  · annotate table of types with reserved/basic/container, and for
    basic types, fixed/string-like
  · clarify arbitrary limits by quoting them in mebibytes

• New API: add accessors for the ALLOW_INTERACTIVE_AUTHORIZATION flag
  (fd.o #83449, Simon McVittie)

• Add dbus-test-tool, a D-Bus swiss army knife with multiple subcommands,
  useful for debugging and performance testing:
  · dbus-test-tool spam: send repeated messages
  · dbus-test-tool echo: send an empty reply for all method calls
  · dbus-test-tool black-hole: do not reply to method calls
  (fd.o #34140; Alban Crequy, Simon McVittie, Will Thompson)

• Add support for process ID in credentials-passing on NetBSD
  (fd.o #69702, Patrick Welche)

• Add an example script to find potentially undesired match rules
  (fd.o #84598, Alban Crequy)

• Document the central assumption that makes our use of credentials-passing
  secure (fd.o #83499, Simon McVittie)

• Replace the dbus-glib section of the tutorial with a GDBus recommendation,
  and add some links to GDBus and QtDBus documentation (fd.o #25140,
  Simon McVittie)

Fixes:

• Use a less confusing NoReply message when disconnected with a reply pending
  (fd.o #76112, Simon McVittie)

• Make the .pc file relocatable by letting pkg-config do all variable
  expansion itself (fd.o #75858, Руслан Ижбулатов)

• Fix a build failure on platforms with kqueue, which regressed in 1.9.0
  (fd.o #85563, Patrick Welche)

• Consistently save errno after socket calls (fd.o #83625, Simon McVittie)

• In dbus-spawn, when the grandchild process exits due to a failed exec(),
  do not lose the exec() errno (fd.o #24821, Simon McVittie)

• Do not fail the tests if a parent process has leaked non-close-on-exec
  file descriptors to us (fd.o #73689, fd.o #83899; Simon McVittie)

• Do not fail the tests on Unix platforms with incomplete
  credentials-passing support, but do fail if we can't pass credentials
  on a platform where it is known to work: Linux, FreeBSD, OpenBSD, NetBSD
  (fd.o #69702, Simon McVittie)

• Detect accept4, dirfd, inotify_init1, pipe2, and Unix fd passing
  when building with cmake, and expand test coverage there
  (fd.o #73689; Ralf Habacker, Simon McVittie)

D-Bus 1.9.0 (2014-10-01)
==

The “tiered cheeses” release.

Requirements:

• Support for the systemd: (LISTEN_FDS) pseudo-transport on Linux now
  requires either the libsystemd or libsd-daemon shared library, dropping the
  embedded convenience copy of sd-daemon (fd.o #71818, Simon)

Build-time configuration changes:

• The Stats interface is now enabled by default, and locked-down to
  root-only on the system bus. Configure with --disable-stats
  to disable it altogether on memory- or disk-constrained systems,
  or see ${docdir}/examples/ to open it up to non-root users on the
  system bus or restrict access on the session bus.
  (fd.o #80759; Simon McVittie, Alban Crequy)

• The CMake build system now builds the same shared library name as Autotools
  on at least Linux and Windows:
  - on Linux (and perhaps other Unix platforms), it previously built
    libdbus-1.so, but now builds libdbus-1.so.3.* with development
    symlink libdbus-1.so and SONAME/symlink libdbus-1.so.3
  - on Windows, it previously built either libdbus-1.dll (release) or
    libdbus-1d.dll (debug), but now builds libdbus-1-3.dll, copied to
    libdbus-1.dll for compatibility with older applications.
  (fd.o #74117, Ralf Habacker)

Enhancements:

• D-Bus Specification version 0.24
  · document how to quote match rules (fd.o #24307, Simon McVittie)
  · explicitly say that most message types never expect a reply
    regardles of whether they have NO_REPLY_EXPECTED
    (fd.o #75749, Simon McVittie)

• on Unix platforms, disable Nagle's algorithm on TCP connections to improve
  initial latency (fd.o #75544, Matt Hoosier)

• use backtrace() if it is in -lexecinfo instead of libc, as on NetBSD
  (fd.o #69702, Patrick Welche)

• in dbus-monitor, print more information about file descriptors
  (fd.o #80603, Alban Crequy)

• do not install system bus configuration if built for Windows
  (fd.o #83583; Ralf Habacker, Simon McVittie)

• Add GetAllMatchRules to the Stats interface (fd.o #24307, Alban Crequy)

• Add a regression test for file descriptor passing (fd.o #83622,
  Simon McVittie)

Fixes:

• fix an incorrect error message if a Unix socket path is too long
  (fd.o #73887, Antoine Jacoutot)

• in an MSYS/Cygwin environment, pass Unix-style filenames to xmlto,
  fixing documentation generation (fd.o #75860, Руслан Ижбулатов)

• in Unix with X11, avoid giving dbus-launch a misleading argv[0]
  in ps(1) (fd.o #69716, Chengwei Yang)

• avoid calling poll() with timeout < -1, which is considered invalid
  on FreeBSD and NetBSD (fd.o #78480, Jaap Boender)

• be portable to BSD-derived platforms where O_CLOEXEC is unavailable in libc
  (like Mac OS X 10.6), or available in libc but unsupported by the kernel
  (fd.o #77032; rmvsxop, OBATA Akio, Patrick Welche)

• Fix include path for test/internal/*.c with cmake (Ralf Habacker)

• Documentation improvements
  (fd.o #80795, #84313; Thomas Haller, Sebastian Rasmussen)

• in dbus-monitor, do not leak file descriptors that we have monitored
  (fd.o #80603, Alban Crequy)

• Set the close-on-exec flag for the inotify file descriptor, even
  if built with CMake or older libc (fd.o #73689, Simon McVittie)

• Remove some LGPL code from the Windows dbus-daemon
  (fd.o #57272, Ralf Habacker)

D-Bus 1.8.8 (2014-09-16)
==

The "smashy smashy egg man" release.

Security fixes:

• Do not accept an extra fd in the padding of a cmsg message, which
  could lead to a 4-byte heap buffer overrun.
  (CVE-2014-3635, fd.o #83622; Simon McVittie)

• Reduce default for maximum Unix file descriptors passed per message
  from 1024 to 16, preventing a uid with the default maximum number of
  connections from exhausting the system bus' file descriptors under
  Linux's default rlimit. Distributors or system administrators with a
  more restrictive fd limit may wish to reduce these limits further.

  Additionally, on Linux this prevents a second denial of service
  in which the dbus-daemon can be made to exceed the maximum number
  of fds per sendmsg() and disconnect the process that would have
  received them.
  (CVE-2014-3636, fd.o #82820; Alban Crequy)

• Disconnect connections that still have a fd pending unmarshalling after
  a new configurable limit, pending_fd_timeout (defaulting to 150 seconds),
  removing the possibility of creating an abusive connection that cannot be
  disconnected by setting up a circular reference to a connection's
  file descriptor.
  (CVE-2014-3637, fd.o #80559; Alban Crequy)

• Reduce default for maximum pending replies per connection from 8192 to 128,
  mitigating an algorithmic complexity denial-of-service attack
  (CVE-2014-3638, fd.o #81053; Alban Crequy)

• Reduce default for authentication timeout on the system bus from
  30 seconds to 5 seconds, avoiding denial of service by using up
  all unauthenticated connection slots; and when all unauthenticated
  connection slots are used up, make new connection attempts block
  instead of disconnecting them.
  (CVE-2014-3639, fd.o #80919; Alban Crequy)

Other fixes:

• Check for libsystemd from systemd >= 209, falling back to
  the older separate libraries if not found (Umut Tezduyar Lindskog,
  Simon McVittie)

• On Linux, use prctl() to disable core dumps from a test executable
  that deliberately raises SIGSEGV to test dbus-daemon's handling
  of that condition (fd.o #83772, Simon McVittie)

• Fix compilation with --enable-stats (fd.o #81043, Gentoo #507232;
  Alban Crequy)

• Improve documentation for running tests on Windows (fd.o #41252,
  Ralf Habacker)

D-Bus 1.8.6 (2014-06-02)
==

Security fixes:

• On Linux ≥ 2.6.37-rc4, if sendmsg() fails with ETOOMANYREFS, silently drop
  the message. This prevents an attack in which a malicious client can
  make dbus-daemon disconnect a system service, which is a local
  denial of service.
  (fd.o #80163, CVE-2014-3532; Alban Crequy)

• Track remaining Unix file descriptors correctly when more than one
  message in quick succession contains fds. This prevents another attack
  in which a malicious client can make dbus-daemon disconnect a system
  service.
  (fd.o #79694, fd.o #80469, CVE-2014-3533; Alejandro Martínez Suárez,
  Simon McVittie, Alban Crequy)

Other fixes:

• When dbus-launch --exit-with-session starts a dbus-daemon but then cannot
  attach to a session, kill the dbus-daemon as intended
  (fd.o #74698, Роман Донченко)

D-Bus 1.8.4 (2014-06-10)
==

Security fix:

• Alban Crequy at Collabora Ltd. discovered and fixed a denial-of-service
  flaw in dbus-daemon, part of the reference implementation of D-Bus.
  Additionally, in highly unusual environments the same flaw could lead to
  a side channel between processes that should not be able to communicate.
  (CVE-2014-3477, fd.o #78979)

D-Bus 1.8.2 (2014-04-30)
==

The “nobody wants red” release.

Enhancements:

• in the CMake build system, add some hints for Linux users cross-compiling
  Windows D-Bus binaries to be able to run tests under Wine
  (fd.o #41252, Ralf Habacker)

• add Documentation key to dbus.service (fd.o #77447, Cameron Norman)

Fixes:

• in "dbus-uuidgen --ensure", try to copy systemd's /etc/machine-id
  to /var/lib/dbus/machine-id instead of generating an entirely new ID
  (fd.o #77941, Simon McVittie)

• if dbus-launch receives an X error very quickly, do not kill
  unrelated processes (fd.o #74698, Роман Донченко)

• on Windows, allow up to 8K connections to the dbus-daemon, instead of the
  previous 64 (fd.o #71297; Cristian Onet, Ralf Habacker)

• cope with \r\n newlines in regression tests, since on Windows,
  dbus-daemon.exe uses text mode (fd.o #75863, Руслан Ижбулатов)

D-Bus 1.8.0 (2014-01-20)
==

The “Wolverine distrusts my printer” release.

This starts a new stable branch. The 1.6.x branch is now considered to be
outdated, and will only receive fixes for serious bugs such as security
flaws. The 1.4.x and 1.2.x branches no longer have upstream support and
are unlikely to get any more releases, but if distributors still need to
support them, please share security patches via upstream.

Summary of changes since 1.6.x:

• libdbus always behaves as if dbus_threads_init_default() had been called
  (thread-safety by default)
• new dbus-run-session tool, replacing certain misuses of dbus-launch
• dbus-monitor can talk to outdated versions of dbus-daemon again
• new org.freedesktop.DBus.GetConnectionCredentials method
• GetConnectionUnixProcessID also works correctly on Windows, returning
  the Windows process ID
• GetConnectionWindowsSID returns the correct SID on Windows
• expat is required, libxml2 can no longer be used as a substitute
• the userDB cache is required, and cannot be disabled
• a 64-bit integer type (either int, long, long long or _int64) is required
• better systemd-journald integration on Linux
• fixed long-standing fd and array leaks when failing to parse a message
• fixed referenced-but-never-freed parent nodes (effectively memory leaks)
  when using certain object-path allocation patterns, notably in Avahi
• better defaults for Windows support
• better CMake support
• better portability to mingw32, FreeBSD, NetBSD, QNX and Hurd
• the source language for the man pages is now Docbook XML

Enhancements since 1.7.10:

• Enhance the CMake build system to check for GLib and compile/run
  a subset of the regression tests (fd.o #41252, #73495; Ralf Habacker)

Fixes since 1.7.10:

• don't rely on va_copy(), use DBUS_VA_COPY() wrapper (fd.o #72840,
  Ralf Habacker)

• fix compilation of systemd journal support on older systemd versions where
  sd-journal.h doesn't include syslog.h (fd.o #73455, Ralf Habacker)

• fix compilation on older MSVC versions by including stdlib.h
  (fd.o #73455, Ralf Habacker)

• Allow <allow_anonymous/> to appear in an included configuration file
  (fd.o #73475, Matt Hoosier)

Test behaviour changes since 1.7.10:

• If the tests crash with an assertion failure, they no longer default to
  blocking for a debugger to be attached. Set DBUS_BLOCK_ON_ABORT in the
  environment if you want the old behaviour.

• To improve debuggability, the dbus-daemon and dbus-daemon-eavesdrop tests
  can be run with an external dbus-daemon by setting
  DBUS_TEST_DAEMON_ADDRESS in the environment. Test-cases that require
  an unusually-configured dbus-daemon are skipped.

D-Bus 1.7.10 (2014-01-06)
==

The “weighted companion cube” release.

This is a release candidate for D-Bus 1.8.

D-Bus Specification 0.23:

• don't require messages with no INTERFACE to be dispatched
  (fd.o #68597, Simon McVittie)

• document "tcp:bind=..." and "nonce-tcp:bind=..." (fd.o #72301,
  Chengwei Yang)

• define "listenable" and "connectable" addresses, and discuss
  the difference (fd.o #61303, Simon McVittie)

Enhancements:

• support printing Unix file descriptors in dbus-send, dbus-monitor
  (fd.o #70592, Robert Ancell)

• don't install systemd units if --disable-systemd is given
  (fd.o #71818, Chengwei Yang)

Fixes:

• don't leak memory on out-of-memory while listing activatable or
  active services (fd.o #71526, Radoslaw Pajak)

• fix undefined behaviour in a regression test (fd.o #69924, DreamNik)

• escape Unix socket addresses correctly (fd.o #46013, Chengwei Yang)

• on SELinux systems, don't assume that SECCLASS_DBUS, DBUS__ACQUIRE_SVC
  and DBUS__SEND_MSG are numerically equal to their values in the
  reference policy (fd.o #88719, osmond sun)

• define PROCESS_QUERY_LIMITED_INFORMATION if missing from MinGW < 4 headers
  (fd.o #71366, Matt Fischer)

• define WIN32_LEAN_AND_MEAN to avoid conflicts between winsock.h and
  winsock2.h (fd.o #71405, Matt Fischer)

• do not return failure from _dbus_read_nonce() with no error set,
  preventing a potential crash (fd.o #72298, Chengwei Yang)

• on BSD systems, avoid some O(1)-per-process memory and fd leaks in kqueue,
  preventing test failures (fd.o #69332, fd.o #72213; Chengwei Yang)

• fix warning spam on Hurd by not trying to set SO_REUSEADDR on Unix sockets,
  which doesn't do anything anyway on at least Linux and FreeBSD
  (fd.o #69492, Simon McVittie)

• fix use of TCP sockets on FreeBSD and Hurd by tolerating EINVAL from
  sendmsg() with SCM_CREDS (retrying with plain send()), and looking
  for credentials more correctly (fd.o #69492, Simon McVittie)

• ensure that tests run with a temporary XDG_RUNTIME_DIR to avoid
  getting mixed up in XDG/systemd "user sessions" (fd.o #61301,
  Simon McVittie)

• refresh cached policy rules for existing connections when bus
  configuration changes (fd.o #39463, Chengwei Yang)

D-Bus 1.7.8 (2013-11-01)
==

The “extreme hills” release.

Dependencies:

• If systemd support is enabled, libsystemd-journal is now required.

Enhancements:

• When activating a non-systemd service under systemd, annotate its
  stdout/stderr with its bus name in the Journal. Known limitation:
  because the socket is opened before forking, the process will still be
  logged as if it had dbus-daemon's process ID and user ID.
  (fd.o #68559, Chengwei Yang)

• Document more configuration elements in dbus-daemon(1)
  (fd.o #69125, Chengwei Yang)

Fixes:

• Don't leak string arrays or fds if dbus_message_iter_get_args_valist()
  unpacks them and then encounters an error (fd.o #21259, Chengwei Yang)

• If compiled with libaudit, retain CAP_AUDIT_WRITE so we can write
  disallowed method calls to the audit log, fixing a regression in 1.7.6
  (fd.o #49062, Colin Walters)

• path_namespace='/' in match rules incorrectly matched nothing; it
  now matches everything. (fd.o #70799, Simon McVittie)

D-Bus 1.7.6 (2013-10-09)
==

The “CSI Shrewsbury” release.

Build-time configuration changes:

• Directory change notification via dnotify on Linux is no longer
  supported; it hadn't compiled successfully since 2010 in any case.
  If you don't have inotify (Linux) or kqueue (*BSD), you will need
  to send SIGHUP to the dbus-daemon when its configuration changes.
  (fd.o #33001, Chengwei Yang)

• Compiling with --disable-userdb-cache is no longer supported;
  it didn't work since at least 2008, and would lead to an extremely
  slow dbus-daemon even it worked. (fd.o #15589, #17133, #66947;
  Chengwei Yang)

• The DBUS_DISABLE_ASSERTS CMake option didn't actually disable most
  assertions. It has been renamed to DBUS_DISABLE_ASSERT to be consistent
  with the Autotools build system. (fd.o #66142, Chengwei Yang)

• --with-valgrind=auto enables Valgrind instrumentation if and only if
  valgrind headers are available. The default is still --with-valgrind=no.
  (fd.o #56925, Simon McVittie)

Dependencies:

• Platforms with no 64-bit integer type are no longer supported.
  (fd.o #65429, Simon McVittie)

• GNU make is now (documented to be) required. (fd.o #48277, Simon McVittie)

• Full test coverage no longer requires dbus-glib, although the tests do not
  exercise the shared library (only a static copy) if dbus-glib is missing.
  (fd.o #68852, Simon McVittie)

Enhancements:

• D-Bus Specification 0.22
  · Document GetAdtAuditSessionData() and
    GetConnectionSELinuxSecurityContext() (fd.o #54445, Simon)
  · Fix example .service file (fd.o #66481, Chengwei Yang)
  · Don't claim D-Bus is "low-latency" (lower than what?), just
    give factual statements about it supporting async use
    (fd.o #65141, Justin Lee)
  · Document the contents of .service files, and the fact that
    system services' filenames are constrained
    (fd.o #66608; Simon McVittie, Chengwei Yang)

• Be thread-safe by default on all platforms, even if
  dbus_threads_init_default() has not been called. For compatibility with
  older libdbus, library users should continue to call
  dbus_threads_init_default(): it is harmless to do so.
  (fd.o #54972, Simon McVittie)

• Add GetConnectionCredentials() method (fd.o #54445, Simon)

• New API: dbus_setenv(), a simple wrapper around setenv().
  Note that this is not thread-safe. (fd.o #39196, Simon)

• Add dbus-send --peer=ADDRESS (connect to a given peer-to-peer connection,
  like --address=ADDRESS in previous versions) and dbus-send --bus=ADDRESS
  (connect to a given bus, like dbus-monitor --address=ADDRESS).
  dbus-send --address still exists for backwards compatibility,
  but is no longer documented. (fd.o #48816, Andrey Mazo)

• Windows-specific:
  · "dbus-daemon --nofork" is allowed on Windows again. (fd.o #68852,
    Simon McVittie)

Fixes:

• Avoid an infinite busy-loop if a signal interrupts waitpid()
  (fd.o #68945, Simon McVittie)

• Clean up memory for parent nodes when objects are unexported
  (fd.o #60176, Thomas Fitzsimmons)

• Make dbus_connection_set_route_peer_messages(x, FALSE) behave as
  documented. Previously, it assumed its second parameter was TRUE.
  (fd.o #69165, Chengwei Yang)

• Escape addresses containing non-ASCII characters correctly
  (fd.o #53499, Chengwei Yang)

• Document <servicedir> search order correctly (fd.o #66994, Chengwei Yang)

• Don't crash on "dbus-send --session / x.y.z" which regressed in 1.7.4.
  (fd.o #65923, Chengwei Yang)

• If malloc() returns NULL in _dbus_string_init() or similar, don't free
  an invalid pointer if the string is later freed (fd.o #65959, Chengwei Yang)

• If malloc() returns NULL in dbus_set_error(), don't va_end() a va_list
  that was never va_start()ed (fd.o #66300, Chengwei Yang)

• fix build failure with --enable-stats (fd.o #66004, Chengwei Yang)

• fix a regression test on platforms with strict alignment (fd.o #67279,
  Colin Walters)

• Avoid calling function parameters "interface" since certain Windows headers
  have a namespace-polluting macro of that name (fd.o #66493, Ivan Romanov)

• Assorted Doxygen fixes (fd.o #65755, Chengwei Yang)

• Various thread-safety improvements to static variables (fd.o #68610,
  Simon McVittie)

• Make "make -j check" work (fd.o #68852, Simon McVittie)

• Fix a NULL pointer dereference on an unlikely error path
  (fd.o #69327, Sviatoslav Chagaev)

• Improve valgrind memory pool tracking (fd.o #69326,
  Sviatoslav Chagaev)

• Don't over-allocate memory in dbus-monitor (fd.o #69329,
  Sviatoslav Chagaev)

• dbus-monitor can monitor dbus-daemon < 1.5.6 again
  (fd.o #66107, Chengwei Yang)

• Unix-specific:
  · If accept4() fails with EINVAL, as it can on older Linux kernels
    with newer glibc, try accept() instead of going into a busy-loop.
    (fd.o #69026, Chengwei Yang)
  · If socket() or socketpair() fails with EINVAL or EPROTOTYPE,
    for instance on Hurd or older Linux with a new glibc, try without
    SOCK_CLOEXEC. (fd.o #69073; Pino Toscano, Chengwei Yang)
  · Fix a file descriptor leak on an error code path.
    (fd.o #69182, Sviatoslav Chagaev)
  · dbus-run-session: clear some unwanted environment variables
    (fd.o #39196, Simon)
  · dbus-run-session: compile on FreeBSD (fd.o #66197, Chengwei Yang)
  · Don't fail the autolaunch test if there is no DISPLAY (fd.o #40352, Simon)
  · Use dbus-launch from the builddir for testing, not the installed copy
    (fd.o #37849, Chengwei Yang)
  · Fix compilation if writev() is unavailable (fd.o #69409,
    Vasiliy Balyasnyy)
  · Remove broken support for LOCAL_CREDS credentials passing, and
    document where each credential-passing scheme is used (fd.o #60340,
    Simon McVittie)
  · Make autogen.sh work on *BSD by not assuming GNU coreutils functionality
    (fd.o #35881, #69787; Chengwei Yang)
  · dbus-monitor: be portable to NetBSD (fd.o #69842, Chengwei Yang)
  · dbus-launch: stop using non-portable asprintf (fd.o #37849, Simon)
  · Improve error reporting from the setuid activation helper (fd.o #66728,
    Chengwei Yang)

• Windows-specific:
  · Remove unavailable command-line options from 'dbus-daemon --help'
    (fd.o #42441, Ralf Habacker)
  · Add support for looking up local TCPv4 clients' credentials on
    Windows XP via the undocumented AllocateAndGetTcpExTableFromStack
    function (fd.o #66060, Ralf Habacker)
  · Fix insufficient dependency-tracking (fd.o #68505, Simon McVittie)
  · Don't include wspiapi.h, fixing a compiler warning (fd.o #68852,
    Simon McVittie)

• Internal changes:
  · add DBUS_ENABLE_ASSERT, DBUS_ENABLE_CHECKS for less confusing
    conditionals (fd.o #66142, Chengwei Yang)
  · improve verbose-mode output (fd.o #63047, Colin Walters)
  · consolidate Autotools and CMake build (fd.o #64875, Ralf Habacker)
  · fix various unused variables, unusual build configurations
    etc. (fd.o #65712, #65990, #66005, #66257, #69165, #69410, #70218;
    Chengwei Yang, Vasiliy Balyasnyy)

D-Bus 1.7.4 (2013-06-13)
==

The “but is your thread-safety thread-safe?” release.

Security fixes:

• CVE-2013-2168: Fix misuse of va_list that could be used as a denial
  of service for system services. Vulnerability reported by Alexandru Cornea.
  (Simon)

Dependencies:

• The Windows version of libdbus now contains a C++ source file, used
  to provide global initialization when the library is loaded.
  gcc (mingw*) users should ensure that g++ is also installed.

• The libxml2-based configuration reader (which hasn't worked for 2.5 years,
  and was never the recommended option) has been removed. Expat is now a
  hard dependency.

Enhancements:

• It should now be safe to call dbus_threads_init_default() from any thread,
  at any time. Authors of loadable modules and plugins that use libdbus
  should consider doing so during initialization.
  (fd.o #54972, Simon McVittie)

• Improve dbus-send documentation and command-line parsing (fd.o #65424,
  Chengwei Yang)

Unix-specific:
  · dbus-run-session: experimental new tool to start a temporary D-Bus
    session, e.g. for regression tests or a text console, replacing
    certain uses of dbus-launch which weren't really correct
    (fd.o #39196, Simon)

Other fixes:

• In dbus-daemon, don't crash if a .service file starts with key=value
  (fd.o #60853, Chengwei Yang)

• Unix-specific:
  · Fix a crash similar to CVE-2013-2168 the first time we try to use syslog
    on a platform not defining LOG_PERROR, such as Solaris or QNX.
    This regressed in 1.7.0. (Simon)
  · Fix an assertion failure if we try to activate systemd services before
    systemd connects to the bus (fd.o #50199, Chengwei Yang)
  · Avoid compiler warnings for ignoring the return from write()
    (Chengwei Yang)

• Windows-specific:
  · Under cmake, install runtime libraries (DLLs) into bin/ instead of lib/
    so that Windows finds them (fd.o #59733, Ralf Habacker)

D-Bus 1.7.2 (2013-04-25)
==

The “only partially opaque” release.

Configuration changes:

• On non-QNX Unix platforms, the default limit on fds per message in the
  session bus configuration has reduced from 4096 to 1024. The default
  limit used on the system bus was already 1024. On QNX, both limits are
  reduced further, to 128.

Enhancements:

• D-Bus Specification 0.21
  · Following Unicode Corrigendum #9, the noncharacters U+nFFFE, U+nFFFF,
    U+FDD0..U+FDEF are allowed in UTF-8 strings again. (fd.o #63072,
    Simon McVittie)

Fixes:

• Diagnose incorrect use of dbus_connection_get_data() with negative slot
  (i.e. before allocating the slot) rather than returning junk
  (fd.o #63127, Dan Williams)

• Fix a cmake build regression since 1.7.0 (fd.o #63682; Ralf Habacker,
  Simon McVittie)

• Unix-specific:
  · On Linux, link successfully with glibc 2.17 (fd.o #63166, Simon McVittie)
  · Under systemd, log to syslog only, not stderr, avoiding duplication
    (fd.o #61399, #39987; Colin Walters, Dagobert Michelsen)
  · Under systemd, remove unnecessary dependency on syslog.socket
    (fd.o #63531, Cristian Rodríguez)
  · Include alloca.h for alloca() if available, fixing compilation on
    Solaris 10 (fd.o #63071, Dagobert Michelsen)
  · Allow use of systemd-logind without the rest of systemd
    (fd.o #62585, Martin Pitt)
  · When built with CMake, link to librt and use the right path for
    meinproc's XSLT stylesheets (fd.o #61637, Ralf Habacker)
  · Reduce the default limit on number of fds per message to 128 under
    QNX, working around an arbitrary OS limit (fd.o #61176, Matt Fischer)

• Windows-specific:
  · Do not claim that all bus clients have the dbus-daemon's credentials;
    pick up local TCPv4 clients' credentials (process ID and security
    identifier, i.e. user) using GetExtendedTcpTable() (fd.o #61787,
    Ralf Habacker)

D-Bus 1.7.0 (2013-02-22)
==

The "Disingenuous Assertions" release.

This is a new development release, starting the 1.7.x branch. D-Bus 1.6
remains the recommended version for long-term-supported distributions
or the upcoming GNOME 3.8 release.

Build-time configuration changes:

• The --with-dbus-session-bus-default-address configure option is no longer
  supported. Use the new --with-dbus-session-bus-connect-address and
  --with-dbus-session-bus-listen-address options instead. On Windows, you
  usually want them to have the same argument; on Unix, the defaults are
  usually correct.

• Similarly, the DBUS_SESSION_BUS_DEFAULT_ADDRESS CMake variable is no longer
  supported; use the new DBUS_SESSION_BUS_LISTEN_ADDRESS and
  DBUS_SESSION_BUS_CONNECT_ADDRESS variables instead.

• cmake/cross-compile.sh has been removed. Instead, please use a
  cross-toolchain file (-DCMAKE_TOOLCHAIN_FILE) as documented at
  <http://www.vtk.org/Wiki/CMake_Cross_Compiling>; or use Autotools
  as documented in "info automake Cross-Compilation", and set
  PKG_CONFIG_PATH appropriately.

Requirements:

• Man pages now require xmlto (or either xmlto or meinproc, if using CMake).
• man2html is no longer used.

Enhancements:

• D-Bus Specification 0.20
  · actually say that /org/freedesktop/DBus is the object that
    implements o.fd.DBus (fd.o #51865, Colin Walters)
  · various reorganisation for better clarity (fd.o #38252, Simon McVittie)
  · stop claiming that all basic types work just like INT32 (strings don't!)

• The "source code" for the man pages is now Docbook XML, eliminating
  the outdated duplicate copies used when building with CMake.
  (fd.o #59805; Ralf Habacker, Simon McVittie)

Fixes:

• In the activation helper, when compiled for tests, do not reset the system
  bus address, fixing the regression tests. (fd.o #52202, Simon)

• Fix building with Valgrind 3.8, at the cost of causing harmless warnings
  with Valgrind 3.6 on some compilers (fd.o #55932, Arun Raghavan)

• Merge <servicehelper> from system-local.conf if necessary (fd.o #51560,
  Krzysztof Konopko)

• Under CMake, prefer xmlto over meinproc (fd.o #59733, Ralf Habacker)

• Stop duplicating CMake's own logic to find libexpat
  (fd.o #59733, Ralf Habacker)

• Don't assume CMake host and build system are the same (fd.o #59733,
  Ralf Habacker)

• Avoid deprecation warnings for GLib 2.35 (fd.o #59971, Simon McVittie)

• Unix-specific:
  · Check for functions in libpthread correctly, fixing compilation on
    (at least) OpenBSD (fd.o #47239, Simon)
  · Don't leak temporary fds pointing to /dev/null (fd.o #56927,
    Michel HERMIER)
  · Update sd-daemon.[ch] from systemd (fd.o #60681)
  · Add partial support for QNX (fd.o #60339, fd.o #61176; Matt Fischer)

• Windows-specific:
  · The default session bus listening and connecting address is now
    "autolaunch:", which makes D-Bus on Windows interoperate with itself
    and GDBus "out of the box". Use the configure options and cmake variables
    described above if you require a different autolaunch scope.
    (fd.o #38201, Simon McVittie)
  · Avoid a CMake warning under Cygwin (fd.o #59401, Ralf Habacker)

• Create session.d, system.d directories under CMake (fd.o #41319,
  Ralf Habacker)

D-Bus 1.6.8 (2012-09-28)
==

The "Fix one thing, break another" release.

• Follow up to CVE-2012-3524: The additional hardening
  work to use __secure_getenv() as a followup to bug #52202
  broke certain configurations of gnome-keyring.  Given
  the difficulty of making this work without extensive
  changes to gnome-keyring, use of __secure_getenv() is
  deferred.

D-Bus 1.6.6 (2012-09-28)
==

The "Clear the environment in your setuid binaries, please" release.

• CVE-2012-3524: Don't access environment variables (fd.o #52202)
  Thanks to work and input from Colin Walters, Simon McVittie,
  Geoffrey Thomas, and others.
• Unix-specific:
  · Fix compilation on Solaris (fd.o #53286, Jonathan Perkin)
  · Work around interdependent headers on OpenBSD by including sys/types.h
    before each use of sys/socket.h (fd.o #54418, Brad Smith)

D-Bus 1.6.4 (2012-07-18)
==

• Detect that users are "at the console" correctly when configured with
  a non-default path such as --enable-console-auth-dir=/run/console
  (fd.o #51521, Dave Reisner)

• Remove an incorrect assertion from DBusTransport (fd.o #51657,
  Simon McVittie)

• Make --enable-developer default to "no" (regression in 1.6.2;
  fd.o #51657, Simon McVittie)

• Windows-specific:
  · Launch dbus-daemon correctly if its path contains a space
    (fd.o #49450, Wolfgang Baron)

D-Bus 1.6.2 (2012-06-27)
==

The "Ice Cabbage" release.

• Change how we create /var/lib/dbus so it works under Automake >= 1.11.4
  (fd.o #51406, Simon McVittie)

• Don't return from dbus_pending_call_set_notify with a lock held on OOM
  (fd.o #51032, Simon McVittie)

• Disconnect "developer mode" (assertions, verbose mode etc.) from
  Automake maintainer mode. D-Bus developers should now configure with
  --enable-developer. Automake maintainer mode is now on by default;
  distributions can disable it with --disable-maintainer-mode.
  (fd.o #34671, Simon McVittie)

• Automatically define DBUS_STATIC_BUILD in static-only Autotools builds,
  fixing linking when targeting Windows (fd.o #33973; william, Simon McVittie)

• Unix-specific:
  · Check for libpthread under CMake on Unix (fd.o #47237, Simon McVittie)

D-Bus 1.6.0 (2012-06-05)
==

The “soul of this machine has improved” release.

This version starts a new stable branch of D-Bus: only bug fixes will
be accepted into 1.6.x. Other changes will now go to the 1.7.x branch.

Summary of changes since 1.4.x:

• New requirements
  · PTHREAD_MUTEX_RECURSIVE on Unix
  · compiler support for 64-bit integers (int64_t or equivalent)

• D-Bus Specification v0.19

• New dbus-daemon features
  · <allow own_prefix="com.example.Service"/> rules allow the service to
    own names like com.example.Service.Instance3
  · optional systemd integration when checking at_console policies
  · --nopidfile option, mainly for use by systemd
  · path_namespace and arg0namespace may appear in match rules
  · eavesdropping is disabled unless the match rule contains eavesdrop=true

• New public API
  · functions to validate various string types (dbus_validate_path() etc.)
  · dbus_type_is_valid()
  · DBusBasicValue, a union of every basic type

• Bug fixes
  · removed an unsafe reimplementation of recursive mutexes
  · dbus-daemon no longer busy-loops if it has far too many file descriptors
  · dbus-daemon.exe --print-address works on Windows
  · all the other bug fixes from 1.4.20

• Other major implementation changes
  · on Linux, dbus-daemon uses epoll if supported, for better scalability
  · dbus_threads_init() ignores its argument and behaves like
    dbus_threads_init_default() instead
  · removed the per-connection link cache, improving dbus-daemon performance

• Developer features
  · optional Valgrind instrumentation (--with-valgrind)
  · optional Stats interface on the dbus-daemon (--enable-stats)
  · optionally abort whenever malloc() fails (--enable-embedded-tests
    and export DBUS_MALLOC_CANNOT_FAIL=1)

Changes since 1.5.12:

• Be more careful about monotonic time vs. real time, fixing DBUS_COOKIE_SHA1
  spec-compliance (fd.o #48580, David Zeuthen)

• Don't use install(1) within the source/build trees, fixing the build as
  non-root when using OpenBSD install(1) (fd.o #48217, Antoine Jacoutot)

• Add missing commas in some tcp and nonce-tcp addresses, and remove
  an unused duplicate copy of the nonce-tcp transport in Windows builds
  (fd.o #45896, Simon McVittie)

D-Bus 1.5.12 (2012-03-27)
==

The “Big Book of Science” release.

• Add public API to validate various string types:
  dbus_validate_path(), dbus_validate_interface(), dbus_validate_member(),
  dbus_validate_error_name(), dbus_validate_bus_name(), dbus_validate_utf8()
  (fd.o #39549, Simon McVittie)

• Turn DBusBasicValue into public API so bindings don't need to invent their
  own "union of everything" type (fd.o #11191, Simon McVittie)

• Enumerate data files included in the build rather than using find(1)
  (fd.o #33840, Simon McVittie)

• Add support for policy rules like <allow own_prefix="com.example.Service"/>
  in dbus-daemon (fd.o #46273, Alban Crequy)

• Windows-specific:
  · make dbus-daemon.exe --print-address (and --print-pid) work again
    on Win32, but not on WinCE (fd.o #46049, Simon McVittie)
  · fix duplicate case value when compiling against mingw-w64
    (fd.o #47321, Andoni Morales Alastruey)

D-Bus 1.5.10 (2012-02-21)
==

The "fire in Delerium" release.

On Unix platforms, PTHREAD_MUTEX_RECURSIVE (as specified in POSIX 2008 Base
and SUSv2) is now required.

• D-Bus Specification 0.19:
  · Formally define unique connection names and well-known bus names,
    and document best practices for interface, bus, member and error names,
    and object paths (fd.o #37095, Simon McVittie)
  · Document the search path for session and system services on Unix, and
    where they should be installed by build systems (fd.o #21620, fd.o #35306;
    Simon McVittie)
  · Document the systemd transport (fd.o #35232, Lennart Poettering)

• Make dbus_threads_init() use the same built-in threading implementation
  as dbus_threads_init_default(); the user-specified primitives that it
  takes as a parameter are now ignored (fd.o #43744, Simon McVittie)

• Allow all configured auth mechanisms, not just one (fd.o #45106,
  Pavel Strashkin)

• Improve cmake build system (Ralf Habacker):
  · simplify XML parser dependencies (fd.o #41027)
  · generate build timestamp (fd.o #41029)
  · only create batch files on Windows
  · fix option and cache syntax
  · add help-options target
  · share dbus-arch-deps.h.in with autotools rather than having our
    own version (fd.o #41033)

• Build tests successfully with older GLib, as found in e.g. Debian 6
  (fd.o #41219, Simon McVittie)

• Avoid use of deprecated GThread API (fd.o #44413, Martin Pitt)

• Build documentation correctly if man2html doesn't support filenames on
  its command-line (fd.o #43875, Jack Nagel)

• Improve test coverage. To get even more coverage, run the tests with
  DBUS_TEST_SLOW=1 (fd.o #38285, #42811; Simon McVittie)

• Reduce the size of the shared library by moving functionality only used
  by dbus-daemon, tests etc. into their internal library and deleting
  unused code (fd.o #34976, #39759; Simon McVittie)

• Add dbus-daemon --nopidfile option, overriding the configuration, for
  setups where the default configuration must include <pidfile/> to avoid
  breaking traditional init, but the pid file is in fact unnecessary; use
  it under systemd to improve startup time a bit (fd.o #45520,
  Lennart Poettering)

• Optionally (if configured --with-valgrind) add instrumentation to debug
  libdbus and associated tools more meaningfully under Valgrind
  (fd.o #37286, Simon McVittie)

• Improve the dbus-send(1) man page (fd.o #14005, Simon McVittie)

• Make dbus-protocol.h compatible with C++11 (fd.o #46147, Marc Mutz)

• If tests are enabled and DBUS_MALLOC_CANNOT_FAIL is set in the environment,
  abort on failure to malloc() (like GLib does), to turn runaway memory leaks
  into a debuggable core-dump if a resource limit is applied (fd.o #41048,
  Simon McVittie)

• Don't crash if realloc() returns NULL in a debug build (fd.o #41048,
  Simon McVittie)

• Unix-specific:
  · Replace our broken reimplementation of recursive mutexes, which has
    been broken since 2006, with an ordinary pthreads recursive mutex
    (fd.o #43744; Sigmund Augdal, Simon McVittie)
  · Use epoll(7) for a more efficient main loop in Linux; equivalent patches
    welcomed for other OSs' equivalents like kqueue, /dev/poll, or Solaris
    event ports (fd.o #33337; Simon McVittie, Ralf Habacker)
  · When running under systemd, use it instead of ConsoleKit to check
    whether to apply at_console policies (fd.o #39609, Lennart Poettering)
  · Avoid a highly unlikely fd leak (fd.o #29881, Simon McVittie)
  · Don't close invalid fd -1 if getaddrinfo fails (fd.o #37258, eXeC001er)
  · Don't touch ~/.dbus and ~/.dbus-keyrings when running 'make installcheck'
    (fd.o #41218, Simon McVittie)
  · Stop pretending we respect XDG_DATA_DIRS for system services: the launch
    helper doesn't obey environment variables to avoid privilege escalation
    attacks, so make the system bus follow the same rules
    (fd.o #21620, Simon McVittie)

• Windows-specific:
  · Find the dbus-daemon executable next to the shared library (fd.o #41558;
    Jesper Dam, Ralf Habacker)
  · Remove the faulty implementation of _dbus_condvar_wake_all (fd.o #44609,
    Simon McVittie)

D-Bus 1.5.8 (2011-09-21)
==

The "cross-metering" release.

In addition to dead code removal and refactoring, this release contains all
of the bugfixes from 1.4.16.

• Clean up dead code, and make more warnings fatal in development builds
  (fd.o #39231, fd.o #41012; Simon McVittie)

• If full test coverage is requested via --enable-tests, strictly require
  Python, pygobject and dbus-python, which are required by some tests; if not,
  and Python is missing, skip those tests rather than failing
  (fd.o #37847, Simon McVittie)

• When using cmake, provide the same version-info API in the installed headers
  as for autotools (DBUS_VERSION, etc.) (fd.o #40905, Ralf Habacker)

• Add a regression test for fd.o #38005 (fd.o #39836, Simon McVittie)

• Make "NOCONFIGURE=1 ./autogen.sh" not run configure (Colin Walters)

• Add _DBUS_STATIC_ASSERT and use it to check invariants (fd.o #39636,
  Simon McVittie)

• Fix duplicates in authors list (Ralf Habacker)

• Fix broken links from dbus-tutorial.html if $(htmldir) != $(docdir)
  (fd.o #39879, Chris Mayo)

• Fix a small memory leak, and a failure to report errors, when updating
  a service file entry for activation (fd.o #39230, Simon McVittie)

• Unix-specific:
  · Clean up (non-abstract) Unix sockets on bus daemon exit (fd.o #38656;
    Brian Cameron, Simon McVittie)
  · On systems that use libcap-ng but not systemd, drop supplemental groups
    when switching to the daemon user (Red Hat #726953, Steve Grubb)
  · Make the cmake build work again on GNU platforms (fd.o #29228,
    Simon McVittie)
  · Fix compilation on non-C99 systems that have inttypes.h but not stdint.h,
    like Solaris (fd.o #40313, Dagobert Michelsen)
  · Define CMSG_ALIGN, CMSG_LEN, CMSG_SPACE on Solaris < 10
    (fd.o #40235, Simon McVittie)
  · Cope with Unixes that don't have LOG_PERROR, like Solaris 10
    (fd.o #39987, Simon McVittie)
  · Cope with platforms whose vsnprintf violates both POSIX and C99, like
    Tru64, IRIX and HP-UX (fd.o #11668, Simon McVittie)

• Windows-specific:
  · Fix compilation on MSVC, which doesn't understand "inline" with its
    C99 meaning (fd.o #40000; Ralf Habacker, Simon McVittie)
  · Fix misuse of GPid in test/dbus-daemon.c (fd.o #40003, Simon McVittie)
  · Fix cross-compilation to Windows with Automake (fd.o #40003, Simon McVittie)

D-Bus 1.5.6 (2011-07-29)
==

The "weird, gravy-like aftertaste" release.

In addition to new features and refactoring, this release contains all of the
bugfixes from 1.4.14.

Potentially incompatible (Bustle and similar debugging tools will need
changes to work as intended):

• Do not allow match rules to "eavesdrop" (receive messages intended for a
  different recipient) by mistake: eavesdroppers must now opt-in to this
  behaviour by putting "eavesdrop='true'" in the match rule, which will
  not have any practical effect on buses where eavesdropping is not allowed
  (fd.o #37890, Cosimo Alfarano)

Other changes:

• D-Bus Specification version 0.18 (fd.o #37890, fd.o #39450, fd.o #38252;
  Cosimo Alfarano, Simon McVittie)
  · add the "eavesdrop" keyword to match rules
  · define eavesdropping, unicast messages and broadcast messages
  · stop claiming that match rules are needed to match unicast messages to you
  · promote the type system to be a top-level section

• Use DBUS_ERROR_OBJECT_PATH_IN_USE if dbus_connection_try_register_object_path
  or dbus_connection_try_register_fallback fails, not ...ADDRESS_IN_USE,
  and simplify object-path registration (fd.o #38874, Jiří Klimeš)

• Consistently use atomic operations on everything that is ever manipulated
  via atomic ops, as was done for changes to DBusConnection's refcount in
  1.4.12 (fd.o #38005, Simon McVittie)

• Fix a file descriptor leak when connecting to a TCP socket (fd.o #37258,
  Simon McVittie)

• Make "make check" in a clean tree work, by not running tests until
  test data has been set up (fd.o #34405, Simon McVittie)

• The dbus-daemon no longer busy-loops if it has a very large number of file
  descriptors (fd.o #23194, Simon McVittie)

• Refactor message flow through dispatching to avoid locking violations if
  the bus daemon's message limit is hit; remove the per-connection link cache,
  which was meant to improve performance, but now reduces it (fd.o #34393,
  Simon McVittie)

• Some cmake fixes (Ralf Habacker)

• Remove dead code, mainly from DBusString (fd.o #38570, fd.o #39610;
  Simon McVittie, Lennart Poettering)

• Stop storing two extra byte order indicators in each D-Bus message
  (fd.o #38287, Simon McVittie)

• Add an optional Stats interface which can be used to get statistics from
  a running dbus-daemon if enabled at configure time with --enable-stats
  (fd.o #34040, Simon McVittie)

• Fix various typos (fd.o #27227, fd.o #38284; Sascha Silbe, Simon McVittie)

• Documentation (fd.o #36156, Simon McVittie):
  · let xsltproc be overridden as usual: ./configure XSLTPROC=myxsltproc
  · install more documentation automatically, including man2html output
  · put dbus.devhelp in the right place (it must go in ${htmldir})

• Unix-specific:
  · look for system services in /lib/dbus-1/system-services in addition to all
    the other well-known locations; note that this should always be /lib,
    even on platforms where shared libraries on the root FS would go in /lib64,
    /lib/x86_64-linux-gnu or similar (fd.o #35229, Lennart Poettering)
  · opt-in to fd passing on Solaris (fd.o #33465, Simon McVittie)

• Windows-specific (Ralf Habacker):
  · fix use of a mutex for autolaunch server detection
  · don't crash on malloc failure in _dbus_printf_string_upper_bound

D-Bus 1.5.4 (2011-06-10)
==

Security (local denial of service):

• Byte-swap foreign-endian messages correctly, preventing a long-standing
  local DoS if foreign-endian messages are relayed through the dbus-daemon
  (backporters: this is git commit c3223ba6c401ba81df1305851312a47c485e6cd7)
  (CVE-2011-2200, fd.o #38120, Debian #629938; Simon McVittie)

New things:

• The constant to use for an infinite timeout now has a name,
  DBUS_TIMEOUT_INFINITE. It is numerically equivalent to 0x7fffffff (INT32_MAX)
  which can be used for source compatibility with older versions of libdbus.

• If GLib and DBus-GLib are already installed, more tests will be built,
  providing better coverage. The new tests can also be installed via
      ./configure --enable-installed-tests
  for system integration testing, if required. (fd.o #34570, Simon McVittie)

Changes:

• Consistently use atomic operations for the DBusConnection's refcount,
  fixing potential threading problems (fd.o #38005, Simon McVittie)

• Don't use -Wl,--gc-sections by default: in practice the size decrease is
  small (300KiB on x86-64) and it frequently doesn't work in unusual
  toolchains. To optimize for minimum installed size, you should benchmark
  various possibilities for CFLAGS and LDFLAGS, and set the best flags for
  your particular toolchain at configure time. (fd.o #33466, Simon McVittie)

• Use #!/bin/sh for run-with-tmp-session-bus.sh, making it work on *BSD
  (fd.o #35880, Timothy Redaelli)

• Use ln -fs to set up dbus for systemd, which should fix reinstallation
  when not using a DESTDIR (fd.o #37870, Simon McVittie)

• Windows-specific changes:
  · don't try to build dbus-daemon-launch-helper (fd.o #37838, Mark Brand)

D-Bus 1.5.2 (2011-06-01)
==

The "Boar Hunter" release.

Notes for distributors:

  This version of D-Bus no longer uses -fPIE by default. Distributions wishing
  to harden the dbus-daemon and dbus-launch-helper can re-enable this if their
  toolchain supports it reliably, via something like:

    ./configure CFLAGS=-fPIE LDFLAGS="-pie -Wl,-z,relro"

  or by using distribution-specific wrappers such as Debian's hardening-wrapper.

Changes:

  • D-Bus Specification v0.17
    · Reserve the extra characters used in signatures by GVariant
      (fd.o #34529, Simon McVittie)
    · Define the ObjectManager interface (fd.o #34869, David Zeuthen)
  • Don't force -fPIE: distributions and libtool know better than we do whether
    it's desirable (fd.o #16621, fd.o #27215; Simon McVittie)
  • Allow --disable-gc-sections, in case your toolchain offers the
    -ffunction-sections, -fdata-sections and -Wl,--gc-sections options
    but they're broken, as seen on Solaris (fd.o #33466, Simon McVittie)
  • Install dbus-daemon and dbus-daemon-launch-helper in a more normal way
    (fd.o #14512; Simon McVittie, loosely based on a patch from Luca Barbato)
  • Ensure that maintainers upload documentation with the right permissions
    (fd.o #36130, Simon McVittie)
  • Don't force users of libdbus to be linked against -lpthread, -lrt
    (fd.o #32827, Simon McVittie)
  • Log system-bus activation information to syslog (fd.o #35705,
    Colin Walters)
  • Log messages dropped due to quotas to syslog (fd.o #35358,
    Simon McVittie)
  • Make the nonce-tcp transport work on Unix (fd.o #34569, Simon McVittie)
  • On Unix, if /var/lib/dbus/machine-id cannot be read, try /etc/machine-id
    (fd.o #35228, Lennart Poettering)
  • In the regression tests, don't report fds as "leaked" if they were open
    on startup (fd.o #35173, Simon McVittie)
  • Make dbus-monitor bail out if asked to monitor more than one bus,
    rather than silently using the last one (fd.o #26548, Will Thompson)
  • Clarify documentation (fd.o #35182, Simon McVittie)
  • Clean up minor dead code and some incorrect error handling
    (fd.o #33128, fd.o #29881; Simon McVittie)
  • Check that compiler options are supported before using them (fd.o #19681,
    Simon McVittie)
  • Windows:
    • Remove obsolete workaround for winioctl.h (fd.o #35083, Ralf Habacker)

D-Bus 1.5.0 (2011-04-11)
==

The "you never know when you need to tow something from your giant
flying shark" release.

  • D-Bus Specification v0.16
    · Add support for path_namespace and arg0namespace in match rules
      (fd.o #24317, #34870; Will Thompson, David Zeuthen, Simon McVittie)
    · Make argNpath support object paths, not just object-path-like strings,
      and document it better (fd.o #31818, Will Thompson)
  • Let the bus daemon implement more than one interface (fd.o #33757,
    Simon McVittie)
  • Optimize _dbus_string_replace_len to reduce waste (fd.o #21261,
    Roberto Guido)
  • Require user intervention to compile with missing 64-bit support
    (fd.o #35114, Simon McVittie)
  • Add dbus_type_is_valid as public API (fd.o #20496, Simon McVittie)
  • Raise UnknownObject instead of UnknownMethod for calls to methods on
    paths that are not part of the object tree, and UnknownInterface for calls
    to unknown interfaces in the bus daemon (fd.o #34527, Lennart Poettering)

D-Bus 1.4.8 (2011-04-08)
==

The "It's like the beginning of a lobster" release.

  • Rename configure.in to configure.ac, and update it to modern conventions
    (fd.o #32245; Javier Jardón, Simon McVittie)
  • Correctly give XDG_DATA_HOME priority over XDG_DATA_DIRS (fd.o #34496,
    Anders Kaseorg)
  • Prevent X11 autolaunching if $DISPLAY is unset or empty, and add
    --disable-x11-autolaunch configure option to prevent it altogether
    in embedded environments (fd.o #19997, NB#219964; Simon McVittie)
  • Install the documentation, and an index for Devhelp (fd.o #13495,
    Debian #454142; Simon McVittie, Matthias Clasen)
  • If checks are not disabled, check validity of string-like types and
    booleans when sending them (fd.o #16338, NB#223152; Simon McVittie)
  • Add UnknownObject, UnknownInterface, UnknownProperty and PropertyReadOnly
    errors to dbus-shared.h (fd.o #34527, Lennart Poettering)
  • Break up a huge conditional in config-parser so gcov can produce coverage
    data (fd.o #10887, Simon McVittie)
  • List which parts of the Desktop Entry specification are applicable to
    .service files (fd.o #19159, Sven Herzberg)
  • Don't suppress service activation if two services have the same Exec=
    (fd.o #35750, Colin Walters)
  • Windows:
    · Avoid the name ELEMENT_TYPE due to namespace-pollution from winioctl.h
      (Andre Heinecke)
    · Include _dbus_path_is_absolute in libdbus on Windows, fixing compilation
      (fd.o #32805, Mark Brand)

D-Bus 1.4.6 (2010-02-17)
==

The "1, 2, miss a few, 99, 100" release.

  • Remove unfinished changes intended to support GTest-based tests,
    which were mistakenly included in 1.4.4

D-Bus 1.4.4 (2010-02-17)
==

  • Switch back to using even micro versions for stable releases; 1.4.1
    should have been called 1.4.2, so skip that version number
  • Don't leave bad file descriptors being watched when spawning processes,
    which could result in a busy-loop (fd.o #32992, NB#200248; possibly
    also LP#656134, LP#680444, LP#713157)
  • Check for MSG_NOSIGNAL correctly
  • Fix failure to detect abstract socket support (fd.o #29895)
  • Make _dbus_system_logv actually exit with DBUS_SYSTEM_LOG_FATAL
    (fd.o #32262, NB#180486)
  • Improve some error code paths (fd.o #29981, fd.o #32264, fd.o #32262,
    fd.o #33128, fd.o #33277, fd.o #33126, NB#180486)
  • Avoid possible symlink attacks in /tmp during compilation (fd.o #32854)
  • Tidy up dead code (fd.o #25306, fd.o #33128, fd.o #34292, NB#180486)
  • Improve gcc malloc annotations (fd.o #32710)
  • If the system bus is launched via systemd, protect it from the OOM killer
  • Documentation improvements (fd.o #11190)
  • Avoid readdir_r, which is difficult to use correctly (fd.o #8284,
    fd.o #15922, LP#241619)
  • Cope with invalid files in session.d, system.d (fd.o #19186,
    Debian #230231)
  • Don't distribute generated files that embed our builddir (fd.o #30285,
    fd.o #34292)
  • Raise the system bus's fd limit to be sufficient for its configuration
    (fd.o #33474, LP#381063)
  • Fix syslog string processing
  • Ignore -Waddress
  • Remove broken gcov parsing code and --enable-gcov, and replace them
    with lcov HTML reports and --enable-compiler-coverage (fd.o #10887)
  • Windows:
    · avoid live-lock in Windows CE due to unfair condition variables
  • OpenBSD:
    · support credentials-passing (fd.o #32542)
  • Solaris:
    · opt-in to thread safety (fd.o #33464)

D-Bus 1.4.1 (20 December 2010)
==

 • Fix for CVE-2010-4352: sending messages with excessively-nested variants can
   crash the bus. The existing restriction to 64-levels of nesting previously
   only applied to the static type signature; now it also applies to dynamic
   nesting using variants. Thanks to Rémi Denis-Courmont for discoving this
   issue.
 • OS X portability fixes, including launchd support.
 • Windows autolaunch improvements.
 • Various bug fixes.

D-Bus 1.4.0 (6 Sep 2010)
==
 - systemd hookup

D-Bus 1.3.1 (23 June 2010)
==
 - New standardized PropertiesChanged signal in the properties interface
 - Various portability fixes, in particular to Windows platforms
 - Support forking bus services, for compatibility

D-Bus 1.3.0 (29 July 2009)
==
 - ability for dbus-send to send to any bus (--address)
 - file descriptor passing on Unix socket transports
 - use of GCC atomic intrinsics for better processor support
   (requires -march=i486 or above for x86 compilation)
 - thread-safe FD_CLOEXEC setting on recent Linux kernels (2.6.24-27 and up)
   and glibc (2.9 for pipe2 and 2.10 for accept4)
 - feature negotiation in the bus daemon<|MERGE_RESOLUTION|>--- conflicted
+++ resolved
@@ -1,4 +1,3 @@
-<<<<<<< HEAD
 D-Bus 1.11.12 (UNRELEASED)
 ==
 
@@ -38,21 +37,9 @@
   (fd.o #99825, Simon McVittie)
 
 • Avoid valgrind false positives (fd.o #88808, Philip Withnall)
-=======
-D-Bus 1.10.18 (2017-04-05)
-==
-
-The “can't handle a self-referential paradox” release.
-
-Fixes:
-
-• Re-order dbus-daemon startup so that on SELinux systems, the thread
-  that reads AVC notifications retains the ability to write to the
-  audit log (fd.o #92832, Debian #857660; Laurent Bigonville)
 
 • Fix a harmless read overflow and some memory leaks in a unit test
   (fd.o #100568, Philip Withnall)
->>>>>>> 73961ee5
 
 • Fix some typos in test code
   (fd.o #99999, Coverity #141876, #141877; Philip Withnall)
