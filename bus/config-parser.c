/* -*- mode: C; c-file-style: "gnu"; indent-tabs-mode: nil; -*- */
/* config-parser.c  XML-library-agnostic configuration file parser
 *
 * Copyright (C) 2003, 2004 Red Hat, Inc.
 *
 * Licensed under the Academic Free License version 2.1
 *
 * This program is free software; you can redistribute it and/or modify
 * it under the terms of the GNU General Public License as published by
 * the Free Software Foundation; either version 2 of the License, or
 * (at your option) any later version.
 *
 * This program is distributed in the hope that it will be useful,
 * but WITHOUT ANY WARRANTY; without even the implied warranty of
 * MERCHANTABILITY or FITNESS FOR A PARTICULAR PURPOSE.  See the
 * GNU General Public License for more details.
 *
 * You should have received a copy of the GNU General Public License
 * along with this program; if not, write to the Free Software
 * Foundation, Inc., 51 Franklin Street, Fifth Floor, Boston, MA  02110-1301  USA
 *
 */

#include <config.h>
#include "config-parser-common.h"
#include "config-parser.h"
#include "test.h"
#include "utils.h"
#include "policy.h"
#include "selinux.h"
#include "apparmor.h"
#include <dbus/dbus-list.h>
#include <dbus/dbus-internals.h>
#include <dbus/dbus-misc.h>
#include <dbus/dbus-sysdeps.h>
#include <string.h>

typedef enum
{
  /* we ignore policies for unknown groups/users */
  POLICY_IGNORED,

  /* non-ignored */
  POLICY_DEFAULT,
  POLICY_MANDATORY,
  POLICY_USER,
  POLICY_GROUP,
  POLICY_CONSOLE
} PolicyType;

typedef struct
{
  ElementType type;

  unsigned int had_content : 1;

  union
  {
    struct
    {
      unsigned int ignore_missing : 1;
      unsigned int if_selinux_enabled : 1;
      unsigned int selinux_root_relative : 1;
    } include;

    struct
    {
      PolicyType type;
      unsigned long gid_uid_or_at_console;      
    } policy;

    struct
    {
      char *name;
      long value;
    } limit;
    
  } d;

} Element;

/**
 * Parser for bus configuration file. 
 */
struct BusConfigParser
{
  int refcount;        /**< Reference count */

  DBusString basedir;  /**< Directory we resolve paths relative to */
  
  DBusList *stack;     /**< stack of Element */

  char *user;          /**< user to run as */

  char *servicehelper; /**< location of the setuid helper */

  char *bus_type;          /**< Message bus type */
  
  DBusList *listen_on; /**< List of addresses to listen to */

  DBusList *mechanisms; /**< Auth mechanisms */

  DBusList *service_dirs; /**< Directories to look for session services in */

  DBusList *conf_dirs;   /**< Directories to look for policy configuration in */

  BusPolicy *policy;     /**< Security policy */

  BusLimits limits;      /**< Limits */

  char *pidfile;         /**< PID file */

  DBusList *included_files;  /**< Included files stack */

  DBusHashTable *service_context_table; /**< Map service names to SELinux contexts */

  unsigned int fork : 1; /**< TRUE to fork into daemon mode */

  unsigned int syslog : 1; /**< TRUE to enable syslog */
  unsigned int keep_umask : 1; /**< TRUE to keep original umask when forking */

  unsigned int is_toplevel : 1; /**< FALSE if we are a sub-config-file inside another one */

  unsigned int allow_anonymous : 1; /**< TRUE to allow anonymous connections */
};

static Element*
push_element (BusConfigParser *parser,
              ElementType      type)
{
  Element *e;

  _dbus_assert (type != ELEMENT_NONE);
  
  e = dbus_new0 (Element, 1);
  if (e == NULL)
    return NULL;

  if (!_dbus_list_append (&parser->stack, e))
    {
      dbus_free (e);
      return NULL;
    }
  
  e->type = type;

  return e;
}

static void
element_free (Element *e)
{
  if (e->type == ELEMENT_LIMIT)
    dbus_free (e->d.limit.name);
  
  dbus_free (e);
}

static void
pop_element (BusConfigParser *parser)
{
  Element *e;

  e = _dbus_list_pop_last (&parser->stack);
  
  element_free (e);
}

static Element*
peek_element (BusConfigParser *parser)
{
  Element *e;

  e = _dbus_list_get_last (&parser->stack);

  return e;
}

static ElementType
top_element_type (BusConfigParser *parser)
{
  Element *e;

  e = _dbus_list_get_last (&parser->stack);

  if (e)
    return e->type;
  else
    return ELEMENT_NONE;
}

static dbus_bool_t
merge_service_context_hash (DBusHashTable *dest,
			    DBusHashTable *from)
{
  DBusHashIter iter;
  char *service_copy;
  char *context_copy;

  service_copy = NULL;
  context_copy = NULL;

  _dbus_hash_iter_init (from, &iter);
  while (_dbus_hash_iter_next (&iter))
    {
      const char *service = _dbus_hash_iter_get_string_key (&iter);
      const char *context = _dbus_hash_iter_get_value (&iter);

      service_copy = _dbus_strdup (service);
      if (service_copy == NULL)
        goto fail;
      context_copy = _dbus_strdup (context);
      if (context_copy == NULL)
        goto fail; 
      
      if (!_dbus_hash_table_insert_string (dest, service_copy, context_copy))
        goto fail;

      service_copy = NULL;
      context_copy = NULL;    
    }

  return TRUE;

 fail:
  if (service_copy)
    dbus_free (service_copy);

  if (context_copy)
    dbus_free (context_copy);

  return FALSE;
}

static dbus_bool_t
service_dirs_find_dir (DBusList **service_dirs,
                       const char *dir)
{
  DBusList *link;

  _dbus_assert (dir != NULL);

  for (link = *service_dirs; link; link = _dbus_list_get_next_link(service_dirs, link))
    {
      const char *link_dir;
      
      link_dir = (const char *)link->data;
      if (strcmp (dir, link_dir) == 0)
        return TRUE;
    }

  return FALSE;
}

static dbus_bool_t
service_dirs_append_unique_or_free (DBusList **service_dirs,
                                    char *dir)
{
  if (!service_dirs_find_dir (service_dirs, dir))
    return _dbus_list_append (service_dirs, dir);  

  dbus_free (dir);
  return TRUE;
}

static void 
service_dirs_append_link_unique_or_free (DBusList **service_dirs,
                                         DBusList *dir_link)
{
  if (!service_dirs_find_dir (service_dirs, dir_link->data))
    {
      _dbus_list_append_link (service_dirs, dir_link);
    }
  else
    {
      dbus_free (dir_link->data);
      _dbus_list_free_link (dir_link);
    }
}

static dbus_bool_t
merge_included (BusConfigParser *parser,
                BusConfigParser *included,
                DBusError       *error)
{
  DBusList *link;

  if (!bus_policy_merge (parser->policy,
                         included->policy))
    {
      BUS_SET_OOM (error);
      return FALSE;
    }

  if (!merge_service_context_hash (parser->service_context_table,
				   included->service_context_table))
    {
      BUS_SET_OOM (error);
      return FALSE;
    }
  
  if (included->user != NULL)
    {
      dbus_free (parser->user);
      parser->user = included->user;
      included->user = NULL;
    }

  if (included->bus_type != NULL)
    {
      dbus_free (parser->bus_type);
      parser->bus_type = included->bus_type;
      included->bus_type = NULL;
    }
  
  if (included->fork)
    parser->fork = TRUE;

  if (included->keep_umask)
    parser->keep_umask = TRUE;

  if (included->allow_anonymous)
    parser->allow_anonymous = TRUE;

  if (included->pidfile != NULL)
    {
      dbus_free (parser->pidfile);
      parser->pidfile = included->pidfile;
      included->pidfile = NULL;
    }

  if (included->servicehelper != NULL)
    {
      dbus_free (parser->servicehelper);
      parser->servicehelper = included->servicehelper;
      included->servicehelper = NULL;
    }

  while ((link = _dbus_list_pop_first_link (&included->listen_on)))
    _dbus_list_append_link (&parser->listen_on, link);

  while ((link = _dbus_list_pop_first_link (&included->mechanisms)))
    _dbus_list_append_link (&parser->mechanisms, link);

  while ((link = _dbus_list_pop_first_link (&included->service_dirs)))
    service_dirs_append_link_unique_or_free (&parser->service_dirs, link);

  while ((link = _dbus_list_pop_first_link (&included->conf_dirs)))
    _dbus_list_append_link (&parser->conf_dirs, link);
  
  return TRUE;
}

static dbus_bool_t
seen_include (BusConfigParser  *parser,
	      const DBusString *file)
{
  DBusList *iter;

  iter = parser->included_files;
  while (iter != NULL)
    {
      if (! strcmp (_dbus_string_get_const_data (file), iter->data))
	return TRUE;

      iter = _dbus_list_get_next_link (&parser->included_files, iter);
    }

  return FALSE;
}

BusConfigParser*
bus_config_parser_new (const DBusString      *basedir,
                       dbus_bool_t            is_toplevel,
                       const BusConfigParser *parent)
{
  BusConfigParser *parser;

  parser = dbus_new0 (BusConfigParser, 1);
  if (parser == NULL)
    return NULL;

  parser->is_toplevel = !!is_toplevel;
  
  if (!_dbus_string_init (&parser->basedir))
    {
      dbus_free (parser);
      return NULL;
    }

  if (((parser->policy = bus_policy_new ()) == NULL) ||
      !_dbus_string_copy (basedir, 0, &parser->basedir, 0) ||
      ((parser->service_context_table = _dbus_hash_table_new (DBUS_HASH_STRING,
							      dbus_free,
							      dbus_free)) == NULL))
    {
      if (parser->policy)
        bus_policy_unref (parser->policy);
      
      _dbus_string_free (&parser->basedir);

      dbus_free (parser);
      return NULL;
    }

  if (parent != NULL)
    {
      /* Initialize the parser's limits from the parent. */
      parser->limits = parent->limits;

      /* Use the parent's list of included_files to avoid
	 circular inclusions. */
      parser->included_files = parent->included_files;
    }
  else
    {

      /* Make up some numbers! woot! */
      parser->limits.max_incoming_bytes = _DBUS_ONE_MEGABYTE * 127;
      parser->limits.max_outgoing_bytes = _DBUS_ONE_MEGABYTE * 127;
      parser->limits.max_message_size = _DBUS_ONE_MEGABYTE * 32;

      /* We set relatively conservative values here since due to the
      way SCM_RIGHTS works we need to preallocate an array for the
      maximum number of file descriptors we can receive. Picking a
      high value here thus translates directly to more memory
      allocation. */
      parser->limits.max_incoming_unix_fds = DBUS_DEFAULT_MESSAGE_UNIX_FDS*4;
      parser->limits.max_outgoing_unix_fds = DBUS_DEFAULT_MESSAGE_UNIX_FDS*4;
      parser->limits.max_message_unix_fds = DBUS_DEFAULT_MESSAGE_UNIX_FDS;
      
      /* Making this long means the user has to wait longer for an error
       * message if something screws up, but making it too short means
       * they might see a false failure.
       */
      parser->limits.activation_timeout = 25000; /* 25 seconds */

      /* Making this long risks making a DOS attack easier, but too short
       * and legitimate auth will fail.  If interactive auth (ask user for
       * password) is allowed, then potentially it has to be quite long.
       */
      parser->limits.auth_timeout = 30000; /* 30 seconds */

      /* Do not allow a fd to stay forever in dbus-daemon
       * https://bugs.freedesktop.org/show_bug.cgi?id=80559
       */
      parser->limits.pending_fd_timeout = 150000; /* 2.5 minutes */
      
      parser->limits.max_incomplete_connections = 64;
      parser->limits.max_connections_per_user = 256;
      
      /* Note that max_completed_connections / max_connections_per_user
       * is the number of users that would have to work together to
       * DOS all the other users.
       */
      parser->limits.max_completed_connections = 2048;
      
      parser->limits.max_pending_activations = 512;
      parser->limits.max_services_per_connection = 512;

      /* For this one, keep in mind that it isn't only the memory used
       * by the match rules, but slowdown from linearly walking a big
       * list of them. A client adding more than this is almost
       * certainly a bad idea for that reason, and should change to a
       * smaller number of wider-net match rules - getting every last
       * message to the bus is probably better than having a thousand
       * match rules.
       */
      parser->limits.max_match_rules_per_connection = 512;
      
      parser->limits.reply_timeout = -1; /* never */

      /* this is effectively a limit on message queue size for messages
       * that require a reply
       */
      parser->limits.max_replies_per_connection = 128;
    }
      
  parser->refcount = 1;
      
  return parser;
}

BusConfigParser *
bus_config_parser_ref (BusConfigParser *parser)
{
  _dbus_assert (parser->refcount > 0);

  parser->refcount += 1;

  return parser;
}

void
bus_config_parser_unref (BusConfigParser *parser)
{
  _dbus_assert (parser->refcount > 0);

  parser->refcount -= 1;

  if (parser->refcount == 0)
    {
      while (parser->stack != NULL)
        pop_element (parser);

      dbus_free (parser->user);
      dbus_free (parser->servicehelper);
      dbus_free (parser->bus_type);
      dbus_free (parser->pidfile);
      
      _dbus_list_foreach (&parser->listen_on,
                          (DBusForeachFunction) dbus_free,
                          NULL);

      _dbus_list_clear (&parser->listen_on);

      _dbus_list_foreach (&parser->service_dirs,
                          (DBusForeachFunction) dbus_free,
                          NULL);

      _dbus_list_clear (&parser->service_dirs);

      _dbus_list_foreach (&parser->conf_dirs,
                          (DBusForeachFunction) dbus_free,
                          NULL);

      _dbus_list_clear (&parser->conf_dirs);

      _dbus_list_foreach (&parser->mechanisms,
                          (DBusForeachFunction) dbus_free,
                          NULL);

      _dbus_list_clear (&parser->mechanisms);
      
      _dbus_string_free (&parser->basedir);

      if (parser->policy)
        bus_policy_unref (parser->policy);

      if (parser->service_context_table)
        _dbus_hash_table_unref (parser->service_context_table);
      
      dbus_free (parser);
    }
}

dbus_bool_t
bus_config_parser_check_doctype (BusConfigParser   *parser,
                                 const char        *doctype,
                                 DBusError         *error)
{
  _DBUS_ASSERT_ERROR_IS_CLEAR (error);

  if (strcmp (doctype, "busconfig") != 0)
    {
      dbus_set_error (error,
                      DBUS_ERROR_FAILED,
                      "Configuration file has the wrong document type %s",
                      doctype);
      return FALSE;
    }
  else
    return TRUE;
}

typedef struct
{
  const char  *name;
  const char **retloc;
} LocateAttr;

static dbus_bool_t
locate_attributes (BusConfigParser  *parser,
                   const char       *element_name,
                   const char      **attribute_names,
                   const char      **attribute_values,
                   DBusError        *error,
                   const char       *first_attribute_name,
                   const char      **first_attribute_retloc,
                   ...)
{
  va_list args;
  const char *name;
  const char **retloc;
  int n_attrs;
#define MAX_ATTRS 24
  LocateAttr attrs[MAX_ATTRS];
  dbus_bool_t retval;
  int i;

  _dbus_assert (first_attribute_name != NULL);
  _dbus_assert (first_attribute_retloc != NULL);

  retval = TRUE;

  n_attrs = 1;
  attrs[0].name = first_attribute_name;
  attrs[0].retloc = first_attribute_retloc;
  *first_attribute_retloc = NULL;

  va_start (args, first_attribute_retloc);

  name = va_arg (args, const char*);
  retloc = va_arg (args, const char**);

  while (name != NULL)
    {
      _dbus_assert (retloc != NULL);
      _dbus_assert (n_attrs < MAX_ATTRS);

      attrs[n_attrs].name = name;
      attrs[n_attrs].retloc = retloc;
      n_attrs += 1;
      *retloc = NULL;

      name = va_arg (args, const char*);
      retloc = va_arg (args, const char**);
    }

  va_end (args);

  i = 0;
  while (attribute_names[i])
    {
      int j;
      dbus_bool_t found;
      
      found = FALSE;
      j = 0;
      while (j < n_attrs)
        {
          if (strcmp (attrs[j].name, attribute_names[i]) == 0)
            {
              retloc = attrs[j].retloc;

              if (*retloc != NULL)
                {
                  dbus_set_error (error, DBUS_ERROR_FAILED,
                                  "Attribute \"%s\" repeated twice on the same <%s> element",
                                  attrs[j].name, element_name);
                  retval = FALSE;
                  goto out;
                }

              *retloc = attribute_values[i];
              found = TRUE;
            }

          ++j;
        }

      if (!found)
        {
          dbus_set_error (error, DBUS_ERROR_FAILED,
                          "Attribute \"%s\" is invalid on <%s> element in this context",
                          attribute_names[i], element_name);
          retval = FALSE;
          goto out;
        }

      ++i;
    }

 out:
  return retval;
}

static dbus_bool_t
check_no_attributes (BusConfigParser  *parser,
                     const char       *element_name,
                     const char      **attribute_names,
                     const char      **attribute_values,
                     DBusError        *error)
{
  if (attribute_names[0] != NULL)
    {
      dbus_set_error (error, DBUS_ERROR_FAILED,
                      "Attribute \"%s\" is invalid on <%s> element in this context",
                      attribute_names[0], element_name);
      return FALSE;
    }

  return TRUE;
}

static dbus_bool_t
start_busconfig_child (BusConfigParser   *parser,
                       const char        *element_name,
                       const char       **attribute_names,
                       const char       **attribute_values,
                       DBusError         *error)
{
  ElementType element_type;

  element_type = bus_config_parser_element_name_to_type (element_name);

  if (element_type == ELEMENT_USER)
    {
      if (!check_no_attributes (parser, "user", attribute_names, attribute_values, error))
        return FALSE;

      if (push_element (parser, ELEMENT_USER) == NULL)
        {
          BUS_SET_OOM (error);
          return FALSE;
        }

      return TRUE;
    }
  else if (element_type == ELEMENT_CONFIGTYPE)
    {
      if (!check_no_attributes (parser, "type", attribute_names, attribute_values, error))
        return FALSE;

      if (push_element (parser, ELEMENT_CONFIGTYPE) == NULL)
        {
          BUS_SET_OOM (error);
          return FALSE;
        }

      return TRUE;
    }
  else if (element_type == ELEMENT_FORK)
    {
      if (!check_no_attributes (parser, "fork", attribute_names, attribute_values, error))
        return FALSE;

      if (push_element (parser, ELEMENT_FORK) == NULL)
        {
          BUS_SET_OOM (error);
          return FALSE;
        }

      parser->fork = TRUE;
      
      return TRUE;
    }
  else if (element_type == ELEMENT_SYSLOG)
    {
      if (!check_no_attributes (parser, "syslog", attribute_names, attribute_values, error))
        return FALSE;

      if (push_element (parser, ELEMENT_SYSLOG) == NULL)
        {
          BUS_SET_OOM (error);
          return FALSE;
        }
      
      parser->syslog = TRUE;
      
      return TRUE;
    }
  else if (element_type == ELEMENT_KEEP_UMASK)
    {
      if (!check_no_attributes (parser, "keep_umask", attribute_names, attribute_values, error))
        return FALSE;

      if (push_element (parser, ELEMENT_KEEP_UMASK) == NULL)
        {
          BUS_SET_OOM (error);
          return FALSE;
        }

      parser->keep_umask = TRUE;
      
      return TRUE;
    }
  else if (element_type == ELEMENT_PIDFILE)
    {
      if (!check_no_attributes (parser, "pidfile", attribute_names, attribute_values, error))
        return FALSE;

      if (push_element (parser, ELEMENT_PIDFILE) == NULL)
        {
          BUS_SET_OOM (error);
          return FALSE;
        }

      return TRUE;
    }
  else if (element_type == ELEMENT_LISTEN)
    {
      if (!check_no_attributes (parser, "listen", attribute_names, attribute_values, error))
        return FALSE;

      if (push_element (parser, ELEMENT_LISTEN) == NULL)
        {
          BUS_SET_OOM (error);
          return FALSE;
        }

      return TRUE;
    }
  else if (element_type == ELEMENT_AUTH)
    {
      if (!check_no_attributes (parser, "auth", attribute_names, attribute_values, error))
        return FALSE;

      if (push_element (parser, ELEMENT_AUTH) == NULL)
        {
          BUS_SET_OOM (error);
          return FALSE;
        }
      
      return TRUE;
    }
  else if (element_type == ELEMENT_SERVICEHELPER)
    {
      if (!check_no_attributes (parser, "servicehelper", attribute_names, attribute_values, error))
        return FALSE;

      if (push_element (parser, ELEMENT_SERVICEHELPER) == NULL)
        {
          BUS_SET_OOM (error);
          return FALSE;
        }

      return TRUE;
    }
  else if (element_type == ELEMENT_INCLUDEDIR)
    {
      if (!check_no_attributes (parser, "includedir", attribute_names, attribute_values, error))
        return FALSE;

      if (push_element (parser, ELEMENT_INCLUDEDIR) == NULL)
        {
          BUS_SET_OOM (error);
          return FALSE;
        }

      return TRUE;
    }
  else if (element_type == ELEMENT_STANDARD_SESSION_SERVICEDIRS)
    {
      DBusList *link;
      DBusList *dirs;
      dirs = NULL;

      if (!check_no_attributes (parser, "standard_session_servicedirs", attribute_names, attribute_values, error))
        return FALSE;

      if (push_element (parser, ELEMENT_STANDARD_SESSION_SERVICEDIRS) == NULL)
        {
          BUS_SET_OOM (error);
          return FALSE;
        }

      if (!_dbus_get_standard_session_servicedirs (&dirs))
        {
          BUS_SET_OOM (error);
          return FALSE;
        }

        while ((link = _dbus_list_pop_first_link (&dirs)))
          service_dirs_append_link_unique_or_free (&parser->service_dirs, link);

      return TRUE;
    }
  else if (element_type == ELEMENT_STANDARD_SYSTEM_SERVICEDIRS)
    {
      DBusList *link;
      DBusList *dirs;
      dirs = NULL;

      if (!check_no_attributes (parser, "standard_system_servicedirs", attribute_names, attribute_values, error))
        return FALSE;

      if (push_element (parser, ELEMENT_STANDARD_SYSTEM_SERVICEDIRS) == NULL)
        {
          BUS_SET_OOM (error);
          return FALSE;
        }

      if (!_dbus_get_standard_system_servicedirs (&dirs))
        {
          BUS_SET_OOM (error);
          return FALSE;
        }

        while ((link = _dbus_list_pop_first_link (&dirs)))
          service_dirs_append_link_unique_or_free (&parser->service_dirs, link);

      return TRUE;
    }
  else if (element_type == ELEMENT_ALLOW_ANONYMOUS)
    {
      if (!check_no_attributes (parser, "allow_anonymous", attribute_names, attribute_values, error))
        return FALSE;

      if (push_element (parser, ELEMENT_ALLOW_ANONYMOUS) == NULL)
        {
          BUS_SET_OOM (error);
          return FALSE;
        }

      parser->allow_anonymous = TRUE;
      return TRUE;
    }
  else if (element_type == ELEMENT_SERVICEDIR)
    {
      if (!check_no_attributes (parser, "servicedir", attribute_names, attribute_values, error))
        return FALSE;

      if (push_element (parser, ELEMENT_SERVICEDIR) == NULL)
        {
          BUS_SET_OOM (error);
          return FALSE;
        }

      return TRUE;
    }
  else if (element_type == ELEMENT_INCLUDE)
    {
      Element *e;
      const char *if_selinux_enabled;
      const char *ignore_missing;
      const char *selinux_root_relative;

      if ((e = push_element (parser, ELEMENT_INCLUDE)) == NULL)
        {
          BUS_SET_OOM (error);
          return FALSE;
        }

      e->d.include.ignore_missing = FALSE;
      e->d.include.if_selinux_enabled = FALSE;
      e->d.include.selinux_root_relative = FALSE;

      if (!locate_attributes (parser, "include",
                              attribute_names,
                              attribute_values,
                              error,
                              "ignore_missing", &ignore_missing,
                              "if_selinux_enabled", &if_selinux_enabled,
                              "selinux_root_relative", &selinux_root_relative,
                              NULL))
        return FALSE;

      if (ignore_missing != NULL)
        {
          if (strcmp (ignore_missing, "yes") == 0)
            e->d.include.ignore_missing = TRUE;
          else if (strcmp (ignore_missing, "no") == 0)
            e->d.include.ignore_missing = FALSE;
          else
            {
              dbus_set_error (error, DBUS_ERROR_FAILED,
                              "ignore_missing attribute must have value \"yes\" or \"no\"");
              return FALSE;
            }
        }

      if (if_selinux_enabled != NULL)
        {
          if (strcmp (if_selinux_enabled, "yes") == 0)
            e->d.include.if_selinux_enabled = TRUE;
          else if (strcmp (if_selinux_enabled, "no") == 0)
            e->d.include.if_selinux_enabled = FALSE;
          else
            {
              dbus_set_error (error, DBUS_ERROR_FAILED,
                              "if_selinux_enabled attribute must have value"
                              " \"yes\" or \"no\"");
              return FALSE;
	    }
        }
      
      if (selinux_root_relative != NULL)
        {
          if (strcmp (selinux_root_relative, "yes") == 0)
            e->d.include.selinux_root_relative = TRUE;
          else if (strcmp (selinux_root_relative, "no") == 0)
            e->d.include.selinux_root_relative = FALSE;
          else
            {
              dbus_set_error (error, DBUS_ERROR_FAILED,
                              "selinux_root_relative attribute must have value"
                              " \"yes\" or \"no\"");
              return FALSE;
	    }
        }

      return TRUE;
    }
  else if (element_type == ELEMENT_POLICY)
    {
      Element *e;
      const char *context;
      const char *user;
      const char *group;
      const char *at_console;

      if ((e = push_element (parser, ELEMENT_POLICY)) == NULL)
        {
          BUS_SET_OOM (error);
          return FALSE;
        }

      e->d.policy.type = POLICY_IGNORED;
      
      if (!locate_attributes (parser, "policy",
                              attribute_names,
                              attribute_values,
                              error,
                              "context", &context,
                              "user", &user,
                              "group", &group,
                              "at_console", &at_console,
                              NULL))
        return FALSE;

      if (((context && user) ||
           (context && group) ||
           (context && at_console)) ||
           ((user && group) ||
           (user && at_console)) ||
           (group && at_console) ||
          !(context || user || group || at_console))
        {
          dbus_set_error (error, DBUS_ERROR_FAILED,
                          "<policy> element must have exactly one of (context|user|group|at_console) attributes");
          return FALSE;
        }

      if (context != NULL)
        {
          if (strcmp (context, "default") == 0)
            {
              e->d.policy.type = POLICY_DEFAULT;
            }
          else if (strcmp (context, "mandatory") == 0)
            {
              e->d.policy.type = POLICY_MANDATORY;
            }
          else
            {
              dbus_set_error (error, DBUS_ERROR_FAILED,
                              "context attribute on <policy> must have the value \"default\" or \"mandatory\", not \"%s\"",
                              context);
              return FALSE;
            }
        }
      else if (user != NULL)
        {
          DBusString username;
          _dbus_string_init_const (&username, user);

          if (_dbus_parse_unix_user_from_config (&username,
                                                 &e->d.policy.gid_uid_or_at_console))
            e->d.policy.type = POLICY_USER;
          else
            _dbus_warn ("Unknown username \"%s\" in message bus configuration file\n",
                        user);
        }
      else if (group != NULL)
        {
          DBusString group_name;
          _dbus_string_init_const (&group_name, group);

          if (_dbus_parse_unix_group_from_config (&group_name,
                                                  &e->d.policy.gid_uid_or_at_console))
            e->d.policy.type = POLICY_GROUP;
          else
            _dbus_warn ("Unknown group \"%s\" in message bus configuration file\n",
                        group);          
        }
      else if (at_console != NULL)
        {
           dbus_bool_t t;
           t = (strcmp (at_console, "true") == 0);
           if (t || strcmp (at_console, "false") == 0)
             {
               e->d.policy.gid_uid_or_at_console = t; 
               e->d.policy.type = POLICY_CONSOLE;
             }  
           else
             {
               dbus_set_error (error, DBUS_ERROR_FAILED,
                              "Unknown value \"%s\" for at_console in message bus configuration file",
                              at_console);

               return FALSE;
             }
        }
      else
        {
          _dbus_assert_not_reached ("all <policy> attributes null and we didn't set error");
        }
      
      return TRUE;
    }
  else if (element_type == ELEMENT_LIMIT)
    {
      Element *e;
      const char *name;

      if ((e = push_element (parser, ELEMENT_LIMIT)) == NULL)
        {
          BUS_SET_OOM (error);
          return FALSE;
        }
      
      if (!locate_attributes (parser, "limit",
                              attribute_names,
                              attribute_values,
                              error,
                              "name", &name,
                              NULL))
        return FALSE;

      if (name == NULL)
        {
          dbus_set_error (error, DBUS_ERROR_FAILED,
                          "<limit> element must have a \"name\" attribute");
          return FALSE;
        }

      e->d.limit.name = _dbus_strdup (name);
      if (e->d.limit.name == NULL)
        {
          BUS_SET_OOM (error);
          return FALSE;
        }

      return TRUE;
    }
  else if (element_type == ELEMENT_SELINUX)
    {
      if (!check_no_attributes (parser, "selinux", attribute_names, attribute_values, error))
        return FALSE;

      if (push_element (parser, ELEMENT_SELINUX) == NULL)
        {
          BUS_SET_OOM (error);
          return FALSE;
        }

      return TRUE;
    }
  else if (element_type == ELEMENT_APPARMOR)
    {
      Element *e;
      const char *mode;

      if ((e = push_element (parser, ELEMENT_APPARMOR)) == NULL)
        {
          BUS_SET_OOM (error);
          return FALSE;
        }

      if (!locate_attributes (parser, "apparmor",
                              attribute_names,
                              attribute_values,
                              error,
                              "mode", &mode,
                              NULL))
        return FALSE;

      return bus_apparmor_set_mode_from_config (mode, error);
    }
  else
    {
      dbus_set_error (error, DBUS_ERROR_FAILED,
                      "Element <%s> not allowed inside <%s> in configuration file",
                      element_name, "busconfig");
      return FALSE;
    }
}

static dbus_bool_t
append_rule_from_element (BusConfigParser   *parser,
                          const char        *element_name,
                          const char       **attribute_names,
                          const char       **attribute_values,
                          dbus_bool_t        allow,
                          DBusError         *error)
{
  const char *log;
  const char *send_interface;
  const char *send_member;
  const char *send_error;
  const char *send_destination;
  const char *send_path;
  const char *send_type;
  const char *receive_interface;
  const char *receive_member;
  const char *receive_error;
  const char *receive_sender;
  const char *receive_path;
  const char *receive_type;
  const char *eavesdrop;
  const char *send_requested_reply;
  const char *receive_requested_reply;
  const char *own;
  const char *own_prefix;
  const char *user;
  const char *group;

  BusPolicyRule *rule;
  
  if (!locate_attributes (parser, element_name,
                          attribute_names,
                          attribute_values,
                          error,
                          "send_interface", &send_interface,
                          "send_member", &send_member,
                          "send_error", &send_error,
                          "send_destination", &send_destination,
                          "send_path", &send_path,
                          "send_type", &send_type,
                          "receive_interface", &receive_interface,
                          "receive_member", &receive_member,
                          "receive_error", &receive_error,
                          "receive_sender", &receive_sender,
                          "receive_path", &receive_path,
                          "receive_type", &receive_type,
                          "eavesdrop", &eavesdrop,
                          "send_requested_reply", &send_requested_reply,
                          "receive_requested_reply", &receive_requested_reply,
                          "own", &own,
                          "own_prefix", &own_prefix,
                          "user", &user,
                          "group", &group,
                          "log", &log,
                          NULL))
    return FALSE;

  if (!(send_interface || send_member || send_error || send_destination ||
        send_type || send_path ||
        receive_interface || receive_member || receive_error || receive_sender ||
        receive_type || receive_path || eavesdrop ||
        send_requested_reply || receive_requested_reply ||
        own || own_prefix || user || group))
    {
      dbus_set_error (error, DBUS_ERROR_FAILED,
                      "Element <%s> must have one or more attributes",
                      element_name);
      return FALSE;
    }

  if ((send_member && (send_interface == NULL && send_path == NULL)) ||
      (receive_member && (receive_interface == NULL && receive_path == NULL)))
    {
      dbus_set_error (error, DBUS_ERROR_FAILED,
                      "On element <%s>, if you specify a member you must specify an interface or a path. Keep in mind that not all messages have an interface field.",
                      element_name);
      return FALSE;
    }
  
  /* Allowed combinations of elements are:
   *
   *   base, must be all send or all receive:
   *     nothing
   *     interface
   *     interface + member
   *     error
   * 
   *   base send_ can combine with send_destination, send_path, send_type, send_requested_reply
   *   base receive_ with receive_sender, receive_path, receive_type, receive_requested_reply, eavesdrop
   *
   *   user, group, own, own_prefix must occur alone
   *
   * Pretty sure the below stuff is broken, FIXME think about it more.
   */

  if ((send_interface && (send_error ||
                          receive_interface ||
                          receive_member ||
                          receive_error ||
                          receive_sender ||
                          receive_requested_reply ||
                          own || own_prefix ||
                          user ||
                          group)) ||

      (send_member && (send_error ||
                       receive_interface ||
                       receive_member ||
                       receive_error ||
                       receive_sender ||
                       receive_requested_reply ||
                       own || own_prefix ||
                       user ||
                       group)) ||

      (send_error && (receive_interface ||
                      receive_member ||
                      receive_error ||
                      receive_sender ||
                      receive_requested_reply ||
                      own || own_prefix ||
                      user ||
                      group)) ||

      (send_destination && (receive_interface ||
                            receive_member ||
                            receive_error ||
                            receive_sender ||
                            receive_requested_reply ||
                            own || own_prefix ||
                            user ||
                            group)) ||

      (send_type && (receive_interface ||
                     receive_member ||
                     receive_error ||
                     receive_sender ||
                     receive_requested_reply ||
                     own || own_prefix ||
                     user ||
                     group)) ||

      (send_path && (receive_interface ||
                     receive_member ||
                     receive_error ||
                     receive_sender ||
                     receive_requested_reply ||
                     own || own_prefix ||
                     user ||
                     group)) ||

      (send_requested_reply && (receive_interface ||
                                receive_member ||
                                receive_error ||
                                receive_sender ||
                                receive_requested_reply ||
                                own || own_prefix ||
                                user ||
                                group)) ||

      (receive_interface && (receive_error ||
                             own || own_prefix ||
                             user ||
                             group)) ||

      (receive_member && (receive_error ||
                          own || own_prefix ||
                          user ||
                          group)) ||

      (receive_error && (own || own_prefix ||
                         user ||
                         group)) ||

      (eavesdrop && (own || own_prefix ||
                     user ||
                     group)) ||

      (receive_requested_reply && (own || own_prefix ||
                                   user ||
                                   group)) ||

      (own && (own_prefix || user || group)) ||

      (own_prefix && (own || user || group)) ||

      (user && group))
    {
      dbus_set_error (error, DBUS_ERROR_FAILED,
                      "Invalid combination of attributes on element <%s>",
                      element_name);
      return FALSE;
    }
  
  rule = NULL;

  /* In BusPolicyRule, NULL represents wildcard.
   * In the config file, '*' represents it.
   */
#define IS_WILDCARD(str) ((str) && ((str)[0]) == '*' && ((str)[1]) == '\0')

  if (send_interface || send_member || send_error || send_destination ||
      send_path || send_type || send_requested_reply)
    {
      int message_type;
      
      if (IS_WILDCARD (send_interface))
        send_interface = NULL;
      if (IS_WILDCARD (send_member))
        send_member = NULL;
      if (IS_WILDCARD (send_error))
        send_error = NULL;
      if (IS_WILDCARD (send_destination))
        send_destination = NULL;
      if (IS_WILDCARD (send_path))
        send_path = NULL;
      if (IS_WILDCARD (send_type))
        send_type = NULL;

      message_type = DBUS_MESSAGE_TYPE_INVALID;
      if (send_type != NULL)
        {
          message_type = dbus_message_type_from_string (send_type);
          if (message_type == DBUS_MESSAGE_TYPE_INVALID)
            {
              dbus_set_error (error, DBUS_ERROR_FAILED,
                              "Bad message type \"%s\"",
                              send_type);
              return FALSE;
            }
        }

      if (eavesdrop &&
          !(strcmp (eavesdrop, "true") == 0 ||
            strcmp (eavesdrop, "false") == 0))
        {
          dbus_set_error (error, DBUS_ERROR_FAILED,
                          "Bad value \"%s\" for %s attribute, must be true or false",
                          "eavesdrop", eavesdrop);
          return FALSE;
        }

      if (send_requested_reply &&
          !(strcmp (send_requested_reply, "true") == 0 ||
            strcmp (send_requested_reply, "false") == 0))
        {
          dbus_set_error (error, DBUS_ERROR_FAILED,
                          "Bad value \"%s\" for %s attribute, must be true or false",
                          "send_requested_reply", send_requested_reply);
          return FALSE;
        }
      
      rule = bus_policy_rule_new (BUS_POLICY_RULE_SEND, allow); 
      if (rule == NULL)
        goto nomem;
      
      if (eavesdrop)
        rule->d.send.eavesdrop = (strcmp (eavesdrop, "true") == 0);

      if (log)
        rule->d.send.log = (strcmp (log, "true") == 0);

      if (send_requested_reply)
        rule->d.send.requested_reply = (strcmp (send_requested_reply, "true") == 0);

      rule->d.send.message_type = message_type;
      rule->d.send.path = _dbus_strdup (send_path);
      rule->d.send.interface = _dbus_strdup (send_interface);
      rule->d.send.member = _dbus_strdup (send_member);
      rule->d.send.error = _dbus_strdup (send_error);
      rule->d.send.destination = _dbus_strdup (send_destination);
      if (send_path && rule->d.send.path == NULL)
        goto nomem;
      if (send_interface && rule->d.send.interface == NULL)
        goto nomem;
      if (send_member && rule->d.send.member == NULL)
        goto nomem;
      if (send_error && rule->d.send.error == NULL)
        goto nomem;
      if (send_destination && rule->d.send.destination == NULL)
        goto nomem;
    }
  else if (receive_interface || receive_member || receive_error || receive_sender ||
           receive_path || receive_type || eavesdrop || receive_requested_reply)
    {
      int message_type;
      
      if (IS_WILDCARD (receive_interface))
        receive_interface = NULL;
      if (IS_WILDCARD (receive_member))
        receive_member = NULL;
      if (IS_WILDCARD (receive_error))
        receive_error = NULL;
      if (IS_WILDCARD (receive_sender))
        receive_sender = NULL;
      if (IS_WILDCARD (receive_path))
        receive_path = NULL;
      if (IS_WILDCARD (receive_type))
        receive_type = NULL;

      message_type = DBUS_MESSAGE_TYPE_INVALID;
      if (receive_type != NULL)
        {
          message_type = dbus_message_type_from_string (receive_type);
          if (message_type == DBUS_MESSAGE_TYPE_INVALID)
            {
              dbus_set_error (error, DBUS_ERROR_FAILED,
                              "Bad message type \"%s\"",
                              receive_type);
              return FALSE;
            }
        }


      if (eavesdrop &&
          !(strcmp (eavesdrop, "true") == 0 ||
            strcmp (eavesdrop, "false") == 0))
        {
          dbus_set_error (error, DBUS_ERROR_FAILED,
                          "Bad value \"%s\" for %s attribute, must be true or false",
                          "eavesdrop", eavesdrop);
          return FALSE;
        }

      if (receive_requested_reply &&
          !(strcmp (receive_requested_reply, "true") == 0 ||
            strcmp (receive_requested_reply, "false") == 0))
        {
          dbus_set_error (error, DBUS_ERROR_FAILED,
                          "Bad value \"%s\" for %s attribute, must be true or false",
                          "receive_requested_reply", receive_requested_reply);
          return FALSE;
        }
      
      rule = bus_policy_rule_new (BUS_POLICY_RULE_RECEIVE, allow); 
      if (rule == NULL)
        goto nomem;

      if (eavesdrop)
        rule->d.receive.eavesdrop = (strcmp (eavesdrop, "true") == 0);

      if (receive_requested_reply)
        rule->d.receive.requested_reply = (strcmp (receive_requested_reply, "true") == 0);
      
      rule->d.receive.message_type = message_type;
      rule->d.receive.path = _dbus_strdup (receive_path);
      rule->d.receive.interface = _dbus_strdup (receive_interface);
      rule->d.receive.member = _dbus_strdup (receive_member);
      rule->d.receive.error = _dbus_strdup (receive_error);
      rule->d.receive.origin = _dbus_strdup (receive_sender);

      if (receive_path && rule->d.receive.path == NULL)
        goto nomem;
      if (receive_interface && rule->d.receive.interface == NULL)
        goto nomem;
      if (receive_member && rule->d.receive.member == NULL)
        goto nomem;
      if (receive_error && rule->d.receive.error == NULL)
        goto nomem;
      if (receive_sender && rule->d.receive.origin == NULL)
        goto nomem;
    }
  else if (own || own_prefix)
    {
      rule = bus_policy_rule_new (BUS_POLICY_RULE_OWN, allow); 
      if (rule == NULL)
        goto nomem;

      if (own)
        {
          if (IS_WILDCARD (own))
            own = NULL;
      
          rule->d.own.prefix = 0;
          rule->d.own.service_name = _dbus_strdup (own);
          if (own && rule->d.own.service_name == NULL)
            goto nomem;
        }
      else
        {
          rule->d.own.prefix = 1;
          rule->d.own.service_name = _dbus_strdup (own_prefix);
          if (rule->d.own.service_name == NULL)
            goto nomem;
        }
    }
  else if (user)
    {      
      if (IS_WILDCARD (user))
        {
          rule = bus_policy_rule_new (BUS_POLICY_RULE_USER, allow); 
          if (rule == NULL)
            goto nomem;

          rule->d.user.uid = DBUS_UID_UNSET;
        }
      else
        {
          DBusString username;
          dbus_uid_t uid;
          
          _dbus_string_init_const (&username, user);
      
          if (_dbus_parse_unix_user_from_config (&username, &uid))
            {
              rule = bus_policy_rule_new (BUS_POLICY_RULE_USER, allow); 
              if (rule == NULL)
                goto nomem;

              rule->d.user.uid = uid;
            }
          else
            {
              _dbus_warn ("Unknown username \"%s\" on element <%s>\n",
                          user, element_name);
            }
        }
    }
  else if (group)
    {
      if (IS_WILDCARD (group))
        {
          rule = bus_policy_rule_new (BUS_POLICY_RULE_GROUP, allow); 
          if (rule == NULL)
            goto nomem;

          rule->d.group.gid = DBUS_GID_UNSET;
        }
      else
        {
          DBusString groupname;
          dbus_gid_t gid;
          
          _dbus_string_init_const (&groupname, group);
          
          if (_dbus_parse_unix_group_from_config (&groupname, &gid))
            {
              rule = bus_policy_rule_new (BUS_POLICY_RULE_GROUP, allow); 
              if (rule == NULL)
                goto nomem;

              rule->d.group.gid = gid;
            }
          else
            {
              _dbus_warn ("Unknown group \"%s\" on element <%s>\n",
                          group, element_name);
            }
        }
    }
  else
    _dbus_assert_not_reached ("Did not handle some combination of attributes on <allow> or <deny>");

  if (rule != NULL)
    {
      Element *pe;
      
      pe = peek_element (parser);      
      _dbus_assert (pe != NULL);
      _dbus_assert (pe->type == ELEMENT_POLICY);

      switch (pe->d.policy.type)
        {
        case POLICY_IGNORED:
          /* drop the rule on the floor */
          break;
          
        case POLICY_DEFAULT:
          if (!bus_policy_append_default_rule (parser->policy, rule))
            goto nomem;
          break;
        case POLICY_MANDATORY:
          if (!bus_policy_append_mandatory_rule (parser->policy, rule))
            goto nomem;
          break;
        case POLICY_USER:
          if (!BUS_POLICY_RULE_IS_PER_CLIENT (rule))
            {
              dbus_set_error (error, DBUS_ERROR_FAILED,
                              "<%s> rule cannot be per-user because it has bus-global semantics",
                              element_name);
              goto failed;
            }
          
          if (!bus_policy_append_user_rule (parser->policy, pe->d.policy.gid_uid_or_at_console,
                                            rule))
            goto nomem;
          break;
        case POLICY_GROUP:
          if (!BUS_POLICY_RULE_IS_PER_CLIENT (rule))
            {
              dbus_set_error (error, DBUS_ERROR_FAILED,
                              "<%s> rule cannot be per-group because it has bus-global semantics",
                              element_name);
              goto failed;
            }
          
          if (!bus_policy_append_group_rule (parser->policy, pe->d.policy.gid_uid_or_at_console,
                                             rule))
            goto nomem;
          break;
        

        case POLICY_CONSOLE:
          if (!bus_policy_append_console_rule (parser->policy, pe->d.policy.gid_uid_or_at_console,
                                               rule))
            goto nomem;
          break;
        }
 
      bus_policy_rule_unref (rule);
      rule = NULL;
    }
  
  return TRUE;

 nomem:
  BUS_SET_OOM (error);
 failed:
  if (rule)
    bus_policy_rule_unref (rule);
  return FALSE;
}

static dbus_bool_t
start_policy_child (BusConfigParser   *parser,
                    const char        *element_name,
                    const char       **attribute_names,
                    const char       **attribute_values,
                    DBusError         *error)
{
  if (strcmp (element_name, "allow") == 0)
    {
      if (!append_rule_from_element (parser, element_name,
                                     attribute_names, attribute_values,
                                     TRUE, error))
        return FALSE;
      
      if (push_element (parser, ELEMENT_ALLOW) == NULL)
        {
          BUS_SET_OOM (error);
          return FALSE;
        }
      
      return TRUE;
    }
  else if (strcmp (element_name, "deny") == 0)
    {
      if (!append_rule_from_element (parser, element_name,
                                     attribute_names, attribute_values,
                                     FALSE, error))
        return FALSE;
      
      if (push_element (parser, ELEMENT_DENY) == NULL)
        {
          BUS_SET_OOM (error);
          return FALSE;
        }
      
      return TRUE;
    }
  else
    {
      dbus_set_error (error, DBUS_ERROR_FAILED,
                      "Element <%s> not allowed inside <%s> in configuration file",
                      element_name, "policy");
      return FALSE;
    }
}

static dbus_bool_t
start_selinux_child (BusConfigParser   *parser,
                     const char        *element_name,
                     const char       **attribute_names,
                     const char       **attribute_values,
                     DBusError         *error)
{
  char *own_copy;
  char *context_copy;

  own_copy = NULL;
  context_copy = NULL;

  if (strcmp (element_name, "associate") == 0)
    {
      const char *own;
      const char *context;
      
      if (!locate_attributes (parser, "associate",
                              attribute_names,
                              attribute_values,
                              error,
                              "own", &own,
                              "context", &context,
                              NULL))
        return FALSE;
      
      if (push_element (parser, ELEMENT_ASSOCIATE) == NULL)
        {
          BUS_SET_OOM (error);
          return FALSE;
        }

      if (own == NULL || context == NULL)
        {
          dbus_set_error (error, DBUS_ERROR_FAILED,
                          "Element <associate> must have attributes own=\"<servicename>\" and context=\"<selinux context>\"");
          return FALSE;
        }

      own_copy = _dbus_strdup (own);
      if (own_copy == NULL)
        goto oom;
      context_copy = _dbus_strdup (context);
      if (context_copy == NULL)
        goto oom;

      if (!_dbus_hash_table_insert_string (parser->service_context_table,
					   own_copy, context_copy))
        goto oom;

      return TRUE;
    }
  else
    {
      dbus_set_error (error, DBUS_ERROR_FAILED,
                      "Element <%s> not allowed inside <%s> in configuration file",
                      element_name, "selinux");
      return FALSE;
    }

 oom:
  if (own_copy)
    dbus_free (own_copy);

  if (context_copy)  
    dbus_free (context_copy);

  BUS_SET_OOM (error);
  return FALSE;
}

dbus_bool_t
bus_config_parser_start_element (BusConfigParser   *parser,
                                 const char        *element_name,
                                 const char       **attribute_names,
                                 const char       **attribute_values,
                                 DBusError         *error)
{
  ElementType t;

  _DBUS_ASSERT_ERROR_IS_CLEAR (error);

  /* printf ("START: %s\n", element_name); */
  
  t = top_element_type (parser);

  if (t == ELEMENT_NONE)
    {
      if (strcmp (element_name, "busconfig") == 0)
        {
          if (!check_no_attributes (parser, "busconfig", attribute_names, attribute_values, error))
            return FALSE;
          
          if (push_element (parser, ELEMENT_BUSCONFIG) == NULL)
            {
              BUS_SET_OOM (error);
              return FALSE;
            }

          return TRUE;
        }
      else
        {
          dbus_set_error (error, DBUS_ERROR_FAILED,
                          "Unknown element <%s> at root of configuration file",
                          element_name);
          return FALSE;
        }
    }
  else if (t == ELEMENT_BUSCONFIG)
    {
      return start_busconfig_child (parser, element_name,
                                    attribute_names, attribute_values,
                                    error);
    }
  else if (t == ELEMENT_POLICY)
    {
      return start_policy_child (parser, element_name,
                                 attribute_names, attribute_values,
                                 error);
    }
  else if (t == ELEMENT_SELINUX)
    {
      return start_selinux_child (parser, element_name,
                                  attribute_names, attribute_values,
                                  error);
    }
  else
    {
      dbus_set_error (error, DBUS_ERROR_FAILED,
                      "Element <%s> is not allowed in this context",
                      element_name);
      return FALSE;
    }  
}

static dbus_bool_t
set_limit (BusConfigParser *parser,
           const char      *name,
           long             value,
           DBusError       *error)
{
  dbus_bool_t must_be_positive;
  dbus_bool_t must_be_int;

  must_be_int = FALSE;
  must_be_positive = FALSE;
  
  if (strcmp (name, "max_incoming_bytes") == 0)
    {
      must_be_positive = TRUE;
      parser->limits.max_incoming_bytes = value;
    }
  else if (strcmp (name, "max_incoming_unix_fds") == 0)
    {
      must_be_positive = TRUE;
      parser->limits.max_incoming_unix_fds = value;
    }
  else if (strcmp (name, "max_outgoing_bytes") == 0)
    {
      must_be_positive = TRUE;
      parser->limits.max_outgoing_bytes = value;
    }
  else if (strcmp (name, "max_outgoing_unix_fds") == 0)
    {
      must_be_positive = TRUE;
      parser->limits.max_outgoing_unix_fds = value;
    }
  else if (strcmp (name, "max_message_size") == 0)
    {
      must_be_positive = TRUE;
      parser->limits.max_message_size = value;
    }
  else if (strcmp (name, "max_message_unix_fds") == 0)
    {
      must_be_positive = TRUE;
      parser->limits.max_message_unix_fds = value;
    }
  else if (strcmp (name, "service_start_timeout") == 0)
    {
      must_be_positive = TRUE;
      must_be_int = TRUE;
      parser->limits.activation_timeout = value;
    }
  else if (strcmp (name, "auth_timeout") == 0)
    {
      must_be_positive = TRUE;
      must_be_int = TRUE;
      parser->limits.auth_timeout = value;
    }
  else if (strcmp (name, "pending_fd_timeout") == 0)
    {
      must_be_positive = TRUE;
      must_be_int = TRUE;
      parser->limits.pending_fd_timeout = value;
    }
  else if (strcmp (name, "reply_timeout") == 0)
    {
      must_be_positive = TRUE;
      must_be_int = TRUE;
      parser->limits.reply_timeout = value;
    }
  else if (strcmp (name, "max_completed_connections") == 0)
    {
      must_be_positive = TRUE;
      must_be_int = TRUE;
      parser->limits.max_completed_connections = value;
    }
  else if (strcmp (name, "max_incomplete_connections") == 0)
    {
      must_be_positive = TRUE;
      must_be_int = TRUE;
      parser->limits.max_incomplete_connections = value;
    }
  else if (strcmp (name, "max_connections_per_user") == 0)
    {
      must_be_positive = TRUE;
      must_be_int = TRUE;
      parser->limits.max_connections_per_user = value;
    }
  else if (strcmp (name, "max_pending_service_starts") == 0)
    {
      must_be_positive = TRUE;
      must_be_int = TRUE;
      parser->limits.max_pending_activations = value;
    }
  else if (strcmp (name, "max_names_per_connection") == 0)
    {
      must_be_positive = TRUE;
      must_be_int = TRUE;
      parser->limits.max_services_per_connection = value;
    }
  else if (strcmp (name, "max_match_rules_per_connection") == 0)
    {
      must_be_positive = TRUE;
      must_be_int = TRUE;
      parser->limits.max_match_rules_per_connection = value;
    }
  else if (strcmp (name, "max_replies_per_connection") == 0)
    {
      must_be_positive = TRUE;
      must_be_int = TRUE;
      parser->limits.max_replies_per_connection = value;
    }
  else
    {
      dbus_set_error (error, DBUS_ERROR_FAILED,
                      "There is no limit called \"%s\"\n",
                      name);
      return FALSE;
    }
  
  if (must_be_positive && value < 0)
    {
      dbus_set_error (error, DBUS_ERROR_FAILED,
                      "<limit name=\"%s\"> must be a positive number\n",
                      name);
      return FALSE;
    }

  if (must_be_int &&
      (value < _DBUS_INT_MIN || value > _DBUS_INT_MAX))
    {
      dbus_set_error (error, DBUS_ERROR_FAILED,
                      "<limit name=\"%s\"> value is too large\n",
                      name);
      return FALSE;
    }

  return TRUE;  
}

dbus_bool_t
bus_config_parser_end_element (BusConfigParser   *parser,
                               const char        *element_name,
                               DBusError         *error)
{
  ElementType t;
  const char *n;
  Element *e;

  _DBUS_ASSERT_ERROR_IS_CLEAR (error);

  /* printf ("END: %s\n", element_name); */
  
  t = top_element_type (parser);

  if (t == ELEMENT_NONE)
    {
      /* should probably be an assertion failure but
       * being paranoid about XML parsers
       */
      dbus_set_error (error, DBUS_ERROR_FAILED,
                      "XML parser ended element with no element on the stack");
      return FALSE;
    }

  n = bus_config_parser_element_type_to_name (t);
  _dbus_assert (n != NULL);
  if (strcmp (n, element_name) != 0)
    {
      /* should probably be an assertion failure but
       * being paranoid about XML parsers
       */
      dbus_set_error (error, DBUS_ERROR_FAILED,
                      "XML element <%s> ended but topmost element on the stack was <%s>",
                      element_name, n);
      return FALSE;
    }

  e = peek_element (parser);
  _dbus_assert (e != NULL);

  switch (e->type)
    {
    case ELEMENT_NONE:
      _dbus_assert_not_reached ("element in stack has no type");
      break;

    case ELEMENT_INCLUDE:
    case ELEMENT_USER:
    case ELEMENT_CONFIGTYPE:
    case ELEMENT_LISTEN:
    case ELEMENT_PIDFILE:
    case ELEMENT_AUTH:
    case ELEMENT_SERVICEDIR:
    case ELEMENT_SERVICEHELPER:
    case ELEMENT_INCLUDEDIR:
    case ELEMENT_LIMIT:
      if (!e->had_content)
        {
          dbus_set_error (error, DBUS_ERROR_FAILED,
                          "XML element <%s> was expected to have content inside it",
                          bus_config_parser_element_type_to_name (e->type));
          return FALSE;
        }

      if (e->type == ELEMENT_LIMIT)
        {
          if (!set_limit (parser, e->d.limit.name, e->d.limit.value,
                          error))
            return FALSE;
        }
      break;

    case ELEMENT_BUSCONFIG:
    case ELEMENT_POLICY:
    case ELEMENT_ALLOW:
    case ELEMENT_DENY:
    case ELEMENT_FORK:
    case ELEMENT_SYSLOG:
    case ELEMENT_KEEP_UMASK:
    case ELEMENT_SELINUX:
    case ELEMENT_ASSOCIATE:
    case ELEMENT_STANDARD_SESSION_SERVICEDIRS:
    case ELEMENT_STANDARD_SYSTEM_SERVICEDIRS:
    case ELEMENT_ALLOW_ANONYMOUS:
    case ELEMENT_APPARMOR:
      break;
    }

  pop_element (parser);

  return TRUE;
}

static dbus_bool_t
all_whitespace (const DBusString *str)
{
  int i;

  _dbus_string_skip_white (str, 0, &i);

  return i == _dbus_string_get_length (str);
}

static dbus_bool_t
make_full_path (const DBusString *basedir,
                const DBusString *filename,
                DBusString       *full_path)
{
  if (_dbus_path_is_absolute (filename))
    {
      if (!_dbus_string_copy (filename, 0, full_path, 0))
        return FALSE;
    }
  else
    {
      if (!_dbus_string_copy (basedir, 0, full_path, 0))
        return FALSE;
      
      if (!_dbus_concat_dir_and_file (full_path, filename))
        return FALSE;
    }

  if (!_dbus_replace_install_prefix (full_path))
    return FALSE;

  return TRUE;
}

static dbus_bool_t
include_file (BusConfigParser   *parser,
              const DBusString  *filename,
              dbus_bool_t        ignore_missing,
              DBusError         *error)
{
  /* FIXME good test case for this would load each config file in the
   * test suite both alone, and as an include, and check
   * that the result is the same
   */
  BusConfigParser *included;
  const char *filename_str;
  DBusError tmp_error;
        
  dbus_error_init (&tmp_error);

  filename_str = _dbus_string_get_const_data (filename);

  /* Check to make sure this file hasn't already been included. */
  if (seen_include (parser, filename))
    {
      dbus_set_error (error, DBUS_ERROR_FAILED,
		      "Circular inclusion of file '%s'",
		      filename_str);
      return FALSE;
    }
  
  if (! _dbus_list_append (&parser->included_files, (void *) filename_str))
    {
      BUS_SET_OOM (error);
      return FALSE;
    }

  /* Since parser is passed in as the parent, included
     inherits parser's limits. */
  included = bus_config_load (filename, FALSE, parser, &tmp_error);

  _dbus_list_pop_last (&parser->included_files);

  if (included == NULL)
    {
      _DBUS_ASSERT_ERROR_IS_SET (&tmp_error);

      if (dbus_error_has_name (&tmp_error, DBUS_ERROR_FILE_NOT_FOUND) &&
          ignore_missing)
        {
          dbus_error_free (&tmp_error);
          return TRUE;
        }
      else
        {
          dbus_move_error (&tmp_error, error);
          return FALSE;
        }
    }
  else
    {
      _DBUS_ASSERT_ERROR_IS_CLEAR (&tmp_error);

      if (!merge_included (parser, included, error))
        {
          bus_config_parser_unref (included);
          return FALSE;
        }

      /* Copy included's limits back to parser. */
      parser->limits = included->limits;

      bus_config_parser_unref (included);
      return TRUE;
    }
}

static dbus_bool_t
servicehelper_path (BusConfigParser   *parser,
                    const DBusString  *filename,
                    DBusError         *error)
{
  const char *filename_str;
  char *servicehelper;

  filename_str = _dbus_string_get_const_data (filename);

  /* copy to avoid overwriting with NULL on OOM */
  servicehelper = _dbus_strdup (filename_str);

  /* check for OOM */
  if (servicehelper == NULL)
    {
      BUS_SET_OOM (error);
      return FALSE;
    }

  /* save the latest servicehelper only if not OOM */
  dbus_free (parser->servicehelper);
  parser->servicehelper = servicehelper;

  /* We don't check whether the helper exists; instead we
   * would just fail to ever activate anything if it doesn't.
   * This allows an admin to fix the problem if it doesn't exist.
   * It also allows the parser test suite to successfully parse
   * test cases without installing the helper. ;-)
   */
  
  return TRUE;
}

static dbus_bool_t
include_dir (BusConfigParser   *parser,
             const DBusString  *dirname,
             DBusError         *error)
{
  DBusString filename;
  dbus_bool_t retval;
  DBusError tmp_error;
  DBusDirIter *dir;
  char *s;
  
  if (!_dbus_string_init (&filename))
    {
      BUS_SET_OOM (error);
      return FALSE;
    }

  retval = FALSE;
  
  dir = _dbus_directory_open (dirname, error);

  if (dir == NULL)
    {
      if (dbus_error_has_name (error, DBUS_ERROR_FILE_NOT_FOUND))
        {
          dbus_error_free (error);
          goto success;
        }
      else
        goto failed;
    }

  dbus_error_init (&tmp_error);
  while (_dbus_directory_get_next_file (dir, &filename, &tmp_error))
    {
      DBusString full_path;

      if (!_dbus_string_init (&full_path))
        {
          BUS_SET_OOM (error);
          goto failed;
        }

      if (!_dbus_string_copy (dirname, 0, &full_path, 0))
        {
          BUS_SET_OOM (error);
          _dbus_string_free (&full_path);
          goto failed;
        }      

      if (!_dbus_concat_dir_and_file (&full_path, &filename))
        {
          BUS_SET_OOM (error);
          _dbus_string_free (&full_path);
          goto failed;
        }
      
      if (_dbus_string_ends_with_c_str (&full_path, ".conf"))
        {
          if (!include_file (parser, &full_path, TRUE, error))
            {
              if (dbus_error_is_set (error))
                {
                  /* We log to syslog unconditionally here, because this is
                   * the configuration parser, so we don't yet know whether
                   * this bus is going to want to write to syslog! (There's
                   * also some layer inversion going on, if we want to use
                   * the bus context.) */
                  _dbus_system_log (DBUS_SYSTEM_LOG_INFO,
                                    "Encountered error '%s' while parsing '%s'\n",
                                    error->message,
                                    _dbus_string_get_const_data (&full_path));
                  dbus_error_free (error);
                }
            }
        }

      _dbus_string_free (&full_path);
    }

  if (dbus_error_is_set (&tmp_error))
    {
      dbus_move_error (&tmp_error, error);
      goto failed;
    }


  if (!_dbus_string_copy_data (dirname, &s))
    {
      BUS_SET_OOM (error);
      goto failed;
    }

  if (!_dbus_list_append (&parser->conf_dirs, s))
    {
      dbus_free (s);
      BUS_SET_OOM (error);
      goto failed;
    }

 success:
  retval = TRUE;
  
 failed:
  _dbus_string_free (&filename);
  
  if (dir)
    _dbus_directory_close (dir);

  return retval;
}

dbus_bool_t
bus_config_parser_content (BusConfigParser   *parser,
                           const DBusString  *content,
                           DBusError         *error)
{
  Element *e;

  _DBUS_ASSERT_ERROR_IS_CLEAR (error);

#if 0
  {
    const char *c_str;
    
    _dbus_string_get_const_data (content, &c_str);

    printf ("CONTENT %d bytes: %s\n", _dbus_string_get_length (content), c_str);
  }
#endif
  
  e = peek_element (parser);
  if (e == NULL)
    {
      dbus_set_error (error, DBUS_ERROR_FAILED,
                      "Text content outside of any XML element in configuration file");
      return FALSE;
    }
  else if (e->had_content)
    {
      _dbus_assert_not_reached ("Element had multiple content blocks");
      return FALSE;
    }

  switch (top_element_type (parser))
    {
    case ELEMENT_NONE:
      _dbus_assert_not_reached ("element at top of stack has no type");
      return FALSE;

    case ELEMENT_BUSCONFIG:
    case ELEMENT_POLICY:
    case ELEMENT_ALLOW:
    case ELEMENT_DENY:
    case ELEMENT_FORK:
    case ELEMENT_SYSLOG:
    case ELEMENT_KEEP_UMASK:
    case ELEMENT_STANDARD_SESSION_SERVICEDIRS:    
    case ELEMENT_STANDARD_SYSTEM_SERVICEDIRS:    
    case ELEMENT_ALLOW_ANONYMOUS:
    case ELEMENT_SELINUX:
    case ELEMENT_ASSOCIATE:
    case ELEMENT_APPARMOR:
      if (all_whitespace (content))
        return TRUE;
      else
        {
          dbus_set_error (error, DBUS_ERROR_FAILED,
                          "No text content expected inside XML element %s in configuration file",
                          bus_config_parser_element_type_to_name (top_element_type (parser)));
          return FALSE;
        }

    case ELEMENT_PIDFILE:
      {
        char *s;

        e->had_content = TRUE;
        
        if (!_dbus_string_copy_data (content, &s))
          goto nomem;
          
        dbus_free (parser->pidfile);
        parser->pidfile = s;
      }
      break;

    case ELEMENT_INCLUDE:
      {
        DBusString full_path, selinux_policy_root;

        e->had_content = TRUE;

	if (e->d.include.if_selinux_enabled
	    && !bus_selinux_enabled ())
	  break;

        if (!_dbus_string_init (&full_path))
          goto nomem;

        if (e->d.include.selinux_root_relative)
	  {
            if (!bus_selinux_get_policy_root ())
	      {
		dbus_set_error (error, DBUS_ERROR_FAILED,
				"Could not determine SELinux policy root for relative inclusion");
		_dbus_string_free (&full_path);
		return FALSE;
	      }
            _dbus_string_init_const (&selinux_policy_root,
                                     bus_selinux_get_policy_root ());
            if (!make_full_path (&selinux_policy_root, content, &full_path))
              {
                _dbus_string_free (&full_path);
                goto nomem;
              }
          }
        else if (!make_full_path (&parser->basedir, content, &full_path))
          {
            _dbus_string_free (&full_path);
            goto nomem;
          }

        if (!include_file (parser, &full_path,
                           e->d.include.ignore_missing, error))
          {
            _dbus_string_free (&full_path);
            return FALSE;
          }

        _dbus_string_free (&full_path);
      }
      break;

    case ELEMENT_SERVICEHELPER:
      {
        DBusString full_path;
        
        e->had_content = TRUE;

        if (!_dbus_string_init (&full_path))
          goto nomem;
        
        if (!make_full_path (&parser->basedir, content, &full_path))
          {
            _dbus_string_free (&full_path);
            goto nomem;
          }

        if (!servicehelper_path (parser, &full_path, error))
          {
            _dbus_string_free (&full_path);
            return FALSE;
          }

        _dbus_string_free (&full_path);
      }
      break;
      
    case ELEMENT_INCLUDEDIR:
      {
        DBusString full_path;
        
        e->had_content = TRUE;

        if (!_dbus_string_init (&full_path))
          goto nomem;
        
        if (!make_full_path (&parser->basedir, content, &full_path))
          {
            _dbus_string_free (&full_path);
            goto nomem;
          }
        
        if (!include_dir (parser, &full_path, error))
          {
            _dbus_string_free (&full_path);
            return FALSE;
          }

        _dbus_string_free (&full_path);
      }
      break;
      
    case ELEMENT_USER:
      {
        char *s;

        e->had_content = TRUE;
        
        if (!_dbus_string_copy_data (content, &s))
          goto nomem;
          
        dbus_free (parser->user);
        parser->user = s;
      }
      break;

    case ELEMENT_CONFIGTYPE:
      {
        char *s;

        e->had_content = TRUE;

        if (!_dbus_string_copy_data (content, &s))
          goto nomem;
        
        dbus_free (parser->bus_type);
        parser->bus_type = s;
      }
      break;
      
    case ELEMENT_LISTEN:
      {
        char *s;

        e->had_content = TRUE;
        
        if (!_dbus_string_copy_data (content, &s))
          goto nomem;

        if (!_dbus_list_append (&parser->listen_on,
                                s))
          {
            dbus_free (s);
            goto nomem;
          }
      }
      break;

    case ELEMENT_AUTH:
      {
        char *s;
        
        e->had_content = TRUE;

        if (!_dbus_string_copy_data (content, &s))
          goto nomem;

        if (!_dbus_list_append (&parser->mechanisms,
                                s))
          {
            dbus_free (s);
            goto nomem;
          }
      }
      break;

    case ELEMENT_SERVICEDIR:
      {
        char *s;
        DBusString full_path;
        
        e->had_content = TRUE;

        if (!_dbus_string_init (&full_path))
          goto nomem;
        
        if (!make_full_path (&parser->basedir, content, &full_path))
          {
            _dbus_string_free (&full_path);
            goto nomem;
          }
        
        if (!_dbus_string_copy_data (&full_path, &s))
          {
            _dbus_string_free (&full_path);
            goto nomem;
          }

        /* _only_ extra session directories can be specified */
        if (!service_dirs_append_unique_or_free (&parser->service_dirs, s))
          {
            _dbus_string_free (&full_path);
            dbus_free (s);
            goto nomem;
          }

        _dbus_string_free (&full_path);
      }
      break;

    case ELEMENT_LIMIT:
      {
        long val;

        e->had_content = TRUE;

        val = 0;
        if (!_dbus_string_parse_int (content, 0, &val, NULL))
          {
            dbus_set_error (error, DBUS_ERROR_FAILED,
                            "<limit name=\"%s\"> element has invalid value (could not parse as integer)",
                            e->d.limit.name);
            return FALSE;
          }

        e->d.limit.value = val;

        _dbus_verbose ("Loaded value %ld for limit %s\n",
                       e->d.limit.value,
                       e->d.limit.name);
      }
      break;
    }

  _DBUS_ASSERT_ERROR_IS_CLEAR (error);
  return TRUE;

 nomem:
  BUS_SET_OOM (error);
  return FALSE;
}

dbus_bool_t
bus_config_parser_finished (BusConfigParser   *parser,
                            DBusError         *error)
{
  _DBUS_ASSERT_ERROR_IS_CLEAR (error);

  if (parser->stack != NULL)
    {
      dbus_set_error (error, DBUS_ERROR_FAILED,
                      "Element <%s> was not closed in configuration file",
                      bus_config_parser_element_type_to_name (top_element_type (parser)));

      return FALSE;
    }

  if (parser->is_toplevel && parser->listen_on == NULL)
    {
      dbus_set_error (error, DBUS_ERROR_FAILED,
                      "Configuration file needs one or more <listen> elements giving addresses"); 
      return FALSE;
    }
  
  return TRUE;
}

const char*
bus_config_parser_get_user (BusConfigParser *parser)
{
  return parser->user;
}

const char*
bus_config_parser_get_type (BusConfigParser *parser)
{
  return parser->bus_type;
}

DBusList**
bus_config_parser_get_addresses (BusConfigParser *parser)
{
  return &parser->listen_on;
}

DBusList**
bus_config_parser_get_mechanisms (BusConfigParser *parser)
{
  return &parser->mechanisms;
}

DBusList**
bus_config_parser_get_service_dirs (BusConfigParser *parser)
{
  return &parser->service_dirs;
}

DBusList**
bus_config_parser_get_conf_dirs (BusConfigParser *parser)
{
  return &parser->conf_dirs;
}

dbus_bool_t
bus_config_parser_get_fork (BusConfigParser   *parser)
{
  return parser->fork;
}

dbus_bool_t
bus_config_parser_get_syslog (BusConfigParser   *parser)
{
  return parser->syslog;
}

dbus_bool_t
bus_config_parser_get_keep_umask (BusConfigParser   *parser)
{
  return parser->keep_umask;
}

dbus_bool_t
bus_config_parser_get_allow_anonymous (BusConfigParser   *parser)
{
  return parser->allow_anonymous;
}

const char *
bus_config_parser_get_pidfile (BusConfigParser   *parser)
{
  return parser->pidfile;
}

const char *
bus_config_parser_get_servicehelper (BusConfigParser   *parser)
{
  return parser->servicehelper;
}

BusPolicy*
bus_config_parser_steal_policy (BusConfigParser *parser)
{
  BusPolicy *policy;

  _dbus_assert (parser->policy != NULL); /* can only steal the policy 1 time */
  
  policy = parser->policy;

  parser->policy = NULL;

  return policy;
}

/* Overwrite any limits that were set in the configuration file */
void
bus_config_parser_get_limits (BusConfigParser *parser,
                              BusLimits       *limits)
{
  *limits = parser->limits;
}

DBusHashTable*
bus_config_parser_steal_service_context_table (BusConfigParser *parser)
{
  DBusHashTable *table;

  _dbus_assert (parser->service_context_table != NULL); /* can only steal once */

  table = parser->service_context_table;

  parser->service_context_table = NULL;

  return table;
}

#ifdef DBUS_ENABLE_EMBEDDED_TESTS
#include <stdio.h>

typedef enum
{
  VALID,
  INVALID,
  UNKNOWN
} Validity;

static dbus_bool_t
do_check_own_rules (BusPolicy  *policy)
{
  const struct {
    char *name;
    dbus_bool_t allowed;
  } checks[] = {
    {"org.freedesktop", FALSE},
    {"org.freedesktop.ManySystem", FALSE},
    {"org.freedesktop.ManySystems", TRUE},
    {"org.freedesktop.ManySystems.foo", TRUE},
    {"org.freedesktop.ManySystems.foo.bar", TRUE},
    {"org.freedesktop.ManySystems2", FALSE},
    {"org.freedesktop.ManySystems2.foo", FALSE},
    {"org.freedesktop.ManySystems2.foo.bar", FALSE},
    {NULL, FALSE}
  };
  int i = 0;

  while (checks[i].name)
    {
      DBusString service_name;
      dbus_bool_t ret;

      if (!_dbus_string_init (&service_name))
        _dbus_assert_not_reached ("couldn't init string");
      if (!_dbus_string_append (&service_name, checks[i].name))
        _dbus_assert_not_reached ("couldn't append string");

      ret = bus_policy_check_can_own (policy, &service_name);
      printf ("        Check name %s: %s\n", checks[i].name,
              ret ? "allowed" : "not allowed");
      if (checks[i].allowed && !ret)
        {
          _dbus_warn ("Cannot own %s\n", checks[i].name);
          return FALSE;
        }
      if (!checks[i].allowed && ret)
        {
          _dbus_warn ("Can own %s\n", checks[i].name);
          return FALSE;
        }
      _dbus_string_free (&service_name);

      i++;
    }

  return TRUE;
}

static dbus_bool_t
do_load (const DBusString *full_path,
         Validity          validity,
         dbus_bool_t       oom_possible,
         dbus_bool_t       check_own_rules)
{
  BusConfigParser *parser;
  DBusError error;

  dbus_error_init (&error);

  parser = bus_config_load (full_path, TRUE, NULL, &error);
  if (parser == NULL)
    {
      _DBUS_ASSERT_ERROR_IS_SET (&error);

      if (oom_possible &&
          dbus_error_has_name (&error, DBUS_ERROR_NO_MEMORY))
        {
          _dbus_verbose ("Failed to load valid file due to OOM\n");
          dbus_error_free (&error);
          return TRUE;
        }
      else if (validity == VALID)
        {
          _dbus_warn ("Failed to load valid file but still had memory: %s\n",
                      error.message);

          dbus_error_free (&error);
          return FALSE;
        }
      else
        {
          dbus_error_free (&error);
          return TRUE;
        }
    }
  else
    {
      _DBUS_ASSERT_ERROR_IS_CLEAR (&error);

      if (check_own_rules && do_check_own_rules (parser->policy) == FALSE)
        {
          return FALSE;
        }

      bus_config_parser_unref (parser);

      if (validity == INVALID)
        {
          _dbus_warn ("Accepted invalid file\n");
          return FALSE;
        }

      return TRUE;
    }
}

typedef struct
{
  const DBusString *full_path;
  Validity          validity;
  dbus_bool_t       check_own_rules;
} LoaderOomData;

static dbus_bool_t
check_loader_oom_func (void *data)
{
  LoaderOomData *d = data;

  return do_load (d->full_path, d->validity, TRUE, d->check_own_rules);
}

static dbus_bool_t
process_test_valid_subdir (const DBusString *test_base_dir,
                           const char       *subdir,
                           Validity          validity)
{
  DBusString test_directory;
  DBusString filename;
  DBusDirIter *dir;
  dbus_bool_t retval;
  DBusError error;

  retval = FALSE;
  dir = NULL;

  if (!_dbus_string_init (&test_directory))
    _dbus_assert_not_reached ("didn't allocate test_directory\n");

  _dbus_string_init_const (&filename, subdir);

  if (!_dbus_string_copy (test_base_dir, 0,
                          &test_directory, 0))
    _dbus_assert_not_reached ("couldn't copy test_base_dir to test_directory");

  if (!_dbus_concat_dir_and_file (&test_directory, &filename))
    _dbus_assert_not_reached ("couldn't allocate full path");

  _dbus_string_free (&filename);
  if (!_dbus_string_init (&filename))
    _dbus_assert_not_reached ("didn't allocate filename string\n");

  dbus_error_init (&error);
  dir = _dbus_directory_open (&test_directory, &error);
  if (dir == NULL)
    {
      _dbus_warn ("Could not open %s: %s\n",
                  _dbus_string_get_const_data (&test_directory),
                  error.message);
      dbus_error_free (&error);
      goto failed;
    }

  if (validity == VALID)
    printf ("Testing valid files:\n");
  else if (validity == INVALID)
    printf ("Testing invalid files:\n");
  else
    printf ("Testing unknown files:\n");

 next:
  while (_dbus_directory_get_next_file (dir, &filename, &error))
    {
      DBusString full_path;
      LoaderOomData d;

      if (!_dbus_string_init (&full_path))
        _dbus_assert_not_reached ("couldn't init string");

      if (!_dbus_string_copy (&test_directory, 0, &full_path, 0))
        _dbus_assert_not_reached ("couldn't copy dir to full_path");

      if (!_dbus_concat_dir_and_file (&full_path, &filename))
        _dbus_assert_not_reached ("couldn't concat file to dir");

      if (!_dbus_string_ends_with_c_str (&full_path, ".conf"))
        {
          _dbus_verbose ("Skipping non-.conf file %s\n",
                         _dbus_string_get_const_data (&filename));
          _dbus_string_free (&full_path);
          goto next;
        }

      printf ("    %s\n", _dbus_string_get_const_data (&filename));

      _dbus_verbose (" expecting %s\n",
                     validity == VALID ? "valid" :
                     (validity == INVALID ? "invalid" :
                      (validity == UNKNOWN ? "unknown" : "???")));

      d.full_path = &full_path;
      d.validity = validity;
      d.check_own_rules = _dbus_string_ends_with_c_str (&full_path,
          "check-own-rules.conf");

      /* FIXME hackaround for an expat problem, see
       * https://bugzilla.redhat.com/bugzilla/show_bug.cgi?id=124747
       * http://freedesktop.org/pipermail/dbus/2004-May/001153.html
       */
      /* if (!_dbus_test_oom_handling ("config-loader", check_loader_oom_func, &d)) */
      if (!check_loader_oom_func (&d))
        _dbus_assert_not_reached ("test failed");
      
      _dbus_string_free (&full_path);
    }

  if (dbus_error_is_set (&error))
    {
      _dbus_warn ("Could not get next file in %s: %s\n",
                  _dbus_string_get_const_data (&test_directory),
                  error.message);
      dbus_error_free (&error);
      goto failed;
    }

  retval = TRUE;

 failed:

  if (dir)
    _dbus_directory_close (dir);
  _dbus_string_free (&test_directory);
  _dbus_string_free (&filename);

  return retval;
}

static dbus_bool_t
bools_equal (dbus_bool_t a,
	     dbus_bool_t b)
{
  return a ? b : !b;
}

static dbus_bool_t
strings_equal_or_both_null (const char *a,
                            const char *b)
{
  if (a == NULL || b == NULL)
    return a == b;
  else
    return !strcmp (a, b);
}

static dbus_bool_t
elements_equal (const Element *a,
		const Element *b)
{
  if (a->type != b->type)
    return FALSE;

  if (!bools_equal (a->had_content, b->had_content))
    return FALSE;

  switch (a->type)
    {

    case ELEMENT_INCLUDE:
      if (!bools_equal (a->d.include.ignore_missing,
			b->d.include.ignore_missing))
	return FALSE;
      break;

    case ELEMENT_POLICY:
      if (a->d.policy.type != b->d.policy.type)
	return FALSE;
      if (a->d.policy.gid_uid_or_at_console != b->d.policy.gid_uid_or_at_console)
	return FALSE;
      break;

    case ELEMENT_LIMIT:
      if (strcmp (a->d.limit.name, b->d.limit.name))
	return FALSE;
      if (a->d.limit.value != b->d.limit.value)
	return FALSE;
      break;

    default:
      /* do nothing */
      break;
    }

  return TRUE;

}

static dbus_bool_t
lists_of_elements_equal (DBusList *a,
			 DBusList *b)
{
  DBusList *ia;
  DBusList *ib;

  ia = a;
  ib = b;
  
  while (ia != NULL && ib != NULL)
    {
      if (elements_equal (ia->data, ib->data))
	return FALSE;
      ia = _dbus_list_get_next_link (&a, ia);
      ib = _dbus_list_get_next_link (&b, ib);
    }

  return ia == NULL && ib == NULL;
}

static dbus_bool_t
lists_of_c_strings_equal (DBusList *a,
			  DBusList *b)
{
  DBusList *ia;
  DBusList *ib;

  ia = a;
  ib = b;
  
  while (ia != NULL && ib != NULL)
    {
      if (strcmp (ia->data, ib->data))
	return FALSE;
      ia = _dbus_list_get_next_link (&a, ia);
      ib = _dbus_list_get_next_link (&b, ib);
    }

  return ia == NULL && ib == NULL;
}

static dbus_bool_t
limits_equal (const BusLimits *a,
	      const BusLimits *b)
{
  return
    (a->max_incoming_bytes == b->max_incoming_bytes
     || a->max_incoming_unix_fds == b->max_incoming_unix_fds
     || a->max_outgoing_bytes == b->max_outgoing_bytes
     || a->max_outgoing_unix_fds == b->max_outgoing_unix_fds
     || a->max_message_size == b->max_message_size
     || a->max_message_unix_fds == b->max_message_unix_fds
     || a->activation_timeout == b->activation_timeout
     || a->auth_timeout == b->auth_timeout
     || a->pending_fd_timeout == b->pending_fd_timeout
     || a->max_completed_connections == b->max_completed_connections
     || a->max_incomplete_connections == b->max_incomplete_connections
     || a->max_connections_per_user == b->max_connections_per_user
     || a->max_pending_activations == b->max_pending_activations
     || a->max_services_per_connection == b->max_services_per_connection
     || a->max_match_rules_per_connection == b->max_match_rules_per_connection
     || a->max_replies_per_connection == b->max_replies_per_connection
     || a->reply_timeout == b->reply_timeout);
}

static dbus_bool_t
config_parsers_equal (const BusConfigParser *a,
                      const BusConfigParser *b)
{
  if (!_dbus_string_equal (&a->basedir, &b->basedir))
    return FALSE;

  if (!lists_of_elements_equal (a->stack, b->stack))
    return FALSE;

  if (!strings_equal_or_both_null (a->user, b->user))
    return FALSE;

  if (!lists_of_c_strings_equal (a->listen_on, b->listen_on))
    return FALSE;

  if (!lists_of_c_strings_equal (a->mechanisms, b->mechanisms))
    return FALSE;

  if (!lists_of_c_strings_equal (a->service_dirs, b->service_dirs))
    return FALSE;
  
  /* FIXME: compare policy */

  /* FIXME: compare service selinux ID table */

  if (! limits_equal (&a->limits, &b->limits))
    return FALSE;

  if (!strings_equal_or_both_null (a->pidfile, b->pidfile))
    return FALSE;

  if (! bools_equal (a->fork, b->fork))
    return FALSE;

  if (! bools_equal (a->keep_umask, b->keep_umask))
    return FALSE;

  if (! bools_equal (a->is_toplevel, b->is_toplevel))
    return FALSE;

  return TRUE;
}

static dbus_bool_t
all_are_equiv (const DBusString *target_directory)
{
  DBusString filename;
  DBusDirIter *dir;
  BusConfigParser *first_parser;
  BusConfigParser *parser;
  DBusError error;
  dbus_bool_t equal;
  dbus_bool_t retval;

  dir = NULL;
  first_parser = NULL;
  parser = NULL;
  retval = FALSE;

  if (!_dbus_string_init (&filename))
    _dbus_assert_not_reached ("didn't allocate filename string");

  dbus_error_init (&error);
  dir = _dbus_directory_open (target_directory, &error);
  if (dir == NULL)
    {
      _dbus_warn ("Could not open %s: %s\n",
		  _dbus_string_get_const_data (target_directory),
		  error.message);
      dbus_error_free (&error);
      goto finished;
    }

  printf ("Comparing equivalent files:\n");

 next:
  while (_dbus_directory_get_next_file (dir, &filename, &error))
    {
      DBusString full_path;

      if (!_dbus_string_init (&full_path))
	_dbus_assert_not_reached ("couldn't init string");

      if (!_dbus_string_copy (target_directory, 0, &full_path, 0))
        _dbus_assert_not_reached ("couldn't copy dir to full_path");

      if (!_dbus_concat_dir_and_file (&full_path, &filename))
        _dbus_assert_not_reached ("couldn't concat file to dir");

      if (!_dbus_string_ends_with_c_str (&full_path, ".conf"))
        {
          _dbus_verbose ("Skipping non-.conf file %s\n",
                         _dbus_string_get_const_data (&filename));
	  _dbus_string_free (&full_path);
          goto next;
        }

      printf ("    %s\n", _dbus_string_get_const_data (&filename));

      parser = bus_config_load (&full_path, TRUE, NULL, &error);

      if (parser == NULL)
	{
	  _dbus_warn ("Could not load file %s: %s\n",
		      _dbus_string_get_const_data (&full_path),
		      error.message);
          _dbus_string_free (&full_path);
	  dbus_error_free (&error);
	  goto finished;
	}
      else if (first_parser == NULL)
	{
          _dbus_string_free (&full_path);
	  first_parser = parser;
	}
      else
	{
          _dbus_string_free (&full_path);
	  equal = config_parsers_equal (first_parser, parser);
	  bus_config_parser_unref (parser);
	  if (! equal)
	    goto finished;
	}
    }

  retval = TRUE;

 finished:
  _dbus_string_free (&filename);
  if (first_parser)
    bus_config_parser_unref (first_parser);
  if (dir)
    _dbus_directory_close (dir);

  return retval;
  
}

static dbus_bool_t
process_test_equiv_subdir (const DBusString *test_base_dir,
			   const char       *subdir)
{
  DBusString test_directory;
  DBusString filename;
  DBusDirIter *dir;
  DBusError error;
  dbus_bool_t equal;
  dbus_bool_t retval;

  dir = NULL;
  retval = FALSE;

  if (!_dbus_string_init (&test_directory))
    _dbus_assert_not_reached ("didn't allocate test_directory");

  _dbus_string_init_const (&filename, subdir);

  if (!_dbus_string_copy (test_base_dir, 0,
			  &test_directory, 0))
    _dbus_assert_not_reached ("couldn't copy test_base_dir to test_directory");

  if (!_dbus_concat_dir_and_file (&test_directory, &filename))
    _dbus_assert_not_reached ("couldn't allocate full path");

  _dbus_string_free (&filename);
  if (!_dbus_string_init (&filename))
    _dbus_assert_not_reached ("didn't allocate filename string");

  dbus_error_init (&error);
  dir = _dbus_directory_open (&test_directory, &error);
  if (dir == NULL)
    {
      _dbus_warn ("Could not open %s: %s\n",
		  _dbus_string_get_const_data (&test_directory),
		  error.message);
      dbus_error_free (&error);
      goto finished;
    }

  while (_dbus_directory_get_next_file (dir, &filename, &error))
    {
      DBusString full_path;

      /* Skip CVS's magic directories! */
      if (_dbus_string_equal_c_str (&filename, "CVS"))
	continue;

      if (!_dbus_string_init (&full_path))
	_dbus_assert_not_reached ("couldn't init string");

      if (!_dbus_string_copy (&test_directory, 0, &full_path, 0))
        _dbus_assert_not_reached ("couldn't copy dir to full_path");

      if (!_dbus_concat_dir_and_file (&full_path, &filename))
        _dbus_assert_not_reached ("couldn't concat file to dir");
      
      equal = all_are_equiv (&full_path);
      _dbus_string_free (&full_path);

      if (!equal)
	goto finished;
    }

  retval = TRUE;

 finished:
  _dbus_string_free (&test_directory);
  _dbus_string_free (&filename);
  if (dir)
    _dbus_directory_close (dir);

  return retval;
  
}

static const char *test_session_service_dir_matches[] = 
        {
#ifdef DBUS_UNIX
         "/testhome/foo/.testlocal/testshare/dbus-1/services",
         "/testusr/testlocal/testshare/dbus-1/services",
         "/testusr/testshare/dbus-1/services",
         DBUS_DATADIR"/dbus-1/services",
#endif
/* will be filled in test_default_session_servicedirs() */
#ifdef DBUS_WIN
         NULL,
         NULL,
#endif
         NULL
        };

static dbus_bool_t
test_default_session_servicedirs (void)
{
  DBusList *dirs;
  DBusList *link;
  DBusString progs;
  DBusString install_root_based;
  int i;
  dbus_bool_t ret = FALSE;
<<<<<<< HEAD

=======
>>>>>>> 008264ff
#ifdef DBUS_WIN
  const char *tmp;
  const char *common_progs;
<<<<<<< HEAD
  DBusString install_root_based;

  if (!_dbus_string_init (&install_root_based) ||
      !_dbus_string_append (&install_root_based, DBUS_DATADIR) ||
      !_dbus_replace_install_prefix (&install_root_based))
    _dbus_assert_not_reached ("OOM getting relocated DBUS_DATADIR");

  _dbus_assert (_dbus_path_is_absolute (&install_root_based));

  test_session_service_dir_matches[0] = _dbus_string_get_const_data (&install_root_based);

=======
>>>>>>> 008264ff
#endif

  /* On Unix we don't actually use these, but it's easier to handle the
   * deallocation if we always allocate them, whether needed or not */
  if (!_dbus_string_init (&progs) ||
      !_dbus_string_init (&install_root_based))
    _dbus_assert_not_reached ("OOM allocating strings");

#ifdef DBUS_WIN
  if (!_dbus_string_append (&install_root_based, DBUS_DATADIR) ||
      !_dbus_string_append (&install_root_based, "/dbus-1/services"))
    goto out;

  tmp = _dbus_replace_install_prefix (
      _dbus_string_get_const_data (&install_root_based));

  if (tmp == NULL ||
      !_dbus_string_set_length (&install_root_based, 0) ||
      !_dbus_string_append (&install_root_based, tmp))
    goto out;

  test_session_service_dir_matches[0] = _dbus_string_get_const_data (
      &install_root_based);

  common_progs = _dbus_getenv ("CommonProgramFiles");

  if (common_progs) 
    {
      if (!_dbus_string_append (&progs, common_progs)) 
        goto out;

      if (!_dbus_string_append (&progs, "/dbus-1/services")) 
        goto out;

      test_session_service_dir_matches[1] = _dbus_string_get_const_data(&progs);
    }
#endif
  dirs = NULL;

  printf ("Testing retrieving the default session service directories\n");
  if (!_dbus_get_standard_session_servicedirs (&dirs))
    _dbus_assert_not_reached ("couldn't get stardard dirs");

  /* make sure our defaults end with share/dbus-1/service */
  while ((link = _dbus_list_pop_first_link (&dirs)))
    {
      DBusString path;
      
      printf ("    default service dir: %s\n", (char *)link->data);
      _dbus_string_init_const (&path, (char *)link->data);
      if (!_dbus_string_ends_with_c_str (&path, "dbus-1/services"))
        {
          printf ("error with default session service directories\n");
	      dbus_free (link->data);
    	  _dbus_list_free_link (link);
          goto out;
        }
 
      dbus_free (link->data);
      _dbus_list_free_link (link);
    }

#ifdef DBUS_UNIX
  if (!dbus_setenv ("XDG_DATA_HOME", "/testhome/foo/.testlocal/testshare"))
    _dbus_assert_not_reached ("couldn't setenv XDG_DATA_HOME");

  if (!dbus_setenv ("XDG_DATA_DIRS", ":/testusr/testlocal/testshare: :/testusr/testshare:"))
    _dbus_assert_not_reached ("couldn't setenv XDG_DATA_DIRS");
#endif
  if (!_dbus_get_standard_session_servicedirs (&dirs))
    _dbus_assert_not_reached ("couldn't get stardard dirs");

  /* make sure we read and parse the env variable correctly */
  i = 0;
  while ((link = _dbus_list_pop_first_link (&dirs)))
    {
      printf ("    test service dir: '%s'\n", (char *)link->data);
      printf ("    current standard service dir: '%s'\n", test_session_service_dir_matches[i]);
      if (test_session_service_dir_matches[i] == NULL)
        {
          printf ("more directories parsed than in match set\n");
          dbus_free (link->data);
          _dbus_list_free_link (link);
          goto out;
        }
 
      if (strcmp (test_session_service_dir_matches[i], 
                  (char *)link->data) != 0)
        {
          printf ("'%s' directory does not match '%s' in the match set\n",
                  (char *)link->data,
                  test_session_service_dir_matches[i]);
          dbus_free (link->data);
          _dbus_list_free_link (link);
          goto out;
        }

      ++i;

      dbus_free (link->data);
      _dbus_list_free_link (link);
    }
  
  if (test_session_service_dir_matches[i] != NULL)
    {
      printf ("extra data %s in the match set was not matched\n",
              test_session_service_dir_matches[i]);
      goto out;
    }

  ret = TRUE;

out:
<<<<<<< HEAD
  _dbus_string_free (&progs);
#ifdef DBUS_WIN
  _dbus_string_free (&install_root_based);
#endif
=======
  _dbus_string_free (&install_root_based);
  _dbus_string_free (&progs);
>>>>>>> 008264ff
  return ret;
}

static const char *test_system_service_dir_matches[] = 
        {
#ifdef DBUS_UNIX
         "/usr/local/share/dbus-1/system-services",
         "/usr/share/dbus-1/system-services",
#endif
         DBUS_DATADIR"/dbus-1/system-services",
#ifdef DBUS_UNIX
         "/lib/dbus-1/system-services",
#endif

#ifdef DBUS_WIN
         NULL,
#endif
         NULL
        };

static dbus_bool_t
test_default_system_servicedirs (void)
{
  DBusList *dirs;
  DBusList *link;
  DBusString progs;
#ifndef DBUS_UNIX
  const char *common_progs;
#endif
  int i;

  /* On Unix we don't actually use this variable, but it's easier to handle the
   * deallocation if we always allocate it, whether needed or not */
  if (!_dbus_string_init (&progs))
    _dbus_assert_not_reached ("OOM allocating progs");

#ifndef DBUS_UNIX
  common_progs = _dbus_getenv ("CommonProgramFiles");

  if (common_progs) 
    {
      if (!_dbus_string_append (&progs, common_progs)) 
        {
          _dbus_string_free (&progs);
          return FALSE;
        }

      if (!_dbus_string_append (&progs, "/dbus-1/system-services")) 
        {
          _dbus_string_free (&progs);
          return FALSE;
        }
      test_system_service_dir_matches[1] = _dbus_string_get_const_data(&progs);
    }
#endif
  dirs = NULL;

  printf ("Testing retrieving the default system service directories\n");
  if (!_dbus_get_standard_system_servicedirs (&dirs))
    _dbus_assert_not_reached ("couldn't get stardard dirs");

  /* make sure our defaults end with share/dbus-1/system-service */
  while ((link = _dbus_list_pop_first_link (&dirs)))
    {
      DBusString path;
      
      printf ("    default service dir: %s\n", (char *)link->data);
      _dbus_string_init_const (&path, (char *)link->data);
      if (!_dbus_string_ends_with_c_str (&path, "dbus-1/system-services"))
        {
          printf ("error with default system service directories\n");
	      dbus_free (link->data);
    	  _dbus_list_free_link (link);
          _dbus_string_free (&progs);
          return FALSE;
        }
 
      dbus_free (link->data);
      _dbus_list_free_link (link);
    }

#ifdef DBUS_UNIX
  if (!dbus_setenv ("XDG_DATA_HOME", "/testhome/foo/.testlocal/testshare"))
    _dbus_assert_not_reached ("couldn't setenv XDG_DATA_HOME");

  if (!dbus_setenv ("XDG_DATA_DIRS", ":/testusr/testlocal/testshare: :/testusr/testshare:"))
    _dbus_assert_not_reached ("couldn't setenv XDG_DATA_DIRS");
#endif
  if (!_dbus_get_standard_system_servicedirs (&dirs))
    _dbus_assert_not_reached ("couldn't get stardard dirs");

  /* make sure we read and parse the env variable correctly */
  i = 0;
  while ((link = _dbus_list_pop_first_link (&dirs)))
    {
      printf ("    test service dir: %s\n", (char *)link->data);
      if (test_system_service_dir_matches[i] == NULL)
        {
          printf ("more directories parsed than in match set\n");
          dbus_free (link->data);
          _dbus_list_free_link (link);
          _dbus_string_free (&progs);
          return FALSE;
        }
 
      if (strcmp (test_system_service_dir_matches[i], 
                  (char *)link->data) != 0)
        {
          printf ("%s directory does not match %s in the match set\n", 
                  (char *)link->data,
                  test_system_service_dir_matches[i]);
          dbus_free (link->data);
          _dbus_list_free_link (link);
          _dbus_string_free (&progs);
          return FALSE;
        }

      ++i;

      dbus_free (link->data);
      _dbus_list_free_link (link);
    }
  
  if (test_system_service_dir_matches[i] != NULL)
    {
      printf ("extra data %s in the match set was not matched\n",
              test_system_service_dir_matches[i]);

      _dbus_string_free (&progs);
      return FALSE;
    }
    
  _dbus_string_free (&progs);
  return TRUE;
}
		   
dbus_bool_t
bus_config_parser_test (const DBusString *test_data_dir)
{
  if (test_data_dir == NULL ||
      _dbus_string_get_length (test_data_dir) == 0)
    {
      printf ("No test data\n");
      return TRUE;
    }

  if (!test_default_session_servicedirs())
    return FALSE;

#ifdef DBUS_WIN
  printf("default system service dir skipped\n");
#else
  if (!test_default_system_servicedirs())
    return FALSE;
#endif

  if (!process_test_valid_subdir (test_data_dir, "valid-config-files", VALID))
    return FALSE;

#ifndef DBUS_WIN
  if (!process_test_valid_subdir (test_data_dir, "valid-config-files-system", VALID))
    return FALSE;
#endif

  if (!process_test_valid_subdir (test_data_dir, "invalid-config-files", INVALID))
    return FALSE;

  if (!process_test_equiv_subdir (test_data_dir, "equiv-config-files"))
    return FALSE;

  return TRUE;
}

#endif /* DBUS_ENABLE_EMBEDDED_TESTS */
<|MERGE_RESOLUTION|>--- conflicted
+++ resolved
@@ -3408,27 +3408,8 @@
   DBusString install_root_based;
   int i;
   dbus_bool_t ret = FALSE;
-<<<<<<< HEAD
-
-=======
->>>>>>> 008264ff
 #ifdef DBUS_WIN
-  const char *tmp;
   const char *common_progs;
-<<<<<<< HEAD
-  DBusString install_root_based;
-
-  if (!_dbus_string_init (&install_root_based) ||
-      !_dbus_string_append (&install_root_based, DBUS_DATADIR) ||
-      !_dbus_replace_install_prefix (&install_root_based))
-    _dbus_assert_not_reached ("OOM getting relocated DBUS_DATADIR");
-
-  _dbus_assert (_dbus_path_is_absolute (&install_root_based));
-
-  test_session_service_dir_matches[0] = _dbus_string_get_const_data (&install_root_based);
-
-=======
->>>>>>> 008264ff
 #endif
 
   /* On Unix we don't actually use these, but it's easier to handle the
@@ -3439,16 +3420,11 @@
 
 #ifdef DBUS_WIN
   if (!_dbus_string_append (&install_root_based, DBUS_DATADIR) ||
-      !_dbus_string_append (&install_root_based, "/dbus-1/services"))
+      !_dbus_string_append (&install_root_based, "/dbus-1/services") ||
+      !_dbus_replace_install_prefix (&install_root_based))
     goto out;
 
-  tmp = _dbus_replace_install_prefix (
-      _dbus_string_get_const_data (&install_root_based));
-
-  if (tmp == NULL ||
-      !_dbus_string_set_length (&install_root_based, 0) ||
-      !_dbus_string_append (&install_root_based, tmp))
-    goto out;
+  _dbus_assert (_dbus_path_is_absolute (&install_root_based));
 
   test_session_service_dir_matches[0] = _dbus_string_get_const_data (
       &install_root_based);
@@ -3542,15 +3518,8 @@
   ret = TRUE;
 
 out:
-<<<<<<< HEAD
-  _dbus_string_free (&progs);
-#ifdef DBUS_WIN
-  _dbus_string_free (&install_root_based);
-#endif
-=======
   _dbus_string_free (&install_root_based);
   _dbus_string_free (&progs);
->>>>>>> 008264ff
   return ret;
 }
 
