D-Bus 1.5.8 (UNRELEASED)
==

• Clean up dead code (fd.o #39231, Simon McVittie)

• Add a regression test for fd.o #38005 (fd.o #39836, Simon McVittie)

• Make "NOCONFIGURE=1 ./autogen.sh" not run configure (Colin Walters)

<<<<<<< HEAD
=======
• Add _DBUS_STATIC_ASSERT and use it to check invariants (fd.o #39636,
  Simon McVittie)

• Fix duplicates in authors list (Ralf Habacker)

>>>>>>> 0b9e2b8b
• Unix-specific:
  · Clean up (non-abstract) Unix sockets on bus daemon exit (fd.o #38656;
    Brian Cameron, Simon McVittie)
  · On systems that use libcap-ng but not systemd, drop supplemental groups
    when switching to the daemon user (Red Hat #726953, Steve Grubb)
  · Make the cmake build work again on GNU platforms (fd.o #29228,
    Simon McVittie)

<<<<<<< HEAD
D-Bus 1.5.6 (2011-07-29)
=======
• Windows-specific:
  · Fix compilation on MSVC, which doesn't understand "inline" with its
    C99 meaning (Ralf Habacker)

D-Bus 1.4.14 (2011-07-29)
>>>>>>> 0b9e2b8b
==

The "weird, gravy-like aftertaste" release.

In addition to new features and refactoring, this release contains all of the
bugfixes from 1.4.14.

Potentially incompatible (Bustle and similar debugging tools will need
changes to work as intended):

• Do not allow match rules to "eavesdrop" (receive messages intended for a
  different recipient) by mistake: eavesdroppers must now opt-in to this
  behaviour by putting "eavesdrop='true'" in the match rule, which will
  not have any practical effect on buses where eavesdropping is not allowed
  (fd.o #37890, Cosimo Alfarano)

Other changes:

• D-Bus Specification version 0.18 (fd.o #37890, fd.o #39450, fd.o #38252;
  Cosimo Alfarano, Simon McVittie)
  · add the "eavesdrop" keyword to match rules
  · define eavesdropping, unicast messages and broadcast messages
  · stop claiming that match rules are needed to match unicast messages to you
  · promote the type system to be a top-level section

• Use DBUS_ERROR_OBJECT_PATH_IN_USE if dbus_connection_try_register_object_path
  or dbus_connection_try_register_fallback fails, not ...ADDRESS_IN_USE,
  and simplify object-path registration (fd.o #38874, Jiří Klimeš)

• Consistently use atomic operations on everything that is ever manipulated
  via atomic ops, as was done for changes to DBusConnection's refcount in
  1.4.12 (fd.o #38005, Simon McVittie)

• Fix a file descriptor leak when connecting to a TCP socket (fd.o #37258,
  Simon McVittie)

• Make "make check" in a clean tree work, by not running tests until
  test data has been set up (fd.o #34405, Simon McVittie)

• The dbus-daemon no longer busy-loops if it has a very large number of file
  descriptors (fd.o #23194, Simon McVittie)

• Refactor message flow through dispatching to avoid locking violations if
  the bus daemon's message limit is hit; remove the per-connection link cache,
  which was meant to improve performance, but now reduces it (fd.o #34393,
  Simon McVittie)

• Some cmake fixes (Ralf Habacker)

• Remove dead code, mainly from DBusString (fd.o #38570, fd.o #39610;
  Simon McVittie, Lennart Poettering)

• Stop storing two extra byte order indicators in each D-Bus message
  (fd.o #38287, Simon McVittie)

• Add an optional Stats interface which can be used to get statistics from
  a running dbus-daemon if enabled at configure time with --enable-stats
  (fd.o #34040, Simon McVittie)

• Fix various typos (fd.o #27227, fd.o #38284; Sascha Silbe, Simon McVittie)

• Documentation (fd.o #36156, Simon McVittie):
  · let xsltproc be overridden as usual: ./configure XSLTPROC=myxsltproc
  · install more documentation automatically, including man2html output
  · put dbus.devhelp in the right place (it must go in ${htmldir})

• Unix-specific:
  · look for system services in /lib/dbus-1/system-services in addition to all
    the other well-known locations; note that this should always be /lib,
    even on platforms where shared libraries on the root FS would go in /lib64,
    /lib/x86_64-linux-gnu or similar (fd.o #35229, Lennart Poettering)
  · opt-in to fd passing on Solaris (fd.o #33465, Simon McVittie)

• Windows-specific (Ralf Habacker):
  · fix use of a mutex for autolaunch server detection
  · don't crash on malloc failure in _dbus_printf_string_upper_bound

D-Bus 1.5.4 (2011-06-10)
==

Security (local denial of service):

• Byte-swap foreign-endian messages correctly, preventing a long-standing
  local DoS if foreign-endian messages are relayed through the dbus-daemon
  (backporters: this is git commit c3223ba6c401ba81df1305851312a47c485e6cd7)
  (CVE-2011-2200, fd.o #38120, Debian #629938; Simon McVittie)

New things:

• The constant to use for an infinite timeout now has a name,
  DBUS_TIMEOUT_INFINITE. It is numerically equivalent to 0x7fffffff (INT32_MAX)
  which can be used for source compatibility with older versions of libdbus.

• If GLib and DBus-GLib are already installed, more tests will be built,
  providing better coverage. The new tests can also be installed via
      ./configure --enable-installed-tests
  for system integration testing, if required. (fd.o #34570, Simon McVittie)

Changes:

• Consistently use atomic operations for the DBusConnection's refcount,
  fixing potential threading problems (fd.o #38005, Simon McVittie)

• Don't use -Wl,--gc-sections by default: in practice the size decrease is
  small (300KiB on x86-64) and it frequently doesn't work in unusual
  toolchains. To optimize for minimum installed size, you should benchmark
  various possibilities for CFLAGS and LDFLAGS, and set the best flags for
  your particular toolchain at configure time. (fd.o #33466, Simon McVittie)

• Use #!/bin/sh for run-with-tmp-session-bus.sh, making it work on *BSD
  (fd.o #35880, Timothy Redaelli)

• Use ln -fs to set up dbus for systemd, which should fix reinstallation
  when not using a DESTDIR (fd.o #37870, Simon McVittie)

• Windows-specific changes:
  · don't try to build dbus-daemon-launch-helper (fd.o #37838, Mark Brand)

D-Bus 1.5.2 (2011-06-01)
==

The "Boar Hunter" release.

Notes for distributors:

  This version of D-Bus no longer uses -fPIE by default. Distributions wishing
  to harden the dbus-daemon and dbus-launch-helper can re-enable this if their
  toolchain supports it reliably, via something like:

    ./configure CFLAGS=-fPIE LDFLAGS="-pie -Wl,-z,relro"

  or by using distribution-specific wrappers such as Debian's hardening-wrapper.

Changes:

  • D-Bus Specification v0.17
    · Reserve the extra characters used in signatures by GVariant
      (fd.o #34529, Simon McVittie)
    · Define the ObjectManager interface (fd.o #34869, David Zeuthen)
  • Don't force -fPIE: distributions and libtool know better than we do whether
    it's desirable (fd.o #16621, fd.o #27215; Simon McVittie)
  • Allow --disable-gc-sections, in case your toolchain offers the
    -ffunction-sections, -fdata-sections and -Wl,--gc-sections options
    but they're broken, as seen on Solaris (fd.o #33466, Simon McVittie)
  • Install dbus-daemon and dbus-daemon-launch-helper in a more normal way
    (fd.o #14512; Simon McVittie, loosely based on a patch from Luca Barbato)
  • Ensure that maintainers upload documentation with the right permissions
    (fd.o #36130, Simon McVittie)
  • Don't force users of libdbus to be linked against -lpthread, -lrt
    (fd.o #32827, Simon McVittie)
  • Log system-bus activation information to syslog (fd.o #35705,
    Colin Walters)
  • Log messages dropped due to quotas to syslog (fd.o #35358,
    Simon McVittie)
  • Make the nonce-tcp transport work on Unix (fd.o #34569, Simon McVittie)
  • On Unix, if /var/lib/dbus/machine-id cannot be read, try /etc/machine-id
    (fd.o #35228, Lennart Poettering)
  • In the regression tests, don't report fds as "leaked" if they were open
    on startup (fd.o #35173, Simon McVittie)
  • Make dbus-monitor bail out if asked to monitor more than one bus,
    rather than silently using the last one (fd.o #26548, Will Thompson)
  • Clarify documentation (fd.o #35182, Simon McVittie)
  • Clean up minor dead code and some incorrect error handling
    (fd.o #33128, fd.o #29881; Simon McVittie)
  • Check that compiler options are supported before using them (fd.o #19681,
    Simon McVittie)
  • Windows:
    • Remove obsolete workaround for winioctl.h (fd.o #35083, Ralf Habacker)

D-Bus 1.5.0 (2011-04-11)
==

The "you never know when you need to tow something from your giant
flying shark" release.

  • D-Bus Specification v0.16
    · Add support for path_namespace and arg0namespace in match rules
      (fd.o #24317, #34870; Will Thompson, David Zeuthen, Simon McVittie)
    · Make argNpath support object paths, not just object-path-like strings,
      and document it better (fd.o #31818, Will Thompson)
  • Let the bus daemon implement more than one interface (fd.o #33757,
    Simon McVittie)
  • Optimize _dbus_string_replace_len to reduce waste (fd.o #21261,
    Roberto Guido)
  • Require user intervention to compile with missing 64-bit support
    (fd.o #35114, Simon McVittie)
  • Add dbus_type_is_valid as public API (fd.o #20496, Simon McVittie)
  • Raise UnknownObject instead of UnknownMethod for calls to methods on
    paths that are not part of the object tree, and UnknownInterface for calls
    to unknown interfaces in the bus daemon (fd.o #34527, Lennart Poettering)

D-Bus 1.4.8 (2011-04-08)
==

The "It's like the beginning of a lobster" release.

  • Rename configure.in to configure.ac, and update it to modern conventions
    (fd.o #32245; Javier Jardón, Simon McVittie)
  • Correctly give XDG_DATA_HOME priority over XDG_DATA_DIRS (fd.o #34496,
    Anders Kaseorg)
  • Prevent X11 autolaunching if $DISPLAY is unset or empty, and add
    --disable-x11-autolaunch configure option to prevent it altogether
    in embedded environments (fd.o #19997, NB#219964; Simon McVittie)
  • Install the documentation, and an index for Devhelp (fd.o #13495,
    Debian #454142; Simon McVittie, Matthias Clasen)
  • If checks are not disabled, check validity of string-like types and
    booleans when sending them (fd.o #16338, NB#223152; Simon McVittie)
  • Add UnknownObject, UnknownInterface, UnknownProperty and PropertyReadOnly
    errors to dbus-shared.h (fd.o #34527, Lennart Poettering)
  • Break up a huge conditional in config-parser so gcov can produce coverage
    data (fd.o #10887, Simon McVittie)
  • List which parts of the Desktop Entry specification are applicable to
    .service files (fd.o #19159, Sven Herzberg)
  • Don't suppress service activation if two services have the same Exec=
    (fd.o #35750, Colin Walters)
  • Windows:
    · Avoid the name ELEMENT_TYPE due to namespace-pollution from winioctl.h
      (Andre Heinecke)
    · Include _dbus_path_is_absolute in libdbus on Windows, fixing compilation
      (fd.o #32805, Mark Brand)

D-Bus 1.4.6 (2010-02-17)
==

The "1, 2, miss a few, 99, 100" release.

  • Remove unfinished changes intended to support GTest-based tests,
    which were mistakenly included in 1.4.4

D-Bus 1.4.4 (2010-02-17)
==

  • Switch back to using even micro versions for stable releases; 1.4.1
    should have been called 1.4.2, so skip that version number
  • Don't leave bad file descriptors being watched when spawning processes,
    which could result in a busy-loop (fd.o #32992, NB#200248; possibly
    also LP#656134, LP#680444, LP#713157)
  • Check for MSG_NOSIGNAL correctly
  • Fix failure to detect abstract socket support (fd.o #29895)
  • Make _dbus_system_logv actually exit with DBUS_SYSTEM_LOG_FATAL
    (fd.o #32262, NB#180486)
  • Improve some error code paths (fd.o #29981, fd.o #32264, fd.o #32262,
    fd.o #33128, fd.o #33277, fd.o #33126, NB#180486)
  • Avoid possible symlink attacks in /tmp during compilation (fd.o #32854)
  • Tidy up dead code (fd.o #25306, fd.o #33128, fd.o #34292, NB#180486)
  • Improve gcc malloc annotations (fd.o #32710)
  • If the system bus is launched via systemd, protect it from the OOM killer
  • Documentation improvements (fd.o #11190)
  • Avoid readdir_r, which is difficult to use correctly (fd.o #8284,
    fd.o #15922, LP#241619)
  • Cope with invalid files in session.d, system.d (fd.o #19186,
    Debian #230231)
  • Don't distribute generated files that embed our builddir (fd.o #30285,
    fd.o #34292)
  • Raise the system bus's fd limit to be sufficient for its configuration
    (fd.o #33474, LP#381063)
  • Fix syslog string processing
  • Ignore -Waddress
  • Remove broken gcov parsing code and --enable-gcov, and replace them
    with lcov HTML reports and --enable-compiler-coverage (fd.o #10887)
  • Windows:
    · avoid live-lock in Windows CE due to unfair condition variables
  • OpenBSD:
    · support credentials-passing (fd.o #32542)
  • Solaris:
    · opt-in to thread safety (fd.o #33464)

D-Bus 1.4.1 (20 December 2010)
==

 • Fix for CVE-2010-4352: sending messages with excessively-nested variants can
   crash the bus. The existing restriction to 64-levels of nesting previously
   only applied to the static type signature; now it also applies to dynamic
   nesting using variants. Thanks to Rémi Denis-Courmont for discoving this
   issue.
 • OS X portability fixes, including launchd support.
 • Windows autolaunch improvements.
 • Various bug fixes.

D-Bus 1.4.0 (6 Sep 2010)
==
 - systemd hookup

D-Bus 1.3.1 (23 June 2010)
==
 - New standardized PropertiesChanged signal in the properties interface
 - Various portability fixes, in particular to Windows platforms
 - Support forking bus services, for compatibility

D-Bus 1.3.0 (29 July 2009)
==
 - ability for dbus-send to send to any bus (--address)
 - file descriptor passing on Unix socket transports
 - use of GCC atomic intrinsics for better processor support
   (requires -march=i486 or above for x86 compilation)
 - thread-safe FD_CLOEXEC setting on recent Linux kernels (2.6.24-27 and up)
   and glibc (2.9 for pipe2 and 2.10 for accept4)
 - feature negotiation in the bus daemon<|MERGE_RESOLUTION|>--- conflicted
+++ resolved
@@ -7,14 +7,11 @@
 
 • Make "NOCONFIGURE=1 ./autogen.sh" not run configure (Colin Walters)
 
-<<<<<<< HEAD
-=======
 • Add _DBUS_STATIC_ASSERT and use it to check invariants (fd.o #39636,
   Simon McVittie)
 
 • Fix duplicates in authors list (Ralf Habacker)
 
->>>>>>> 0b9e2b8b
 • Unix-specific:
   · Clean up (non-abstract) Unix sockets on bus daemon exit (fd.o #38656;
     Brian Cameron, Simon McVittie)
@@ -23,15 +20,11 @@
   · Make the cmake build work again on GNU platforms (fd.o #29228,
     Simon McVittie)
 
-<<<<<<< HEAD
-D-Bus 1.5.6 (2011-07-29)
-=======
 • Windows-specific:
   · Fix compilation on MSVC, which doesn't understand "inline" with its
     C99 meaning (Ralf Habacker)
 
-D-Bus 1.4.14 (2011-07-29)
->>>>>>> 0b9e2b8b
+D-Bus 1.5.6 (2011-07-29)
 ==
 
 The "weird, gravy-like aftertaste" release.
