/* -*- mode: C; c-file-style: "gnu"; indent-tabs-mode: nil; -*- */
/* activation-helper.c  Setuid helper for launching programs as a custom
 *                      user. This file is security sensitive.
 *
 * Copyright (C) 2007 Red Hat, Inc.
 *
 * Licensed under the Academic Free License version 2.1
 *
 * This program is free software; you can redistribute it and/or modify
 * it under the terms of the GNU General Public License as published by
 * the Free Software Foundation; either version 2 of the License, or
 * (at your option) any later version.
 *
 * This program is distributed in the hope that it will be useful,
 * but WITHOUT ANY WARRANTY; without even the implied warranty of
 * MERCHANTABILITY or FITNESS FOR A PARTICULAR PURPOSE.  See the
 * GNU General Public License for more details.
 *
 * You should have received a copy of the GNU General Public License
 * along with this program; if not, write to the Free Software
 * Foundation, Inc., 51 Franklin Street, Fifth Floor, Boston, MA  02110-1301  USA
 *
 */

#include <config.h>

#include "bus.h"
#include "driver.h"
#include "utils.h"
#include "desktop-file.h"
#include "config-parser-trivial.h"
#include "activation-helper.h"
#include "activation-exit-codes.h"

#include <stdio.h>
#include <stdlib.h>
#include <string.h>
#include <unistd.h>
#include <sys/types.h>
#include <pwd.h>
#include <grp.h>

#include <dbus/dbus-shell.h>
#include <dbus/dbus-marshal-validate.h>

static BusDesktopFile *
desktop_file_for_name (BusConfigParser *parser,
                       const char *name,
                       DBusError  *error)
{
  BusDesktopFile *desktop_file;
  DBusList **service_dirs;
  DBusList *link;
  DBusError tmp_error;
  DBusString full_path;
  DBusString filename;
  const char *dir;

  _DBUS_ASSERT_ERROR_IS_CLEAR (error);

  desktop_file = NULL;

  if (!_dbus_string_init (&filename))
    {
      BUS_SET_OOM (error);
      goto out_all;
    }

  if (!_dbus_string_init (&full_path))
    {
      BUS_SET_OOM (error);
      goto out_filename;
    }

  if (!_dbus_string_append (&filename, name) ||
      !_dbus_string_append (&filename, ".service"))
    {
      BUS_SET_OOM (error);
      goto out;
    }

  service_dirs = bus_config_parser_get_service_dirs (parser);
  for (link = _dbus_list_get_first_link (service_dirs);
       link != NULL;
       link = _dbus_list_get_next_link (service_dirs, link))
    {
      dir = link->data;
      _dbus_verbose ("Looking at '%s'\n", dir);

      dbus_error_init (&tmp_error);

      /* clear the path from last time */
      _dbus_string_set_length (&full_path, 0);

      /* build the full path */
      if (!_dbus_string_append (&full_path, dir) ||
          !_dbus_concat_dir_and_file (&full_path, &filename))
        {
          BUS_SET_OOM (error);
          goto out;
        }

      _dbus_verbose ("Trying to load file '%s'\n", _dbus_string_get_data (&full_path));
      desktop_file = bus_desktop_file_load (&full_path, &tmp_error);
      if (desktop_file == NULL)
        {
          _DBUS_ASSERT_ERROR_IS_SET (&tmp_error);
          _dbus_verbose ("Could not load %s: %s: %s\n",
                         _dbus_string_get_const_data (&full_path),
                         tmp_error.name, tmp_error.message);

          /* we may have failed if the file is not found; this is not fatal */
          if (dbus_error_has_name (&tmp_error, DBUS_ERROR_NO_MEMORY))
            {
              dbus_move_error (&tmp_error, error);
              /* we only bail out on OOM */
              goto out;
            }
          dbus_error_free (&tmp_error);
        }

      /* did we find the desktop file we want? */
      if (desktop_file != NULL)
        break;
    }

  /* Didn't find desktop file; set error */
  if (desktop_file == NULL)
    {
      dbus_set_error (error, DBUS_ERROR_SPAWN_SERVICE_NOT_FOUND,
                      "The name %s was not provided by any .service files",
                      name);
    }

out:
  _dbus_string_free (&full_path);
out_filename:
  _dbus_string_free (&filename);
out_all:
  return desktop_file;
}

/* Clears the environment, except for DBUS_STARTER_x,
 * which we hardcode to the system bus.
 */
static dbus_bool_t
clear_environment (DBusError *error)
{
#ifndef ACTIVATION_LAUNCHER_TEST
  /* totally clear the environment */
  if (!_dbus_clearenv ())
    {
      dbus_set_error (error, DBUS_ERROR_SPAWN_SETUP_FAILED,
                      "could not clear environment\n");
      return FALSE;
    }
<<<<<<< HEAD
#endif
=======
>>>>>>> 62aec883

  /* Ensure the bus is set to system */
  _dbus_setenv ("DBUS_STARTER_ADDRESS", DBUS_SYSTEM_BUS_DEFAULT_ADDRESS);
  _dbus_setenv ("DBUS_STARTER_BUS_TYPE", "system");
#endif

  return TRUE;
}

static dbus_bool_t
check_permissions (const char *dbus_user, DBusError *error)
{
#ifndef ACTIVATION_LAUNCHER_TEST
  uid_t uid, euid;
  struct passwd *pw;

  pw = NULL;
  uid = 0;
  euid = 0;

  /* bail out unless the dbus user is invoking the helper */
  pw = getpwnam(dbus_user);
  if (!pw)
    {
      dbus_set_error (error, DBUS_ERROR_SPAWN_PERMISSIONS_INVALID,
                      "cannot find user '%s'", dbus_user);
      return FALSE;
    }
  uid = getuid();
  if (pw->pw_uid != uid)
    {
      dbus_set_error (error, DBUS_ERROR_SPAWN_PERMISSIONS_INVALID,
                      "not invoked from user '%s'", dbus_user);
      return FALSE;
    }

  /* bail out unless we are setuid to user root */
  euid = geteuid();
  if (euid != 0)
    {
      dbus_set_error (error, DBUS_ERROR_SPAWN_PERMISSIONS_INVALID,
                      "not setuid root");
      return FALSE;
    }
#endif

  return TRUE;
}

static dbus_bool_t
check_service_name (BusDesktopFile *desktop_file,
                    const char     *service_name,
                    DBusError      *error)
{
  char *name_tmp;
  dbus_bool_t retval;

  retval = FALSE;

  /* try to get Name */
  if (!bus_desktop_file_get_string (desktop_file,
                                    DBUS_SERVICE_SECTION,
                                    DBUS_SERVICE_NAME,
                                    &name_tmp,
                                    error))
    goto failed;

  /* verify that the name is the same as the file service name */
  if (strcmp (service_name, name_tmp) != 0)
    {
      dbus_set_error (error, DBUS_ERROR_SPAWN_FILE_INVALID,
                      "Service '%s' does not match expected value", name_tmp);
      goto failed_free;
    }

  retval = TRUE;

failed_free:
  /* we don't return the name, so free it here */
  dbus_free (name_tmp);
failed:
  return retval;
}

static dbus_bool_t
get_parameters_for_service (BusDesktopFile *desktop_file,
                            const char     *service_name,
                            char          **exec,
                            char          **user,
                            DBusError      *error)
{
  char *exec_tmp;
  char *user_tmp;

  exec_tmp = NULL;
  user_tmp = NULL;

  /* check the name of the service */
  if (!check_service_name (desktop_file, service_name, error))
    goto failed;

  /* get the complete path of the executable */
  if (!bus_desktop_file_get_string (desktop_file,
                                    DBUS_SERVICE_SECTION,
                                    DBUS_SERVICE_EXEC,
                                    &exec_tmp,
                                    error))
    {
      _DBUS_ASSERT_ERROR_IS_SET (error);
      goto failed;
    }

  /* get the user that should run this service - user is compulsary for system activation */
  if (!bus_desktop_file_get_string (desktop_file,
                                    DBUS_SERVICE_SECTION,
                                    DBUS_SERVICE_USER,
                                    &user_tmp,
                                    error))
    {
      _DBUS_ASSERT_ERROR_IS_SET (error);
      goto failed;
    }

  /* only assign if all the checks passed */
  *exec = exec_tmp;
  *user = user_tmp;
  return TRUE;

failed:
  dbus_free (exec_tmp);
  dbus_free (user_tmp);
  return FALSE;
}

static dbus_bool_t
switch_user (char *user, DBusError *error)
{
#ifndef ACTIVATION_LAUNCHER_TEST
  struct passwd *pw;

  /* find user */
  pw = getpwnam (user);
  if (!pw)
    {
      dbus_set_error (error, DBUS_ERROR_SPAWN_SETUP_FAILED,
                      "cannot find user '%s'\n", user);
      return FALSE;
    }

  /* initialize the group access list */
  if (initgroups (user, pw->pw_gid))
    {
      dbus_set_error (error, DBUS_ERROR_SPAWN_SETUP_FAILED,
                      "could not initialize groups");
      return FALSE;
    }

  /* change to the primary group for the user */
  if (setgid (pw->pw_gid))
    {
      dbus_set_error (error, DBUS_ERROR_SPAWN_SETUP_FAILED,
                      "cannot setgid group %i", pw->pw_gid);
      return FALSE;
    }

  /* change to the user specified */
  if (setuid (pw->pw_uid) < 0)
    {
      dbus_set_error (error, DBUS_ERROR_SPAWN_SETUP_FAILED,
                      "cannot setuid user %i", pw->pw_uid);
      return FALSE;
    }
#endif
  return TRUE;
}

static dbus_bool_t
exec_for_correct_user (char *exec, char *user, DBusError *error)
{
  char **argv;
  int argc;
  dbus_bool_t retval;

  argc = 0;
  retval = TRUE;
  argv = NULL;

  if (!switch_user (user, error))
    return FALSE;

  /* convert command into arguments */
  if (!_dbus_shell_parse_argv (exec, &argc, &argv, error))
    return FALSE;

#ifndef ACTIVATION_LAUNCHER_DO_OOM
  /* replace with new binary, with no environment */
  if (execv (argv[0], argv) < 0)
    {
      dbus_set_error (error, DBUS_ERROR_SPAWN_EXEC_FAILED,
                      "Failed to exec: %s", argv[0]);
      retval = FALSE;
    }
#endif

  dbus_free_string_array (argv);
  return retval;
}

static dbus_bool_t
check_bus_name (const char *bus_name,
                DBusError  *error)
{
  DBusString str;

  _dbus_string_init_const (&str, bus_name);
  if (!_dbus_validate_bus_name (&str, 0, _dbus_string_get_length (&str)))
    {
      dbus_set_error (error, DBUS_ERROR_SPAWN_SERVICE_NOT_FOUND,
                      "bus name '%s' is not a valid bus name\n",
                      bus_name);
      return FALSE;
    }
  
  return TRUE;
}

static dbus_bool_t
get_correct_parser (BusConfigParser **parser, DBusError *error)
{
  DBusString config_file;
  dbus_bool_t retval;
#ifdef ACTIVATION_LAUNCHER_TEST
  const char *test_config_file;
#endif

  retval = FALSE;

#ifdef ACTIVATION_LAUNCHER_TEST
  test_config_file = NULL;

  /* there is no _way_ we should be setuid if this define is set.
   * but we should be doubly paranoid and check... */
  if (getuid() != geteuid())
    _dbus_assert_not_reached ("dbus-daemon-launch-helper-test binary is setuid!");

  /* this is not a security hole. The environment variable is only passed in the
   * dbus-daemon-lauch-helper-test NON-SETUID launcher */
  test_config_file = _dbus_getenv ("TEST_LAUNCH_HELPER_CONFIG");
  if (test_config_file == NULL)
    {
      dbus_set_error (error, DBUS_ERROR_SPAWN_SETUP_FAILED,
                      "the TEST_LAUNCH_HELPER_CONFIG env variable is not set");
      goto out;
    }
#endif

  /* we _only_ use the predefined system config file */
  if (!_dbus_string_init (&config_file))
    {
      BUS_SET_OOM (error);
      goto out;
    }
#ifndef ACTIVATION_LAUNCHER_TEST
  if (!_dbus_string_append (&config_file, DBUS_SYSTEM_CONFIG_FILE))
    {
      BUS_SET_OOM (error);
      goto out_free_config;
    }
#else
  if (!_dbus_string_append (&config_file, test_config_file))
    {
      BUS_SET_OOM (error);
      goto out_free_config;
    }
#endif

  /* where are we pointing.... */
  _dbus_verbose ("dbus-daemon-activation-helper: using config file: %s\n",
                 _dbus_string_get_const_data (&config_file));

  /* get the dbus user */
  *parser = bus_config_load (&config_file, TRUE, NULL, error);
  if (*parser == NULL)
    {
      goto out_free_config;
    }

  /* woot */
  retval = TRUE;

out_free_config:
  _dbus_string_free (&config_file);
out:
  return retval;
}

static dbus_bool_t
launch_bus_name (const char *bus_name, BusConfigParser *parser, DBusError *error)
{
  BusDesktopFile *desktop_file;
  char *exec, *user;
  dbus_bool_t retval;

  exec = NULL;
  user = NULL;
  retval = FALSE;

  /* get the correct service file for the name we are trying to activate */
  desktop_file = desktop_file_for_name (parser, bus_name, error);
  if (desktop_file == NULL)
    return FALSE;

  /* get exec and user for service name */
  if (!get_parameters_for_service (desktop_file, bus_name, &exec, &user, error))
    goto finish;

  _dbus_verbose ("dbus-daemon-activation-helper: Name='%s'\n", bus_name);
  _dbus_verbose ("dbus-daemon-activation-helper: Exec='%s'\n", exec);
  _dbus_verbose ("dbus-daemon-activation-helper: User='%s'\n", user);

  /* actually execute */
  if (!exec_for_correct_user (exec, user, error))
    goto finish;

  retval = TRUE;

finish:
  dbus_free (exec);
  dbus_free (user);
  bus_desktop_file_free (desktop_file);
  return retval;
}

static dbus_bool_t
check_dbus_user (BusConfigParser *parser, DBusError *error)
{
  const char *dbus_user;

  dbus_user = bus_config_parser_get_user (parser);
  if (dbus_user == NULL)
    {
      dbus_set_error (error, DBUS_ERROR_SPAWN_CONFIG_INVALID,
                      "could not get user from config file\n");
      return FALSE;
    }

  /* check to see if permissions are correct */
  if (!check_permissions (dbus_user, error))
    return FALSE;

  return TRUE;
}

dbus_bool_t
run_launch_helper (const char *bus_name,
                   DBusError  *error)
{
  BusConfigParser *parser;
  dbus_bool_t retval;

  parser = NULL;
  retval = FALSE;

  /* clear the environment, apart from a few select settings */
  if (!clear_environment (error))
    goto error;

  /* check to see if we have a valid bus name */
  if (!check_bus_name (bus_name, error))
    goto error;

  /* get the correct parser, either the test or default parser */
  if (!get_correct_parser (&parser, error))
    goto error;

  /* check we are being invoked by the correct dbus user */
  if (!check_dbus_user (parser, error))
    goto error_free_parser;

  /* launch the bus with the service defined user */
  if (!launch_bus_name (bus_name, parser, error))
    goto error_free_parser;

  /* woohoo! */
  retval = TRUE;

error_free_parser:
  bus_config_parser_unref (parser);
error:
  return retval;
}
<|MERGE_RESOLUTION|>--- conflicted
+++ resolved
@@ -154,10 +154,6 @@
                       "could not clear environment\n");
       return FALSE;
     }
-<<<<<<< HEAD
-#endif
-=======
->>>>>>> 62aec883
 
   /* Ensure the bus is set to system */
   _dbus_setenv ("DBUS_STARTER_ADDRESS", DBUS_SYSTEM_BUS_DEFAULT_ADDRESS);
