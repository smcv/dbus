/* -*- mode: C; c-file-style: "gnu"; indent-tabs-mode: nil; -*- */
/* config-parser-common.c  Common defines and routines for config file parsing
 *
 * Copyright (C) 2007 Red Hat, Inc.
 *
 * Licensed under the Academic Free License version 2.1
 *
 * This program is free software; you can redistribute it and/or modify
 * it under the terms of the GNU General Public License as published by
 * the Free Software Foundation; either version 2 of the License, or
 * (at your option) any later version.
 *
 * This program is distributed in the hope that it will be useful,
 * but WITHOUT ANY WARRANTY; without even the implied warranty of
 * MERCHANTABILITY or FITNESS FOR A PARTICULAR PURPOSE.  See the
 * GNU General Public License for more details.
 *
 * You should have received a copy of the GNU General Public License
 * along with this program; if not, write to the Free Software
 * Foundation, Inc., 59 Temple Place, Suite 330, Boston, MA  02111-1307  USA
 *
 */
 
#include <dbus/dbus-internals.h>
#include <string.h>

#include "config-parser-common.h"
#include "utils.h"

ElementType
bus_config_parser_element_name_to_type (const char *name)
{
  if (strcmp (name, "none") == 0)
    {
      return ELEMENT_NONE;
    }
  else if (strcmp (name, "busconfig") == 0)
    {
      return ELEMENT_BUSCONFIG;
    }
  else if (strcmp (name, "user") == 0)
    {
      return ELEMENT_USER;
    }
  else if (strcmp (name, "auth") == 0)
    {
      return ELEMENT_AUTH;
    }
  else if (strcmp (name, "type") == 0)
    {
      return ELEMENT_TYPE;
    }
  else if (strcmp (name, "fork") == 0)
    {
      return ELEMENT_FORK;
    }
  else if (strcmp (name, "pidfile") == 0)
    {
      return ELEMENT_PIDFILE;
    }
  else if (strcmp (name, "listen") == 0)
    {
      return ELEMENT_LISTEN;
    }
  else if (strcmp (name, "auth") == 0)
    {
      return ELEMENT_AUTH;
    }
  else if (strcmp (name, "allow") == 0)
    {
      return ELEMENT_ALLOW;
    }
  else if (strcmp (name, "deny") == 0)
    {
      return ELEMENT_DENY;
    }
  else if (strcmp (name, "servicehelper") == 0)
    {
      return ELEMENT_SERVICEHELPER;
    }
  else if (strcmp (name, "includedir") == 0)
    {
      return ELEMENT_INCLUDEDIR;
    }
  else if (strcmp (name, "standard_session_servicedirs") == 0)
    {
      return ELEMENT_STANDARD_SESSION_SERVICEDIRS;
    }
  else if (strcmp (name, "standard_system_servicedirs") == 0)
    {
      return ELEMENT_STANDARD_SYSTEM_SERVICEDIRS;
    }
  else if (strcmp (name, "servicedir") == 0)
    {
      return ELEMENT_SERVICEDIR;
    }
  else if (strcmp (name, "include") == 0)
    {
      return ELEMENT_INCLUDE;
    }
  else if (strcmp (name, "policy") == 0)
    {
      return ELEMENT_POLICY;
    }
  else if (strcmp (name, "limit") == 0)
    {
      return ELEMENT_LIMIT;
    }
  else if (strcmp (name, "selinux") == 0)
    {
      return ELEMENT_SELINUX;
    }
  else if (strcmp (name, "associate") == 0)
    {
      return ELEMENT_ASSOCIATE;
    }
<<<<<<< HEAD
  else if (strcmp (name, "keep_umask") == 0)
    {
      return ELEMENT_KEEP_UMASK;
    }
=======
>>>>>>> b2f943e9
  else if (strcmp (name, "syslog") == 0)
    {
      return ELEMENT_SYSLOG;
    }
<<<<<<< HEAD
  else if (strcmp (name, "allow_anonymous") == 0)
    {
      return ELEMENT_ALLOW_ANONYMOUS;
=======
  else if (strcmp (name, "keep_umask") == 0)
    {
      return ELEMENT_KEEP_UMASK;
>>>>>>> b2f943e9
    }
  return ELEMENT_NONE;
}

const char*
bus_config_parser_element_type_to_name (ElementType type)
{
  switch (type)
    {
    case ELEMENT_NONE:
      return NULL;
    case ELEMENT_BUSCONFIG:
      return "busconfig";
    case ELEMENT_INCLUDE:
      return "include";
    case ELEMENT_USER:
      return "user";
    case ELEMENT_LISTEN:
      return "listen";
    case ELEMENT_AUTH:
      return "auth";
    case ELEMENT_POLICY:
      return "policy";
    case ELEMENT_LIMIT:
      return "limit";
    case ELEMENT_ALLOW:
      return "allow";
    case ELEMENT_DENY:
      return "deny";
    case ELEMENT_FORK:
      return "fork";
    case ELEMENT_PIDFILE:
      return "pidfile";
    case ELEMENT_STANDARD_SESSION_SERVICEDIRS:
      return "standard_session_servicedirs";
    case ELEMENT_STANDARD_SYSTEM_SERVICEDIRS:
      return "standard_system_servicedirs";
    case ELEMENT_SERVICEDIR:
      return "servicedir";
    case ELEMENT_SERVICEHELPER:
      return "servicehelper";
    case ELEMENT_INCLUDEDIR:
      return "includedir";
    case ELEMENT_TYPE:
      return "type";
    case ELEMENT_SELINUX:
      return "selinux";
    case ELEMENT_ASSOCIATE:
      return "associate";
<<<<<<< HEAD
    case ELEMENT_KEEP_UMASK:
      return "keep_umask";
    case ELEMENT_SYSLOG:
      return "syslog";
    case ELEMENT_ALLOW_ANONYMOUS:
      return "allow_anonymous";
=======
    case ELEMENT_SYSLOG:
      return "syslog";
    case ELEMENT_KEEP_UMASK:
      return "keep_umask";
>>>>>>> b2f943e9
    }

  _dbus_assert_not_reached ("bad element type");

  return NULL;
}
<|MERGE_RESOLUTION|>--- conflicted
+++ resolved
@@ -114,26 +114,17 @@
     {
       return ELEMENT_ASSOCIATE;
     }
-<<<<<<< HEAD
+  else if (strcmp (name, "syslog") == 0)
+    {
+      return ELEMENT_SYSLOG;
+    }
   else if (strcmp (name, "keep_umask") == 0)
     {
       return ELEMENT_KEEP_UMASK;
     }
-=======
->>>>>>> b2f943e9
-  else if (strcmp (name, "syslog") == 0)
-    {
-      return ELEMENT_SYSLOG;
-    }
-<<<<<<< HEAD
   else if (strcmp (name, "allow_anonymous") == 0)
     {
       return ELEMENT_ALLOW_ANONYMOUS;
-=======
-  else if (strcmp (name, "keep_umask") == 0)
-    {
-      return ELEMENT_KEEP_UMASK;
->>>>>>> b2f943e9
     }
   return ELEMENT_NONE;
 }
@@ -183,19 +174,12 @@
       return "selinux";
     case ELEMENT_ASSOCIATE:
       return "associate";
-<<<<<<< HEAD
-    case ELEMENT_KEEP_UMASK:
-      return "keep_umask";
-    case ELEMENT_SYSLOG:
-      return "syslog";
-    case ELEMENT_ALLOW_ANONYMOUS:
-      return "allow_anonymous";
-=======
     case ELEMENT_SYSLOG:
       return "syslog";
     case ELEMENT_KEEP_UMASK:
       return "keep_umask";
->>>>>>> b2f943e9
+    case ELEMENT_ALLOW_ANONYMOUS:
+      return "allow_anonymous";
     }
 
   _dbus_assert_not_reached ("bad element type");
