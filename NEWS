D-Bus 1.9.0 (UNRELEASED)
==

<<<<<<< HEAD
Requirements:

• Support for the systemd: (LISTEN_FDS) pseudo-transport on Linux now
  requires the sd-daemon shared library, dropping the embedded convenience
  copy (fd.o #71818, Simon)

Build-time configuration changes:

• The CMake build system now builds the same shared library name as Autotools
  on at least Linux and Windows:
  - on Linux (and perhaps other Unix platforms), it previously built
    libdbus-1.so, but now builds libdbus-1.so.3.* with development
    symlink libdbus-1.so and SONAME/symlink libdbus-1.so.3
  - on Windows, it previously built either libdbus-1.dll (release) or
    libdbus-1d.dll (debug), but now builds libdbus-1-3.dll, copied to
    libdbus-1.dll for compatibility with older applications.
  (fd.o #74117, Ralf Habacker)

Enhancements:

• on Unix platforms, disable Nagle's algorithm on TCP connections to improve
  initial latency (fd.o #75544, Matt Hoosier)

• use backtrace() if it is in -lexecinfo instead of libc, as on NetBSD
  (fd.o #69702, Patrick Welche)

Fixes:

• fix an incorrect error message if a Unix socket path is too long
  (fd.o #73887, Antoine Jacoutot)

• in an MSYS/Cygwin environment, pass Unix-style filenames to xmlto,
  fixing documentation generation (fd.o #75860, Руслан Ижбулатов)

• in Unix with X11, avoid giving dbus-launch a misleading argv[0]
  in ps(1) (fd.o #69716, Chengwei Yang)

• avoid calling poll() with timeout < -1, which is considered invalid
  on FreeBSD and NetBSD (fd.o #78480, Jaap Boender)

• be portable to BSD-derived platforms where O_CLOEXEC is unavailable in libc
  (like Mac OS X 10.6), or available in libc but unsupported by the kernel
  (fd.o #77032; rmvsxop, OBATA Akio, Patrick Welche)
=======
Fixes:

• Fix compilation with --enable-stats (fd.o #81043, Gentoo #507232;
  Alban Crequy)
>>>>>>> 496ebc6c

D-Bus 1.8.6 (2014-06-02)
==

Security fixes:

• On Linux ≥ 2.6.37-rc4, if sendmsg() fails with ETOOMANYREFS, silently drop
  the message. This prevents an attack in which a malicious client can
  make dbus-daemon disconnect a system service, which is a local
  denial of service.
  (fd.o #80163, CVE-2014-3532; Alban Crequy)

• Track remaining Unix file descriptors correctly when more than one
  message in quick succession contains fds. This prevents another attack
  in which a malicious client can make dbus-daemon disconnect a system
  service.
  (fd.o #79694, fd.o #80469, CVE-2014-3533; Alejandro Martínez Suárez,
  Simon McVittie, Alban Crequy)

Other fixes:

• When dbus-launch --exit-with-session starts a dbus-daemon but then cannot
  attach to a session, kill the dbus-daemon as intended
  (fd.o #74698, Роман Донченко)

D-Bus 1.8.4 (2014-06-10)
==

Security fix:

• Alban Crequy at Collabora Ltd. discovered and fixed a denial-of-service
  flaw in dbus-daemon, part of the reference implementation of D-Bus.
  Additionally, in highly unusual environments the same flaw could lead to
  a side channel between processes that should not be able to communicate.
  (CVE-2014-3477, fd.o #78979)

D-Bus 1.8.2 (2014-04-30)
==

The “nobody wants red” release.

Enhancements:

• in the CMake build system, add some hints for Linux users cross-compiling
  Windows D-Bus binaries to be able to run tests under Wine
  (fd.o #41252, Ralf Habacker)

• add Documentation key to dbus.service (fd.o #77447, Cameron Norman)

Fixes:

• in "dbus-uuidgen --ensure", try to copy systemd's /etc/machine-id
  to /var/lib/dbus/machine-id instead of generating an entirely new ID
  (fd.o #77941, Simon McVittie)

• if dbus-launch receives an X error very quickly, do not kill
  unrelated processes (fd.o #74698, Роман Донченко)

• on Windows, allow up to 8K connections to the dbus-daemon, instead of the
  previous 64 (fd.o #71297; Cristian Onet, Ralf Habacker)

• cope with \r\n newlines in regression tests, since on Windows,
  dbus-daemon.exe uses text mode (fd.o #75863, Руслан Ижбулатов)

D-Bus 1.8.0 (2014-01-20)
==

The “Wolverine distrusts my printer” release.

This starts a new stable branch. The 1.6.x branch is now considered to be
outdated, and will only receive fixes for serious bugs such as security
flaws. The 1.4.x and 1.2.x branches no longer have upstream support and
are unlikely to get any more releases, but if distributors still need to
support them, please share security patches via upstream.

Summary of changes since 1.6.x:

• libdbus always behaves as if dbus_threads_init_default() had been called
  (thread-safety by default)
• new dbus-run-session tool, replacing certain misuses of dbus-launch
• dbus-monitor can talk to outdated versions of dbus-daemon again
• new org.freedesktop.DBus.GetConnectionCredentials method
• GetConnectionUnixProcessID also works correctly on Windows, returning
  the Windows process ID
• GetConnectionWindowsSID returns the correct SID on Windows
• expat is required, libxml2 can no longer be used as a substitute
• the userDB cache is required, and cannot be disabled
• a 64-bit integer type (either int, long, long long or _int64) is required
• better systemd-journald integration on Linux
• fixed long-standing fd and array leaks when failing to parse a message
• fixed referenced-but-never-freed parent nodes (effectively memory leaks)
  when using certain object-path allocation patterns, notably in Avahi
• better defaults for Windows support
• better CMake support
• better portability to mingw32, FreeBSD, NetBSD, QNX and Hurd
• the source language for the man pages is now Docbook XML

Enhancements since 1.7.10:

• Enhance the CMake build system to check for GLib and compile/run
  a subset of the regression tests (fd.o #41252, #73495; Ralf Habacker)

Fixes since 1.7.10:

• don't rely on va_copy(), use DBUS_VA_COPY() wrapper (fd.o #72840,
  Ralf Habacker)

• fix compilation of systemd journal support on older systemd versions where
  sd-journal.h doesn't include syslog.h (fd.o #73455, Ralf Habacker)

• fix compilation on older MSVC versions by including stdlib.h
  (fd.o #73455, Ralf Habacker)

• Allow <allow_anonymous/> to appear in an included configuration file
  (fd.o #73475, Matt Hoosier)

Test behaviour changes since 1.7.10:

• If the tests crash with an assertion failure, they no longer default to
  blocking for a debugger to be attached. Set DBUS_BLOCK_ON_ABORT in the
  environment if you want the old behaviour.

• To improve debuggability, the dbus-daemon and dbus-daemon-eavesdrop tests
  can be run with an external dbus-daemon by setting
  DBUS_TEST_DAEMON_ADDRESS in the environment. Test-cases that require
  an unusually-configured dbus-daemon are skipped.

D-Bus 1.7.10 (2014-01-06)
==

The “weighted companion cube” release.

This is a release candidate for D-Bus 1.8.

D-Bus Specification 0.23:

• don't require messages with no INTERFACE to be dispatched
  (fd.o #68597, Simon McVittie)

• document "tcp:bind=..." and "nonce-tcp:bind=..." (fd.o #72301,
  Chengwei Yang)

• define "listenable" and "connectable" addresses, and discuss
  the difference (fd.o #61303, Simon McVittie)

Enhancements:

• support printing Unix file descriptors in dbus-send, dbus-monitor
  (fd.o #70592, Robert Ancell)

• don't install systemd units if --disable-systemd is given
  (fd.o #71818, Chengwei Yang)

Fixes:

• don't leak memory on out-of-memory while listing activatable or
  active services (fd.o #71526, Radoslaw Pajak)

• fix undefined behaviour in a regression test (fd.o #69924, DreamNik)

• escape Unix socket addresses correctly (fd.o #46013, Chengwei Yang)

• on SELinux systems, don't assume that SECCLASS_DBUS, DBUS__ACQUIRE_SVC
  and DBUS__SEND_MSG are numerically equal to their values in the
  reference policy (fd.o #88719, osmond sun)

• define PROCESS_QUERY_LIMITED_INFORMATION if missing from MinGW < 4 headers
  (fd.o #71366, Matt Fischer)

• define WIN32_LEAN_AND_MEAN to avoid conflicts between winsock.h and
  winsock2.h (fd.o #71405, Matt Fischer)

• do not return failure from _dbus_read_nonce() with no error set,
  preventing a potential crash (fd.o #72298, Chengwei Yang)

• on BSD systems, avoid some O(1)-per-process memory and fd leaks in kqueue,
  preventing test failures (fd.o #69332, fd.o #72213; Chengwei Yang)

• fix warning spam on Hurd by not trying to set SO_REUSEADDR on Unix sockets,
  which doesn't do anything anyway on at least Linux and FreeBSD
  (fd.o #69492, Simon McVittie)

• fix use of TCP sockets on FreeBSD and Hurd by tolerating EINVAL from
  sendmsg() with SCM_CREDS (retrying with plain send()), and looking
  for credentials more correctly (fd.o #69492, Simon McVittie)

• ensure that tests run with a temporary XDG_RUNTIME_DIR to avoid
  getting mixed up in XDG/systemd "user sessions" (fd.o #61301,
  Simon McVittie)

• refresh cached policy rules for existing connections when bus
  configuration changes (fd.o #39463, Chengwei Yang)

D-Bus 1.7.8 (2013-11-01)
==

The “extreme hills” release.

Dependencies:

• If systemd support is enabled, libsystemd-journal is now required.

Enhancements:

• When activating a non-systemd service under systemd, annotate its
  stdout/stderr with its bus name in the Journal. Known limitation:
  because the socket is opened before forking, the process will still be
  logged as if it had dbus-daemon's process ID and user ID.
  (fd.o #68559, Chengwei Yang)

• Document more configuration elements in dbus-daemon(1)
  (fd.o #69125, Chengwei Yang)

Fixes:

• Don't leak string arrays or fds if dbus_message_iter_get_args_valist()
  unpacks them and then encounters an error (fd.o #21259, Chengwei Yang)

• If compiled with libaudit, retain CAP_AUDIT_WRITE so we can write
  disallowed method calls to the audit log, fixing a regression in 1.7.6
  (fd.o #49062, Colin Walters)

• path_namespace='/' in match rules incorrectly matched nothing; it
  now matches everything. (fd.o #70799, Simon McVittie)

D-Bus 1.7.6 (2013-10-09)
==

The “CSI Shrewsbury” release.

Build-time configuration changes:

• Directory change notification via dnotify on Linux is no longer
  supported; it hadn't compiled successfully since 2010 in any case.
  If you don't have inotify (Linux) or kqueue (*BSD), you will need
  to send SIGHUP to the dbus-daemon when its configuration changes.
  (fd.o #33001, Chengwei Yang)

• Compiling with --disable-userdb-cache is no longer supported;
  it didn't work since at least 2008, and would lead to an extremely
  slow dbus-daemon even it worked. (fd.o #15589, #17133, #66947;
  Chengwei Yang)

• The DBUS_DISABLE_ASSERTS CMake option didn't actually disable most
  assertions. It has been renamed to DBUS_DISABLE_ASSERT to be consistent
  with the Autotools build system. (fd.o #66142, Chengwei Yang)

• --with-valgrind=auto enables Valgrind instrumentation if and only if
  valgrind headers are available. The default is still --with-valgrind=no.
  (fd.o #56925, Simon McVittie)

Dependencies:

• Platforms with no 64-bit integer type are no longer supported.
  (fd.o #65429, Simon McVittie)

• GNU make is now (documented to be) required. (fd.o #48277, Simon McVittie)

• Full test coverage no longer requires dbus-glib, although the tests do not
  exercise the shared library (only a static copy) if dbus-glib is missing.
  (fd.o #68852, Simon McVittie)

Enhancements:

• D-Bus Specification 0.22
  · Document GetAdtAuditSessionData() and
    GetConnectionSELinuxSecurityContext() (fd.o #54445, Simon)
  · Fix example .service file (fd.o #66481, Chengwei Yang)
  · Don't claim D-Bus is "low-latency" (lower than what?), just
    give factual statements about it supporting async use
    (fd.o #65141, Justin Lee)
  · Document the contents of .service files, and the fact that
    system services' filenames are constrained
    (fd.o #66608; Simon McVittie, Chengwei Yang)

• Be thread-safe by default on all platforms, even if
  dbus_threads_init_default() has not been called. For compatibility with
  older libdbus, library users should continue to call
  dbus_threads_init_default(): it is harmless to do so.
  (fd.o #54972, Simon McVittie)

• Add GetConnectionCredentials() method (fd.o #54445, Simon)

• New API: dbus_setenv(), a simple wrapper around setenv().
  Note that this is not thread-safe. (fd.o #39196, Simon)

• Add dbus-send --peer=ADDRESS (connect to a given peer-to-peer connection,
  like --address=ADDRESS in previous versions) and dbus-send --bus=ADDRESS
  (connect to a given bus, like dbus-monitor --address=ADDRESS).
  dbus-send --address still exists for backwards compatibility,
  but is no longer documented. (fd.o #48816, Andrey Mazo)

• Windows-specific:
  · "dbus-daemon --nofork" is allowed on Windows again. (fd.o #68852,
    Simon McVittie)

Fixes:

• Avoid an infinite busy-loop if a signal interrupts waitpid()
  (fd.o #68945, Simon McVittie)

• Clean up memory for parent nodes when objects are unexported
  (fd.o #60176, Thomas Fitzsimmons)

• Make dbus_connection_set_route_peer_messages(x, FALSE) behave as
  documented. Previously, it assumed its second parameter was TRUE.
  (fd.o #69165, Chengwei Yang)

• Escape addresses containing non-ASCII characters correctly
  (fd.o #53499, Chengwei Yang)

• Document <servicedir> search order correctly (fd.o #66994, Chengwei Yang)

• Don't crash on "dbus-send --session / x.y.z" which regressed in 1.7.4.
  (fd.o #65923, Chengwei Yang)

• If malloc() returns NULL in _dbus_string_init() or similar, don't free
  an invalid pointer if the string is later freed (fd.o #65959, Chengwei Yang)

• If malloc() returns NULL in dbus_set_error(), don't va_end() a va_list
  that was never va_start()ed (fd.o #66300, Chengwei Yang)

• fix build failure with --enable-stats (fd.o #66004, Chengwei Yang)

• fix a regression test on platforms with strict alignment (fd.o #67279,
  Colin Walters)

• Avoid calling function parameters "interface" since certain Windows headers
  have a namespace-polluting macro of that name (fd.o #66493, Ivan Romanov)

• Assorted Doxygen fixes (fd.o #65755, Chengwei Yang)

• Various thread-safety improvements to static variables (fd.o #68610,
  Simon McVittie)

• Make "make -j check" work (fd.o #68852, Simon McVittie)

• Fix a NULL pointer dereference on an unlikely error path
  (fd.o #69327, Sviatoslav Chagaev)

• Improve valgrind memory pool tracking (fd.o #69326,
  Sviatoslav Chagaev)

• Don't over-allocate memory in dbus-monitor (fd.o #69329,
  Sviatoslav Chagaev)

• dbus-monitor can monitor dbus-daemon < 1.5.6 again
  (fd.o #66107, Chengwei Yang)

• Unix-specific:
  · If accept4() fails with EINVAL, as it can on older Linux kernels
    with newer glibc, try accept() instead of going into a busy-loop.
    (fd.o #69026, Chengwei Yang)
  · If socket() or socketpair() fails with EINVAL or EPROTOTYPE,
    for instance on Hurd or older Linux with a new glibc, try without
    SOCK_CLOEXEC. (fd.o #69073; Pino Toscano, Chengwei Yang)
  · Fix a file descriptor leak on an error code path.
    (fd.o #69182, Sviatoslav Chagaev)
  · dbus-run-session: clear some unwanted environment variables
    (fd.o #39196, Simon)
  · dbus-run-session: compile on FreeBSD (fd.o #66197, Chengwei Yang)
  · Don't fail the autolaunch test if there is no DISPLAY (fd.o #40352, Simon)
  · Use dbus-launch from the builddir for testing, not the installed copy
    (fd.o #37849, Chengwei Yang)
  · Fix compilation if writev() is unavailable (fd.o #69409,
    Vasiliy Balyasnyy)
  · Remove broken support for LOCAL_CREDS credentials passing, and
    document where each credential-passing scheme is used (fd.o #60340,
    Simon McVittie)
  · Make autogen.sh work on *BSD by not assuming GNU coreutils functionality
    (fd.o #35881, #69787; Chengwei Yang)
  · dbus-monitor: be portable to NetBSD (fd.o #69842, Chengwei Yang)
  · dbus-launch: stop using non-portable asprintf (fd.o #37849, Simon)
  · Improve error reporting from the setuid activation helper (fd.o #66728,
    Chengwei Yang)

• Windows-specific:
  · Remove unavailable command-line options from 'dbus-daemon --help'
    (fd.o #42441, Ralf Habacker)
  · Add support for looking up local TCPv4 clients' credentials on
    Windows XP via the undocumented AllocateAndGetTcpExTableFromStack
    function (fd.o #66060, Ralf Habacker)
  · Fix insufficient dependency-tracking (fd.o #68505, Simon McVittie)
  · Don't include wspiapi.h, fixing a compiler warning (fd.o #68852,
    Simon McVittie)

• Internal changes:
  · add DBUS_ENABLE_ASSERT, DBUS_ENABLE_CHECKS for less confusing
    conditionals (fd.o #66142, Chengwei Yang)
  · improve verbose-mode output (fd.o #63047, Colin Walters)
  · consolidate Autotools and CMake build (fd.o #64875, Ralf Habacker)
  · fix various unused variables, unusual build configurations
    etc. (fd.o #65712, #65990, #66005, #66257, #69165, #69410, #70218;
    Chengwei Yang, Vasiliy Balyasnyy)

D-Bus 1.7.4 (2013-06-13)
==

The “but is your thread-safety thread-safe?” release.

Security fixes:

• CVE-2013-2168: Fix misuse of va_list that could be used as a denial
  of service for system services. Vulnerability reported by Alexandru Cornea.
  (Simon)

Dependencies:

• The Windows version of libdbus now contains a C++ source file, used
  to provide global initialization when the library is loaded.
  gcc (mingw*) users should ensure that g++ is also installed.

• The libxml2-based configuration reader (which hasn't worked for 2.5 years,
  and was never the recommended option) has been removed. Expat is now a
  hard dependency.

Enhancements:

• It should now be safe to call dbus_threads_init_default() from any thread,
  at any time. Authors of loadable modules and plugins that use libdbus
  should consider doing so during initialization.
  (fd.o #54972, Simon McVittie)

• Improve dbus-send documentation and command-line parsing (fd.o #65424,
  Chengwei Yang)

Unix-specific:
  · dbus-run-session: experimental new tool to start a temporary D-Bus
    session, e.g. for regression tests or a text console, replacing
    certain uses of dbus-launch which weren't really correct
    (fd.o #39196, Simon)

Other fixes:

• In dbus-daemon, don't crash if a .service file starts with key=value
  (fd.o #60853, Chengwei Yang)

• Unix-specific:
  · Fix a crash similar to CVE-2013-2168 the first time we try to use syslog
    on a platform not defining LOG_PERROR, such as Solaris or QNX.
    This regressed in 1.7.0. (Simon)
  · Fix an assertion failure if we try to activate systemd services before
    systemd connects to the bus (fd.o #50199, Chengwei Yang)
  · Avoid compiler warnings for ignoring the return from write()
    (Chengwei Yang)

• Windows-specific:
  · Under cmake, install runtime libraries (DLLs) into bin/ instead of lib/
    so that Windows finds them (fd.o #59733, Ralf Habacker)

D-Bus 1.7.2 (2013-04-25)
==

The “only partially opaque” release.

Configuration changes:

• On non-QNX Unix platforms, the default limit on fds per message in the
  session bus configuration has reduced from 4096 to 1024. The default
  limit used on the system bus was already 1024. On QNX, both limits are
  reduced further, to 128.

Enhancements:

• D-Bus Specification 0.21
  · Following Unicode Corrigendum #9, the noncharacters U+nFFFE, U+nFFFF,
    U+FDD0..U+FDEF are allowed in UTF-8 strings again. (fd.o #63072,
    Simon McVittie)

Fixes:

• Diagnose incorrect use of dbus_connection_get_data() with negative slot
  (i.e. before allocating the slot) rather than returning junk
  (fd.o #63127, Dan Williams)

• Fix a cmake build regression since 1.7.0 (fd.o #63682; Ralf Habacker,
  Simon McVittie)

• Unix-specific:
  · On Linux, link successfully with glibc 2.17 (fd.o #63166, Simon McVittie)
  · Under systemd, log to syslog only, not stderr, avoiding duplication
    (fd.o #61399, #39987; Colin Walters, Dagobert Michelsen)
  · Under systemd, remove unnecessary dependency on syslog.socket
    (fd.o #63531, Cristian Rodríguez)
  · Include alloca.h for alloca() if available, fixing compilation on
    Solaris 10 (fd.o #63071, Dagobert Michelsen)
  · Allow use of systemd-logind without the rest of systemd
    (fd.o #62585, Martin Pitt)
  · When built with CMake, link to librt and use the right path for
    meinproc's XSLT stylesheets (fd.o #61637, Ralf Habacker)
  · Reduce the default limit on number of fds per message to 128 under
    QNX, working around an arbitrary OS limit (fd.o #61176, Matt Fischer)

• Windows-specific:
  · Do not claim that all bus clients have the dbus-daemon's credentials;
    pick up local TCPv4 clients' credentials (process ID and security
    identifier, i.e. user) using GetExtendedTcpTable() (fd.o #61787,
    Ralf Habacker)

D-Bus 1.7.0 (2013-02-22)
==

The "Disingenuous Assertions" release.

This is a new development release, starting the 1.7.x branch. D-Bus 1.6
remains the recommended version for long-term-supported distributions
or the upcoming GNOME 3.8 release.

Build-time configuration changes:

• The --with-dbus-session-bus-default-address configure option is no longer
  supported. Use the new --with-dbus-session-bus-connect-address and
  --with-dbus-session-bus-listen-address options instead. On Windows, you
  usually want them to have the same argument; on Unix, the defaults are
  usually correct.

• Similarly, the DBUS_SESSION_BUS_DEFAULT_ADDRESS CMake variable is no longer
  supported; use the new DBUS_SESSION_BUS_LISTEN_ADDRESS and
  DBUS_SESSION_BUS_CONNECT_ADDRESS variables instead.

• cmake/cross-compile.sh has been removed. Instead, please use a
  cross-toolchain file (-DCMAKE_TOOLCHAIN_FILE) as documented at
  <http://www.vtk.org/Wiki/CMake_Cross_Compiling>; or use Autotools
  as documented in "info automake Cross-Compilation", and set
  PKG_CONFIG_PATH appropriately.

Requirements:

• Man pages now require xmlto (or either xmlto or meinproc, if using CMake).
• man2html is no longer used.

Enhancements:

• D-Bus Specification 0.20
  · actually say that /org/freedesktop/DBus is the object that
    implements o.fd.DBus (fd.o #51865, Colin Walters)
  · various reorganisation for better clarity (fd.o #38252, Simon McVittie)
  · stop claiming that all basic types work just like INT32 (strings don't!)

• The "source code" for the man pages is now Docbook XML, eliminating
  the outdated duplicate copies used when building with CMake.
  (fd.o #59805; Ralf Habacker, Simon McVittie)

Fixes:

• In the activation helper, when compiled for tests, do not reset the system
  bus address, fixing the regression tests. (fd.o #52202, Simon)

• Fix building with Valgrind 3.8, at the cost of causing harmless warnings
  with Valgrind 3.6 on some compilers (fd.o #55932, Arun Raghavan)

• Merge <servicehelper> from system-local.conf if necessary (fd.o #51560,
  Krzysztof Konopko)

• Under CMake, prefer xmlto over meinproc (fd.o #59733, Ralf Habacker)

• Stop duplicating CMake's own logic to find libexpat
  (fd.o #59733, Ralf Habacker)

• Don't assume CMake host and build system are the same (fd.o #59733,
  Ralf Habacker)

• Avoid deprecation warnings for GLib 2.35 (fd.o #59971, Simon McVittie)

• Unix-specific:
  · Check for functions in libpthread correctly, fixing compilation on
    (at least) OpenBSD (fd.o #47239, Simon)
  · Don't leak temporary fds pointing to /dev/null (fd.o #56927,
    Michel HERMIER)
  · Update sd-daemon.[ch] from systemd (fd.o #60681)
  · Add partial support for QNX (fd.o #60339, fd.o #61176; Matt Fischer)

• Windows-specific:
  · The default session bus listening and connecting address is now
    "autolaunch:", which makes D-Bus on Windows interoperate with itself
    and GDBus "out of the box". Use the configure options and cmake variables
    described above if you require a different autolaunch scope.
    (fd.o #38201, Simon McVittie)
  · Avoid a CMake warning under Cygwin (fd.o #59401, Ralf Habacker)

• Create session.d, system.d directories under CMake (fd.o #41319,
  Ralf Habacker)

D-Bus 1.6.8 (2012-09-28)
==

The "Fix one thing, break another" release.

• Follow up to CVE-2012-3524: The additional hardening
  work to use __secure_getenv() as a followup to bug #52202
  broke certain configurations of gnome-keyring.  Given
  the difficulty of making this work without extensive
  changes to gnome-keyring, use of __secure_getenv() is
  deferred.

D-Bus 1.6.6 (2012-09-28)
==

The "Clear the environment in your setuid binaries, please" release.

• CVE-2012-3524: Don't access environment variables (fd.o #52202)
  Thanks to work and input from Colin Walters, Simon McVittie,
  Geoffrey Thomas, and others.
• Unix-specific:
  · Fix compilation on Solaris (fd.o #53286, Jonathan Perkin)
  · Work around interdependent headers on OpenBSD by including sys/types.h
    before each use of sys/socket.h (fd.o #54418, Brad Smith)

D-Bus 1.6.4 (2012-07-18)
==

• Detect that users are "at the console" correctly when configured with
  a non-default path such as --enable-console-auth-dir=/run/console
  (fd.o #51521, Dave Reisner)

• Remove an incorrect assertion from DBusTransport (fd.o #51657,
  Simon McVittie)

• Make --enable-developer default to "no" (regression in 1.6.2;
  fd.o #51657, Simon McVittie)

• Windows-specific:
  · Launch dbus-daemon correctly if its path contains a space
    (fd.o #49450, Wolfgang Baron)

D-Bus 1.6.2 (2012-06-27)
==

The "Ice Cabbage" release.

• Change how we create /var/lib/dbus so it works under Automake >= 1.11.4
  (fd.o #51406, Simon McVittie)

• Don't return from dbus_pending_call_set_notify with a lock held on OOM
  (fd.o #51032, Simon McVittie)

• Disconnect "developer mode" (assertions, verbose mode etc.) from
  Automake maintainer mode. D-Bus developers should now configure with
  --enable-developer. Automake maintainer mode is now on by default;
  distributions can disable it with --disable-maintainer-mode.
  (fd.o #34671, Simon McVittie)

• Automatically define DBUS_STATIC_BUILD in static-only Autotools builds,
  fixing linking when targeting Windows (fd.o #33973; william, Simon McVittie)

• Unix-specific:
  · Check for libpthread under CMake on Unix (fd.o #47237, Simon McVittie)

D-Bus 1.6.0 (2012-06-05)
==

The “soul of this machine has improved” release.

This version starts a new stable branch of D-Bus: only bug fixes will
be accepted into 1.6.x. Other changes will now go to the 1.7.x branch.

Summary of changes since 1.4.x:

• New requirements
  · PTHREAD_MUTEX_RECURSIVE on Unix
  · compiler support for 64-bit integers (int64_t or equivalent)

• D-Bus Specification v0.19

• New dbus-daemon features
  · <allow own_prefix="com.example.Service"/> rules allow the service to
    own names like com.example.Service.Instance3
  · optional systemd integration when checking at_console policies
  · --nopidfile option, mainly for use by systemd
  · path_namespace and arg0namespace may appear in match rules
  · eavesdropping is disabled unless the match rule contains eavesdrop=true

• New public API
  · functions to validate various string types (dbus_validate_path() etc.)
  · dbus_type_is_valid()
  · DBusBasicValue, a union of every basic type

• Bug fixes
  · removed an unsafe reimplementation of recursive mutexes
  · dbus-daemon no longer busy-loops if it has far too many file descriptors
  · dbus-daemon.exe --print-address works on Windows
  · all the other bug fixes from 1.4.20

• Other major implementation changes
  · on Linux, dbus-daemon uses epoll if supported, for better scalability
  · dbus_threads_init() ignores its argument and behaves like
    dbus_threads_init_default() instead
  · removed the per-connection link cache, improving dbus-daemon performance

• Developer features
  · optional Valgrind instrumentation (--with-valgrind)
  · optional Stats interface on the dbus-daemon (--enable-stats)
  · optionally abort whenever malloc() fails (--enable-embedded-tests
    and export DBUS_MALLOC_CANNOT_FAIL=1)

Changes since 1.5.12:

• Be more careful about monotonic time vs. real time, fixing DBUS_COOKIE_SHA1
  spec-compliance (fd.o #48580, David Zeuthen)

• Don't use install(1) within the source/build trees, fixing the build as
  non-root when using OpenBSD install(1) (fd.o #48217, Antoine Jacoutot)

• Add missing commas in some tcp and nonce-tcp addresses, and remove
  an unused duplicate copy of the nonce-tcp transport in Windows builds
  (fd.o #45896, Simon McVittie)

D-Bus 1.5.12 (2012-03-27)
==

The “Big Book of Science” release.

• Add public API to validate various string types:
  dbus_validate_path(), dbus_validate_interface(), dbus_validate_member(),
  dbus_validate_error_name(), dbus_validate_bus_name(), dbus_validate_utf8()
  (fd.o #39549, Simon McVittie)

• Turn DBusBasicValue into public API so bindings don't need to invent their
  own "union of everything" type (fd.o #11191, Simon McVittie)

• Enumerate data files included in the build rather than using find(1)
  (fd.o #33840, Simon McVittie)

• Add support for policy rules like <allow own_prefix="com.example.Service"/>
  in dbus-daemon (fd.o #46273, Alban Crequy)

• Windows-specific:
  · make dbus-daemon.exe --print-address (and --print-pid) work again
    on Win32, but not on WinCE (fd.o #46049, Simon McVittie)
  · fix duplicate case value when compiling against mingw-w64
    (fd.o #47321, Andoni Morales Alastruey)

D-Bus 1.5.10 (2012-02-21)
==

The "fire in Delerium" release.

On Unix platforms, PTHREAD_MUTEX_RECURSIVE (as specified in POSIX 2008 Base
and SUSv2) is now required.

• D-Bus Specification 0.19:
  · Formally define unique connection names and well-known bus names,
    and document best practices for interface, bus, member and error names,
    and object paths (fd.o #37095, Simon McVittie)
  · Document the search path for session and system services on Unix, and
    where they should be installed by build systems (fd.o #21620, fd.o #35306;
    Simon McVittie)
  · Document the systemd transport (fd.o #35232, Lennart Poettering)

• Make dbus_threads_init() use the same built-in threading implementation
  as dbus_threads_init_default(); the user-specified primitives that it
  takes as a parameter are now ignored (fd.o #43744, Simon McVittie)

• Allow all configured auth mechanisms, not just one (fd.o #45106,
  Pavel Strashkin)

• Improve cmake build system (Ralf Habacker):
  · simplify XML parser dependencies (fd.o #41027)
  · generate build timestamp (fd.o #41029)
  · only create batch files on Windows
  · fix option and cache syntax
  · add help-options target
  · share dbus-arch-deps.h.in with autotools rather than having our
    own version (fd.o #41033)

• Build tests successfully with older GLib, as found in e.g. Debian 6
  (fd.o #41219, Simon McVittie)

• Avoid use of deprecated GThread API (fd.o #44413, Martin Pitt)

• Build documentation correctly if man2html doesn't support filenames on
  its command-line (fd.o #43875, Jack Nagel)

• Improve test coverage. To get even more coverage, run the tests with
  DBUS_TEST_SLOW=1 (fd.o #38285, #42811; Simon McVittie)

• Reduce the size of the shared library by moving functionality only used
  by dbus-daemon, tests etc. into their internal library and deleting
  unused code (fd.o #34976, #39759; Simon McVittie)

• Add dbus-daemon --nopidfile option, overriding the configuration, for
  setups where the default configuration must include <pidfile/> to avoid
  breaking traditional init, but the pid file is in fact unnecessary; use
  it under systemd to improve startup time a bit (fd.o #45520,
  Lennart Poettering)

• Optionally (if configured --with-valgrind) add instrumentation to debug
  libdbus and associated tools more meaningfully under Valgrind
  (fd.o #37286, Simon McVittie)

• Improve the dbus-send(1) man page (fd.o #14005, Simon McVittie)

• Make dbus-protocol.h compatible with C++11 (fd.o #46147, Marc Mutz)

• If tests are enabled and DBUS_MALLOC_CANNOT_FAIL is set in the environment,
  abort on failure to malloc() (like GLib does), to turn runaway memory leaks
  into a debuggable core-dump if a resource limit is applied (fd.o #41048,
  Simon McVittie)

• Don't crash if realloc() returns NULL in a debug build (fd.o #41048,
  Simon McVittie)

• Unix-specific:
  · Replace our broken reimplementation of recursive mutexes, which has
    been broken since 2006, with an ordinary pthreads recursive mutex
    (fd.o #43744; Sigmund Augdal, Simon McVittie)
  · Use epoll(7) for a more efficient main loop in Linux; equivalent patches
    welcomed for other OSs' equivalents like kqueue, /dev/poll, or Solaris
    event ports (fd.o #33337; Simon McVittie, Ralf Habacker)
  · When running under systemd, use it instead of ConsoleKit to check
    whether to apply at_console policies (fd.o #39609, Lennart Poettering)
  · Avoid a highly unlikely fd leak (fd.o #29881, Simon McVittie)
  · Don't close invalid fd -1 if getaddrinfo fails (fd.o #37258, eXeC001er)
  · Don't touch ~/.dbus and ~/.dbus-keyrings when running 'make installcheck'
    (fd.o #41218, Simon McVittie)
  · Stop pretending we respect XDG_DATA_DIRS for system services: the launch
    helper doesn't obey environment variables to avoid privilege escalation
    attacks, so make the system bus follow the same rules
    (fd.o #21620, Simon McVittie)

• Windows-specific:
  · Find the dbus-daemon executable next to the shared library (fd.o #41558;
    Jesper Dam, Ralf Habacker)
  · Remove the faulty implementation of _dbus_condvar_wake_all (fd.o #44609,
    Simon McVittie)

D-Bus 1.5.8 (2011-09-21)
==

The "cross-metering" release.

In addition to dead code removal and refactoring, this release contains all
of the bugfixes from 1.4.16.

• Clean up dead code, and make more warnings fatal in development builds
  (fd.o #39231, fd.o #41012; Simon McVittie)

• If full test coverage is requested via --enable-tests, strictly require
  Python, pygobject and dbus-python, which are required by some tests; if not,
  and Python is missing, skip those tests rather than failing
  (fd.o #37847, Simon McVittie)

• When using cmake, provide the same version-info API in the installed headers
  as for autotools (DBUS_VERSION, etc.) (fd.o #40905, Ralf Habacker)

• Add a regression test for fd.o #38005 (fd.o #39836, Simon McVittie)

• Make "NOCONFIGURE=1 ./autogen.sh" not run configure (Colin Walters)

• Add _DBUS_STATIC_ASSERT and use it to check invariants (fd.o #39636,
  Simon McVittie)

• Fix duplicates in authors list (Ralf Habacker)

• Fix broken links from dbus-tutorial.html if $(htmldir) != $(docdir)
  (fd.o #39879, Chris Mayo)

• Fix a small memory leak, and a failure to report errors, when updating
  a service file entry for activation (fd.o #39230, Simon McVittie)

• Unix-specific:
  · Clean up (non-abstract) Unix sockets on bus daemon exit (fd.o #38656;
    Brian Cameron, Simon McVittie)
  · On systems that use libcap-ng but not systemd, drop supplemental groups
    when switching to the daemon user (Red Hat #726953, Steve Grubb)
  · Make the cmake build work again on GNU platforms (fd.o #29228,
    Simon McVittie)
  · Fix compilation on non-C99 systems that have inttypes.h but not stdint.h,
    like Solaris (fd.o #40313, Dagobert Michelsen)
  · Define CMSG_ALIGN, CMSG_LEN, CMSG_SPACE on Solaris < 10
    (fd.o #40235, Simon McVittie)
  · Cope with Unixes that don't have LOG_PERROR, like Solaris 10
    (fd.o #39987, Simon McVittie)
  · Cope with platforms whose vsnprintf violates both POSIX and C99, like
    Tru64, IRIX and HP-UX (fd.o #11668, Simon McVittie)

• Windows-specific:
  · Fix compilation on MSVC, which doesn't understand "inline" with its
    C99 meaning (fd.o #40000; Ralf Habacker, Simon McVittie)
  · Fix misuse of GPid in test/dbus-daemon.c (fd.o #40003, Simon McVittie)
  · Fix cross-compilation to Windows with Automake (fd.o #40003, Simon McVittie)

D-Bus 1.5.6 (2011-07-29)
==

The "weird, gravy-like aftertaste" release.

In addition to new features and refactoring, this release contains all of the
bugfixes from 1.4.14.

Potentially incompatible (Bustle and similar debugging tools will need
changes to work as intended):

• Do not allow match rules to "eavesdrop" (receive messages intended for a
  different recipient) by mistake: eavesdroppers must now opt-in to this
  behaviour by putting "eavesdrop='true'" in the match rule, which will
  not have any practical effect on buses where eavesdropping is not allowed
  (fd.o #37890, Cosimo Alfarano)

Other changes:

• D-Bus Specification version 0.18 (fd.o #37890, fd.o #39450, fd.o #38252;
  Cosimo Alfarano, Simon McVittie)
  · add the "eavesdrop" keyword to match rules
  · define eavesdropping, unicast messages and broadcast messages
  · stop claiming that match rules are needed to match unicast messages to you
  · promote the type system to be a top-level section

• Use DBUS_ERROR_OBJECT_PATH_IN_USE if dbus_connection_try_register_object_path
  or dbus_connection_try_register_fallback fails, not ...ADDRESS_IN_USE,
  and simplify object-path registration (fd.o #38874, Jiří Klimeš)

• Consistently use atomic operations on everything that is ever manipulated
  via atomic ops, as was done for changes to DBusConnection's refcount in
  1.4.12 (fd.o #38005, Simon McVittie)

• Fix a file descriptor leak when connecting to a TCP socket (fd.o #37258,
  Simon McVittie)

• Make "make check" in a clean tree work, by not running tests until
  test data has been set up (fd.o #34405, Simon McVittie)

• The dbus-daemon no longer busy-loops if it has a very large number of file
  descriptors (fd.o #23194, Simon McVittie)

• Refactor message flow through dispatching to avoid locking violations if
  the bus daemon's message limit is hit; remove the per-connection link cache,
  which was meant to improve performance, but now reduces it (fd.o #34393,
  Simon McVittie)

• Some cmake fixes (Ralf Habacker)

• Remove dead code, mainly from DBusString (fd.o #38570, fd.o #39610;
  Simon McVittie, Lennart Poettering)

• Stop storing two extra byte order indicators in each D-Bus message
  (fd.o #38287, Simon McVittie)

• Add an optional Stats interface which can be used to get statistics from
  a running dbus-daemon if enabled at configure time with --enable-stats
  (fd.o #34040, Simon McVittie)

• Fix various typos (fd.o #27227, fd.o #38284; Sascha Silbe, Simon McVittie)

• Documentation (fd.o #36156, Simon McVittie):
  · let xsltproc be overridden as usual: ./configure XSLTPROC=myxsltproc
  · install more documentation automatically, including man2html output
  · put dbus.devhelp in the right place (it must go in ${htmldir})

• Unix-specific:
  · look for system services in /lib/dbus-1/system-services in addition to all
    the other well-known locations; note that this should always be /lib,
    even on platforms where shared libraries on the root FS would go in /lib64,
    /lib/x86_64-linux-gnu or similar (fd.o #35229, Lennart Poettering)
  · opt-in to fd passing on Solaris (fd.o #33465, Simon McVittie)

• Windows-specific (Ralf Habacker):
  · fix use of a mutex for autolaunch server detection
  · don't crash on malloc failure in _dbus_printf_string_upper_bound

D-Bus 1.5.4 (2011-06-10)
==

Security (local denial of service):

• Byte-swap foreign-endian messages correctly, preventing a long-standing
  local DoS if foreign-endian messages are relayed through the dbus-daemon
  (backporters: this is git commit c3223ba6c401ba81df1305851312a47c485e6cd7)
  (CVE-2011-2200, fd.o #38120, Debian #629938; Simon McVittie)

New things:

• The constant to use for an infinite timeout now has a name,
  DBUS_TIMEOUT_INFINITE. It is numerically equivalent to 0x7fffffff (INT32_MAX)
  which can be used for source compatibility with older versions of libdbus.

• If GLib and DBus-GLib are already installed, more tests will be built,
  providing better coverage. The new tests can also be installed via
      ./configure --enable-installed-tests
  for system integration testing, if required. (fd.o #34570, Simon McVittie)

Changes:

• Consistently use atomic operations for the DBusConnection's refcount,
  fixing potential threading problems (fd.o #38005, Simon McVittie)

• Don't use -Wl,--gc-sections by default: in practice the size decrease is
  small (300KiB on x86-64) and it frequently doesn't work in unusual
  toolchains. To optimize for minimum installed size, you should benchmark
  various possibilities for CFLAGS and LDFLAGS, and set the best flags for
  your particular toolchain at configure time. (fd.o #33466, Simon McVittie)

• Use #!/bin/sh for run-with-tmp-session-bus.sh, making it work on *BSD
  (fd.o #35880, Timothy Redaelli)

• Use ln -fs to set up dbus for systemd, which should fix reinstallation
  when not using a DESTDIR (fd.o #37870, Simon McVittie)

• Windows-specific changes:
  · don't try to build dbus-daemon-launch-helper (fd.o #37838, Mark Brand)

D-Bus 1.5.2 (2011-06-01)
==

The "Boar Hunter" release.

Notes for distributors:

  This version of D-Bus no longer uses -fPIE by default. Distributions wishing
  to harden the dbus-daemon and dbus-launch-helper can re-enable this if their
  toolchain supports it reliably, via something like:

    ./configure CFLAGS=-fPIE LDFLAGS="-pie -Wl,-z,relro"

  or by using distribution-specific wrappers such as Debian's hardening-wrapper.

Changes:

  • D-Bus Specification v0.17
    · Reserve the extra characters used in signatures by GVariant
      (fd.o #34529, Simon McVittie)
    · Define the ObjectManager interface (fd.o #34869, David Zeuthen)
  • Don't force -fPIE: distributions and libtool know better than we do whether
    it's desirable (fd.o #16621, fd.o #27215; Simon McVittie)
  • Allow --disable-gc-sections, in case your toolchain offers the
    -ffunction-sections, -fdata-sections and -Wl,--gc-sections options
    but they're broken, as seen on Solaris (fd.o #33466, Simon McVittie)
  • Install dbus-daemon and dbus-daemon-launch-helper in a more normal way
    (fd.o #14512; Simon McVittie, loosely based on a patch from Luca Barbato)
  • Ensure that maintainers upload documentation with the right permissions
    (fd.o #36130, Simon McVittie)
  • Don't force users of libdbus to be linked against -lpthread, -lrt
    (fd.o #32827, Simon McVittie)
  • Log system-bus activation information to syslog (fd.o #35705,
    Colin Walters)
  • Log messages dropped due to quotas to syslog (fd.o #35358,
    Simon McVittie)
  • Make the nonce-tcp transport work on Unix (fd.o #34569, Simon McVittie)
  • On Unix, if /var/lib/dbus/machine-id cannot be read, try /etc/machine-id
    (fd.o #35228, Lennart Poettering)
  • In the regression tests, don't report fds as "leaked" if they were open
    on startup (fd.o #35173, Simon McVittie)
  • Make dbus-monitor bail out if asked to monitor more than one bus,
    rather than silently using the last one (fd.o #26548, Will Thompson)
  • Clarify documentation (fd.o #35182, Simon McVittie)
  • Clean up minor dead code and some incorrect error handling
    (fd.o #33128, fd.o #29881; Simon McVittie)
  • Check that compiler options are supported before using them (fd.o #19681,
    Simon McVittie)
  • Windows:
    • Remove obsolete workaround for winioctl.h (fd.o #35083, Ralf Habacker)

D-Bus 1.5.0 (2011-04-11)
==

The "you never know when you need to tow something from your giant
flying shark" release.

  • D-Bus Specification v0.16
    · Add support for path_namespace and arg0namespace in match rules
      (fd.o #24317, #34870; Will Thompson, David Zeuthen, Simon McVittie)
    · Make argNpath support object paths, not just object-path-like strings,
      and document it better (fd.o #31818, Will Thompson)
  • Let the bus daemon implement more than one interface (fd.o #33757,
    Simon McVittie)
  • Optimize _dbus_string_replace_len to reduce waste (fd.o #21261,
    Roberto Guido)
  • Require user intervention to compile with missing 64-bit support
    (fd.o #35114, Simon McVittie)
  • Add dbus_type_is_valid as public API (fd.o #20496, Simon McVittie)
  • Raise UnknownObject instead of UnknownMethod for calls to methods on
    paths that are not part of the object tree, and UnknownInterface for calls
    to unknown interfaces in the bus daemon (fd.o #34527, Lennart Poettering)

D-Bus 1.4.8 (2011-04-08)
==

The "It's like the beginning of a lobster" release.

  • Rename configure.in to configure.ac, and update it to modern conventions
    (fd.o #32245; Javier Jardón, Simon McVittie)
  • Correctly give XDG_DATA_HOME priority over XDG_DATA_DIRS (fd.o #34496,
    Anders Kaseorg)
  • Prevent X11 autolaunching if $DISPLAY is unset or empty, and add
    --disable-x11-autolaunch configure option to prevent it altogether
    in embedded environments (fd.o #19997, NB#219964; Simon McVittie)
  • Install the documentation, and an index for Devhelp (fd.o #13495,
    Debian #454142; Simon McVittie, Matthias Clasen)
  • If checks are not disabled, check validity of string-like types and
    booleans when sending them (fd.o #16338, NB#223152; Simon McVittie)
  • Add UnknownObject, UnknownInterface, UnknownProperty and PropertyReadOnly
    errors to dbus-shared.h (fd.o #34527, Lennart Poettering)
  • Break up a huge conditional in config-parser so gcov can produce coverage
    data (fd.o #10887, Simon McVittie)
  • List which parts of the Desktop Entry specification are applicable to
    .service files (fd.o #19159, Sven Herzberg)
  • Don't suppress service activation if two services have the same Exec=
    (fd.o #35750, Colin Walters)
  • Windows:
    · Avoid the name ELEMENT_TYPE due to namespace-pollution from winioctl.h
      (Andre Heinecke)
    · Include _dbus_path_is_absolute in libdbus on Windows, fixing compilation
      (fd.o #32805, Mark Brand)

D-Bus 1.4.6 (2010-02-17)
==

The "1, 2, miss a few, 99, 100" release.

  • Remove unfinished changes intended to support GTest-based tests,
    which were mistakenly included in 1.4.4

D-Bus 1.4.4 (2010-02-17)
==

  • Switch back to using even micro versions for stable releases; 1.4.1
    should have been called 1.4.2, so skip that version number
  • Don't leave bad file descriptors being watched when spawning processes,
    which could result in a busy-loop (fd.o #32992, NB#200248; possibly
    also LP#656134, LP#680444, LP#713157)
  • Check for MSG_NOSIGNAL correctly
  • Fix failure to detect abstract socket support (fd.o #29895)
  • Make _dbus_system_logv actually exit with DBUS_SYSTEM_LOG_FATAL
    (fd.o #32262, NB#180486)
  • Improve some error code paths (fd.o #29981, fd.o #32264, fd.o #32262,
    fd.o #33128, fd.o #33277, fd.o #33126, NB#180486)
  • Avoid possible symlink attacks in /tmp during compilation (fd.o #32854)
  • Tidy up dead code (fd.o #25306, fd.o #33128, fd.o #34292, NB#180486)
  • Improve gcc malloc annotations (fd.o #32710)
  • If the system bus is launched via systemd, protect it from the OOM killer
  • Documentation improvements (fd.o #11190)
  • Avoid readdir_r, which is difficult to use correctly (fd.o #8284,
    fd.o #15922, LP#241619)
  • Cope with invalid files in session.d, system.d (fd.o #19186,
    Debian #230231)
  • Don't distribute generated files that embed our builddir (fd.o #30285,
    fd.o #34292)
  • Raise the system bus's fd limit to be sufficient for its configuration
    (fd.o #33474, LP#381063)
  • Fix syslog string processing
  • Ignore -Waddress
  • Remove broken gcov parsing code and --enable-gcov, and replace them
    with lcov HTML reports and --enable-compiler-coverage (fd.o #10887)
  • Windows:
    · avoid live-lock in Windows CE due to unfair condition variables
  • OpenBSD:
    · support credentials-passing (fd.o #32542)
  • Solaris:
    · opt-in to thread safety (fd.o #33464)

D-Bus 1.4.1 (20 December 2010)
==

 • Fix for CVE-2010-4352: sending messages with excessively-nested variants can
   crash the bus. The existing restriction to 64-levels of nesting previously
   only applied to the static type signature; now it also applies to dynamic
   nesting using variants. Thanks to Rémi Denis-Courmont for discoving this
   issue.
 • OS X portability fixes, including launchd support.
 • Windows autolaunch improvements.
 • Various bug fixes.

D-Bus 1.4.0 (6 Sep 2010)
==
 - systemd hookup

D-Bus 1.3.1 (23 June 2010)
==
 - New standardized PropertiesChanged signal in the properties interface
 - Various portability fixes, in particular to Windows platforms
 - Support forking bus services, for compatibility

D-Bus 1.3.0 (29 July 2009)
==
 - ability for dbus-send to send to any bus (--address)
 - file descriptor passing on Unix socket transports
 - use of GCC atomic intrinsics for better processor support
   (requires -march=i486 or above for x86 compilation)
 - thread-safe FD_CLOEXEC setting on recent Linux kernels (2.6.24-27 and up)
   and glibc (2.9 for pipe2 and 2.10 for accept4)
 - feature negotiation in the bus daemon<|MERGE_RESOLUTION|>--- conflicted
+++ resolved
@@ -1,7 +1,6 @@
 D-Bus 1.9.0 (UNRELEASED)
 ==
 
-<<<<<<< HEAD
 Requirements:
 
 • Support for the systemd: (LISTEN_FDS) pseudo-transport on Linux now
@@ -45,12 +44,14 @@
 • be portable to BSD-derived platforms where O_CLOEXEC is unavailable in libc
   (like Mac OS X 10.6), or available in libc but unsupported by the kernel
   (fd.o #77032; rmvsxop, OBATA Akio, Patrick Welche)
-=======
-Fixes:
 
 • Fix compilation with --enable-stats (fd.o #81043, Gentoo #507232;
   Alban Crequy)
->>>>>>> 496ebc6c
+
+• Fix include path for test/internal/*.c with cmake (Ralf Habacker)
+
+• Change DBUS_TYPE_G_BYTE_ARRAY reference in dbus-tutorial.xml
+  to the correct DBUS_TYPE_G_UCHAR_ARRAY (fd.o #80795, Thomas Haller)
 
 D-Bus 1.8.6 (2014-06-02)
 ==
